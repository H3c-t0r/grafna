package loganalytics

import (
	"context"
	"encoding/json"
	"fmt"
	"io"
	"net/http"
	"net/http/httptest"
	"regexp"
	"strings"
	"testing"
	"time"

	"github.com/google/go-cmp/cmp"
	"github.com/grafana/grafana-plugin-sdk-go/backend"
	"github.com/grafana/grafana-plugin-sdk-go/backend/httpclient"
	"github.com/stretchr/testify/require"

	"github.com/grafana/grafana/pkg/tsdb/azuremonitor/kinds/dataquery"
	"github.com/grafana/grafana/pkg/tsdb/azuremonitor/types"
)

func TestBuildLogAnalyticsQuery(t *testing.T) {
	fromStart := time.Date(2018, 3, 15, 13, 0, 0, 0, time.UTC).In(time.Local)
	timeRange := backend.TimeRange{From: fromStart, To: fromStart.Add(34 * time.Minute)}
	svr := httptest.NewServer(http.HandlerFunc(func(w http.ResponseWriter, r *http.Request) {
		w.Header().Set("Content-Type", "application/json")
		w.WriteHeader(http.StatusOK)
		var correlationRes AzureCorrelationAPIResponse
		if strings.Contains(r.URL.Path, "test-op-id") {
			correlationRes = AzureCorrelationAPIResponse{
				ID:   "/subscriptions/test-sub/resourceGroups/test-rg/providers/Microsoft.Insights/components/r1",
				Name: "guid-1",
				Type: "microsoft.insights/transactions",
				Properties: AzureCorrelationAPIResponseProperties{
					Resources: []string{
						"/subscriptions/test-sub/resourceGroups/test-rg/providers/Microsoft.Insights/components/r1",
					},
					NextLink: nil,
				},
			}
		} else if strings.Contains(r.URL.Path, "op-id-multi") {
			correlationRes = AzureCorrelationAPIResponse{
				ID:   "/subscriptions/test-sub/resourceGroups/test-rg/providers/Microsoft.Insights/components/r1",
				Name: "guid-1",
				Type: "microsoft.insights/transactions",
				Properties: AzureCorrelationAPIResponseProperties{
					Resources: []string{
						"/subscriptions/test-sub/resourceGroups/test-rg/providers/Microsoft.Insights/components/r1",
						"/subscriptions/test-sub/resourceGroups/test-rg/providers/Microsoft.Insights/components/r2",
					},
					NextLink: nil,
				},
			}
		} else if strings.Contains(r.URL.Path, "op-id-non-overlapping") {
			correlationRes = AzureCorrelationAPIResponse{
				ID:   "/subscriptions/test-sub/resourceGroups/test-rg/providers/Microsoft.Insights/components/r1",
				Name: "guid-1",
				Type: "microsoft.insights/transactions",
				Properties: AzureCorrelationAPIResponseProperties{
					Resources: []string{
						"/subscriptions/test-sub/resourceGroups/test-rg/providers/Microsoft.Insights/components/r1",
						"/subscriptions/test-sub/resourceGroups/test-rg/providers/Microsoft.Insights/components/r3",
					},
					NextLink: nil,
				},
			}
		}
		err := json.NewEncoder(w).Encode(correlationRes)
		if err != nil {
			t.Errorf("failed to encode correlation API response")
		}
	}))

	provider := httpclient.NewProvider(httpclient.ProviderOptions{Timeout: &httpclient.DefaultTimeoutOptions})
	client, err := provider.New()
	if err != nil {
		t.Errorf("failed to create fake client")
	}

	dsInfo := types.DatasourceInfo{
		Services: map[string]types.DatasourceService{
			"Azure Monitor": {URL: svr.URL, HTTPClient: client},
		},
		JSONData: map[string]any{
			"azureLogAnalyticsSameAs": false,
		},
	}

	appInsightsRegExp, err := regexp.Compile("providers/Microsoft.Insights/components")
	if err != nil {
		t.Error("failed to compile reg: %w", err)
	}

	tests := []struct {
<<<<<<< HEAD
		name                     string
		fromAlert                bool
		queryModel               []backend.DataQuery
		azureLogAnalyticsQueries []*AzureLogAnalyticsQuery
		Err                      require.ErrorAssertionFunc
	}{
		{
			name:      "Query with macros should be interpolated",
			fromAlert: false,
			queryModel: []backend.DataQuery{
				{
					JSON: []byte(fmt.Sprintf(`{
=======
		name                   string
		queryModel             backend.DataQuery
		azureLogAnalyticsQuery AzureLogAnalyticsQuery
		Err                    require.ErrorAssertionFunc
	}{
		{
			name: "Query with macros should be interpolated",
			queryModel: backend.DataQuery{
				JSON: []byte(fmt.Sprintf(`{
>>>>>>> 49e6bf26
						"queryType": "Azure Log Analytics",
						"azureLogAnalytics": {
							"resource":     "/subscriptions/aaaaaaaa-bbbb-cccc-dddd-eeeeeeeeeeee/resourceGroups/cloud-datasources/providers/Microsoft.OperationalInsights/workspaces/AppInsightsTestDataWorkspace",
							"query":        "Perf | where $__timeFilter() | where $__contains(Computer, 'comp1','comp2') | summarize avg(CounterValue) by bin(TimeGenerated, $__interval), Computer",
							"resultFormat": "%s",
							"dashboardTime": false
						}
					}`, dataquery.ResultFormatTimeSeries)),
				RefID:     "A",
				TimeRange: timeRange,
				QueryType: string(dataquery.AzureQueryTypeAzureLogAnalytics),
			},
			azureLogAnalyticsQuery: AzureLogAnalyticsQuery{
				RefID:        "A",
				ResultFormat: dataquery.ResultFormatTimeSeries,
				URL:          "v1/subscriptions/aaaaaaaa-bbbb-cccc-dddd-eeeeeeeeeeee/resourceGroups/cloud-datasources/providers/Microsoft.OperationalInsights/workspaces/AppInsightsTestDataWorkspace/query",
				JSON: []byte(fmt.Sprintf(`{
						"queryType": "Azure Log Analytics",
						"azureLogAnalytics": {
							"resource":     "/subscriptions/aaaaaaaa-bbbb-cccc-dddd-eeeeeeeeeeee/resourceGroups/cloud-datasources/providers/Microsoft.OperationalInsights/workspaces/AppInsightsTestDataWorkspace",
							"query":        "Perf | where $__timeFilter() | where $__contains(Computer, 'comp1','comp2') | summarize avg(CounterValue) by bin(TimeGenerated, $__interval), Computer",
							"resultFormat": "%s",
							"dashboardTime": false
						}
					}`, dataquery.ResultFormatTimeSeries)),
				Query:            "Perf | where ['TimeGenerated'] >= datetime('2018-03-15T13:00:00Z') and ['TimeGenerated'] <= datetime('2018-03-15T13:34:00Z') | where ['Computer'] in ('comp1','comp2') | summarize avg(CounterValue) by bin(TimeGenerated, 34000ms), Computer",
				Resources:        []string{"/subscriptions/aaaaaaaa-bbbb-cccc-dddd-eeeeeeeeeeee/resourceGroups/cloud-datasources/providers/Microsoft.OperationalInsights/workspaces/AppInsightsTestDataWorkspace"},
				TimeRange:        timeRange,
				QueryType:        dataquery.AzureQueryTypeAzureLogAnalytics,
				AppInsightsQuery: false,
				DashboardTime:    false,
			},
			Err: require.NoError,
		},
		{
<<<<<<< HEAD
			name:      "Legacy queries with a workspace GUID should use workspace-centric url",
			fromAlert: false,
			queryModel: []backend.DataQuery{
				{
					JSON: []byte(fmt.Sprintf(`{
=======
			name: "Legacy queries with a workspace GUID should use workspace-centric url",
			queryModel: backend.DataQuery{
				JSON: []byte(fmt.Sprintf(`{
>>>>>>> 49e6bf26
						"queryType": "Azure Log Analytics",
						"azureLogAnalytics": {
							"workspace":    "aaaaaaaa-bbbb-cccc-dddd-eeeeeeeeeeee",
							"query":        "Perf",
							"resultFormat": "%s"
						}
					}`, dataquery.ResultFormatTimeSeries)),
				RefID:     "A",
				QueryType: string(dataquery.AzureQueryTypeAzureLogAnalytics),
			},
			azureLogAnalyticsQuery: AzureLogAnalyticsQuery{
				RefID:        "A",
				ResultFormat: dataquery.ResultFormatTimeSeries,
				URL:          "v1/workspaces/aaaaaaaa-bbbb-cccc-dddd-eeeeeeeeeeee/query",
				JSON: []byte(fmt.Sprintf(`{
						"queryType": "Azure Log Analytics",
						"azureLogAnalytics": {
							"workspace":    "aaaaaaaa-bbbb-cccc-dddd-eeeeeeeeeeee",
							"query":        "Perf",
							"resultFormat": "%s"
						}
					}`, dataquery.ResultFormatTimeSeries)),
				Query:            "Perf",
				Resources:        []string{},
				QueryType:        dataquery.AzureQueryTypeAzureLogAnalytics,
				AppInsightsQuery: false,
				DashboardTime:    false,
			},
			Err: require.NoError,
		},
		{
<<<<<<< HEAD
			name:      "Legacy workspace queries with a resource URI (from a template variable) should use resource-centric url",
			fromAlert: false,
			queryModel: []backend.DataQuery{
				{
					JSON: []byte(fmt.Sprintf(`{
=======
			name: "Legacy workspace queries with a resource URI (from a template variable) should use resource-centric url",
			queryModel: backend.DataQuery{
				JSON: []byte(fmt.Sprintf(`{
>>>>>>> 49e6bf26
						"queryType": "Azure Log Analytics",
						"azureLogAnalytics": {
							"workspace":    "/subscriptions/aaaaaaaa-bbbb-cccc-dddd-eeeeeeeeeeee/resourceGroups/cloud-datasources/providers/Microsoft.OperationalInsights/workspaces/AppInsightsTestDataWorkspace",
							"query":        "Perf",
							"resultFormat": "%s"
						}
					}`, dataquery.ResultFormatTimeSeries)),
				RefID:     "A",
				QueryType: string(dataquery.AzureQueryTypeAzureLogAnalytics),
			},
			azureLogAnalyticsQuery: AzureLogAnalyticsQuery{
				RefID:        "A",
				ResultFormat: dataquery.ResultFormatTimeSeries,
				URL:          "v1/subscriptions/aaaaaaaa-bbbb-cccc-dddd-eeeeeeeeeeee/resourceGroups/cloud-datasources/providers/Microsoft.OperationalInsights/workspaces/AppInsightsTestDataWorkspace/query",
				JSON: []byte(fmt.Sprintf(`{
						"queryType": "Azure Log Analytics",
						"azureLogAnalytics": {
							"workspace":    "/subscriptions/aaaaaaaa-bbbb-cccc-dddd-eeeeeeeeeeee/resourceGroups/cloud-datasources/providers/Microsoft.OperationalInsights/workspaces/AppInsightsTestDataWorkspace",
							"query":        "Perf",
							"resultFormat": "%s"
						}
					}`, dataquery.ResultFormatTimeSeries)),
				Query:            "Perf",
				Resources:        []string{},
				QueryType:        dataquery.AzureQueryTypeAzureLogAnalytics,
				AppInsightsQuery: false,
				DashboardTime:    false,
			},
			Err: require.NoError,
		},
		{
<<<<<<< HEAD
			name:      "Queries with multiple resources",
			fromAlert: false,
			queryModel: []backend.DataQuery{
				{
					JSON: []byte(fmt.Sprintf(`{
=======
			name: "Queries with multiple resources",
			queryModel: backend.DataQuery{
				JSON: []byte(fmt.Sprintf(`{
>>>>>>> 49e6bf26
						"queryType": "Azure Log Analytics",
						"azureLogAnalytics": {
							"resource":     "/subscriptions/aaaaaaaa-bbbb-cccc-dddd-eeeeeeeeeeee/resourceGroups/cloud-datasources/providers/Microsoft.OperationalInsights/workspaces/AppInsightsTestDataWorkspace",
							"query":        "Perf",
							"resultFormat": "%s",
							"dashboardTime": false
						}
					}`, dataquery.ResultFormatTimeSeries)),
				RefID:     "A",
				QueryType: string(dataquery.AzureQueryTypeAzureLogAnalytics),
			},
			azureLogAnalyticsQuery: AzureLogAnalyticsQuery{
				RefID:        "A",
				ResultFormat: dataquery.ResultFormatTimeSeries,
				URL:          "v1/subscriptions/aaaaaaaa-bbbb-cccc-dddd-eeeeeeeeeeee/resourceGroups/cloud-datasources/providers/Microsoft.OperationalInsights/workspaces/AppInsightsTestDataWorkspace/query",
				JSON: []byte(fmt.Sprintf(`{
						"queryType": "Azure Log Analytics",
						"azureLogAnalytics": {
							"resource":     "/subscriptions/aaaaaaaa-bbbb-cccc-dddd-eeeeeeeeeeee/resourceGroups/cloud-datasources/providers/Microsoft.OperationalInsights/workspaces/AppInsightsTestDataWorkspace",
							"query":        "Perf",
							"resultFormat": "%s",
							"dashboardTime": false
						}
					}`, dataquery.ResultFormatTimeSeries)),
				Query:            "Perf",
				Resources:        []string{"/subscriptions/aaaaaaaa-bbbb-cccc-dddd-eeeeeeeeeeee/resourceGroups/cloud-datasources/providers/Microsoft.OperationalInsights/workspaces/AppInsightsTestDataWorkspace"},
				QueryType:        dataquery.AzureQueryTypeAzureLogAnalytics,
				AppInsightsQuery: false,
				DashboardTime:    false,
			},
			Err: require.NoError,
		},
		{
<<<<<<< HEAD
			name:      "Query with multiple resources",
			fromAlert: false,
			queryModel: []backend.DataQuery{
				{
					JSON: []byte(fmt.Sprintf(`{
=======
			name: "Query with multiple resources",
			queryModel: backend.DataQuery{
				JSON: []byte(fmt.Sprintf(`{
>>>>>>> 49e6bf26
						"queryType": "Azure Log Analytics",
						"azureLogAnalytics": {
							"resources":     ["/subscriptions/aaaaaaaa-bbbb-cccc-dddd-eeeeeeeeeeee/resourceGroups/cloud-datasources/providers/Microsoft.OperationalInsights/workspaces/AppInsightsTestDataWorkspace",  "/subscriptions/aaaaaaaa-bbbb-cccc-dddd-eeeeeeeeeeee/resourceGroups/cloud-datasources/providers/Microsoft.OperationalInsights/workspaces/AppInsightsTestDataWorkspace2"],
							"query":        "Perf",
							"resultFormat": "%s",
							"dashboardTime": false
						}
					}`, dataquery.ResultFormatTimeSeries)),
				RefID:     "A",
				TimeRange: timeRange,
				QueryType: string(dataquery.AzureQueryTypeAzureLogAnalytics),
			},
			azureLogAnalyticsQuery: AzureLogAnalyticsQuery{
				RefID:        "A",
				ResultFormat: dataquery.ResultFormatTimeSeries,
				URL:          "v1/subscriptions/aaaaaaaa-bbbb-cccc-dddd-eeeeeeeeeeee/resourceGroups/cloud-datasources/providers/Microsoft.OperationalInsights/workspaces/AppInsightsTestDataWorkspace/query",
				JSON: []byte(fmt.Sprintf(`{
						"queryType": "Azure Log Analytics",
						"azureLogAnalytics": {
							"resources":     ["/subscriptions/aaaaaaaa-bbbb-cccc-dddd-eeeeeeeeeeee/resourceGroups/cloud-datasources/providers/Microsoft.OperationalInsights/workspaces/AppInsightsTestDataWorkspace",  "/subscriptions/aaaaaaaa-bbbb-cccc-dddd-eeeeeeeeeeee/resourceGroups/cloud-datasources/providers/Microsoft.OperationalInsights/workspaces/AppInsightsTestDataWorkspace2"],
							"query":        "Perf",
							"resultFormat": "%s",
							"dashboardTime": false
						}
					}`, dataquery.ResultFormatTimeSeries)),
				Query:            "Perf",
				Resources:        []string{"/subscriptions/aaaaaaaa-bbbb-cccc-dddd-eeeeeeeeeeee/resourceGroups/cloud-datasources/providers/Microsoft.OperationalInsights/workspaces/AppInsightsTestDataWorkspace", "/subscriptions/aaaaaaaa-bbbb-cccc-dddd-eeeeeeeeeeee/resourceGroups/cloud-datasources/providers/Microsoft.OperationalInsights/workspaces/AppInsightsTestDataWorkspace2"},
				TimeRange:        timeRange,
				QueryType:        dataquery.AzureQueryTypeAzureLogAnalytics,
				AppInsightsQuery: false,
				DashboardTime:    false,
			},
			Err: require.NoError,
		},
		{
<<<<<<< HEAD
			name:      "Query that uses dashboard time",
			fromAlert: false,
			queryModel: []backend.DataQuery{
				{
					JSON: []byte(fmt.Sprintf(`{
=======
			name: "Query that uses dashboard time",
			queryModel: backend.DataQuery{
				JSON: []byte(fmt.Sprintf(`{
>>>>>>> 49e6bf26
						"queryType": "Azure Log Analytics",
						"azureLogAnalytics": {
							"resources":     ["/subscriptions/aaaaaaaa-bbbb-cccc-dddd-eeeeeeeeeeee/resourceGroups/cloud-datasources/providers/Microsoft.OperationalInsights/workspaces/AppInsightsTestDataWorkspace"],
							"query":        "Perf",
							"resultFormat": "%s",
							"dashboardTime": true,
							"timeColumn":	"TimeGenerated"
						}
					}`, dataquery.ResultFormatTimeSeries)),
				RefID:     "A",
				TimeRange: timeRange,
				QueryType: string(dataquery.AzureQueryTypeAzureLogAnalytics),
			},
			azureLogAnalyticsQuery: AzureLogAnalyticsQuery{
				RefID:        "A",
				ResultFormat: dataquery.ResultFormatTimeSeries,
				URL:          "v1/subscriptions/aaaaaaaa-bbbb-cccc-dddd-eeeeeeeeeeee/resourceGroups/cloud-datasources/providers/Microsoft.OperationalInsights/workspaces/AppInsightsTestDataWorkspace/query",
				JSON: []byte(fmt.Sprintf(`{
						"queryType": "Azure Log Analytics",
						"azureLogAnalytics": {
							"resources":     ["/subscriptions/aaaaaaaa-bbbb-cccc-dddd-eeeeeeeeeeee/resourceGroups/cloud-datasources/providers/Microsoft.OperationalInsights/workspaces/AppInsightsTestDataWorkspace"],
							"query":        "Perf",
							"resultFormat": "%s",
							"dashboardTime": true,
							"timeColumn":	"TimeGenerated"
						}
<<<<<<< HEAD
					}`, types.TimeSeries)),
					Query:            "Perf",
					Resources:        []string{"/subscriptions/aaaaaaaa-bbbb-cccc-dddd-eeeeeeeeeeee/resourceGroups/cloud-datasources/providers/Microsoft.OperationalInsights/workspaces/AppInsightsTestDataWorkspace"},
					TimeRange:        timeRange,
					QueryType:        dataquery.AzureQueryTypeAzureLogAnalytics,
					AppInsightsQuery: false,
					DashboardTime:    true,
					TimeColumn:       "TimeGenerated",
				},
			},
			Err: require.NoError,
		},
		{
			name:      "Basic Logs query",
			fromAlert: false,
			queryModel: []backend.DataQuery{
				{
					JSON: []byte(fmt.Sprintf(`{
						"queryType": "Azure Log Analytics",
						"azureLogAnalytics": {
							"resources":     ["/subscriptions/aaaaaaaa-bbbb-cccc-dddd-eeeeeeeeeeee/resourceGroups/cloud-datasources/providers/Microsoft.OperationalInsights/workspaces/TestDataWorkspace"],
							"query":        "Perf",
							"resultFormat": "%s",
							"dashboardTime": true,
							"timeColumn":	"TimeGenerated",
							"basicLogsQuery": true
						}
					}`, types.TimeSeries)),
					RefID:     "A",
					TimeRange: timeRange,
					QueryType: string(dataquery.AzureQueryTypeAzureLogAnalytics),
				},
			},
			azureLogAnalyticsQueries: []*AzureLogAnalyticsQuery{
				{
					RefID:        "A",
					ResultFormat: types.TimeSeries,
					URL:          "v1/subscriptions/aaaaaaaa-bbbb-cccc-dddd-eeeeeeeeeeee/resourceGroups/cloud-datasources/providers/Microsoft.OperationalInsights/workspaces/TestDataWorkspace/search",
					JSON: []byte(fmt.Sprintf(`{
						"queryType": "Azure Log Analytics",
						"azureLogAnalytics": {
							"resources":     ["/subscriptions/aaaaaaaa-bbbb-cccc-dddd-eeeeeeeeeeee/resourceGroups/cloud-datasources/providers/Microsoft.OperationalInsights/workspaces/TestDataWorkspace"],
							"query":        "Perf",
							"resultFormat": "%s",
							"dashboardTime": true,
							"timeColumn":	"TimeGenerated",
							"basicLogsQuery": true
						}
					}`, types.TimeSeries)),
					Query:            "Perf",
					Resources:        []string{"/subscriptions/aaaaaaaa-bbbb-cccc-dddd-eeeeeeeeeeee/resourceGroups/cloud-datasources/providers/Microsoft.OperationalInsights/workspaces/TestDataWorkspace"},
					TimeRange:        timeRange,
					QueryType:        dataquery.AzureQueryTypeAzureLogAnalytics,
					AppInsightsQuery: false,
					DashboardTime:    true,
					BasicLogs:        true,
					TimeColumn:       "TimeGenerated",
				},
			},
			Err: require.NoError,
		},
		{
			name:      "Basic Logs query with multiple resources",
			fromAlert: false,
			queryModel: []backend.DataQuery{
				{
					JSON: []byte(fmt.Sprintf(`{
						"queryType": "Azure Log Analytics",
						"azureLogAnalytics": {
							"resources":     ["/subscriptions/aaaaaaaa-bbbb-cccc-dddd-eeeeeeeeeeee/resourceGroups/cloud-datasources/providers/Microsoft.OperationalInsights/workspaces/TestDataWorkspace1", "/subscriptions/aaaaaaaa-bbbb-cccc-dddd-eeeeeeeeeeee/resourceGroups/cloud-datasources/providers/Microsoft.OperationalInsights/workspaces/TestDataWorkspace2"],
							"query":        "Perf",
							"resultFormat": "%s",
							"dashboardTime": true,
							"timeColumn":	"TimeGenerated",
							"basicLogsQuery": true
						}
					}`, types.TimeSeries)),
					RefID:     "A",
					TimeRange: timeRange,
					QueryType: string(dataquery.AzureQueryTypeAzureLogAnalytics),
				},
			},
			azureLogAnalyticsQueries: []*AzureLogAnalyticsQuery{},
			Err:                      require.Error,
		},
		{
			name:      "Basic Logs query with non LA workspace resources",
			fromAlert: false,
			queryModel: []backend.DataQuery{
				{
					JSON: []byte(fmt.Sprintf(`{
						"queryType": "Azure Log Analytics",
						"azureLogAnalytics": {
							"resources":     ["/subscriptions/test-sub/resourceGroups/test-rg/providers/Microsoft.Insights/components/r1"],
							"query":        "Perf",
							"resultFormat": "%s",
							"dashboardTime": true,
							"timeColumn":	"TimeGenerated",
							"basicLogsQuery": true
						}
					}`, types.TimeSeries)),
					RefID:     "A",
					TimeRange: timeRange,
					QueryType: string(dataquery.AzureQueryTypeAzureLogAnalytics),
				},
			},
			azureLogAnalyticsQueries: []*AzureLogAnalyticsQuery{},
			Err:                      require.Error,
		},
		{
			name:      "Basic Logs query from alerts",
			fromAlert: true,
			queryModel: []backend.DataQuery{
				{
					JSON: []byte(fmt.Sprintf(`{
						"queryType": "Azure Log Analytics",
						"azureLogAnalytics": {
							"resources":     ["/subscriptions/test-sub/resourceGroups/test-rg/providers/Microsoft.Insights/components/r1"],
							"query":        "Perf",
							"resultFormat": "%s",
							"dashboardTime": true,
							"timeColumn":	"TimeGenerated",
							"basicLogsQuery": true
						}
					}`, types.TimeSeries)),
					RefID:     "A",
					TimeRange: timeRange,
					QueryType: string(dataquery.AzureQueryTypeAzureLogAnalytics),
				},
			},
			azureLogAnalyticsQueries: []*AzureLogAnalyticsQuery{},
			Err:                      require.Error,
		},
		{
			name:      "trace query",
			fromAlert: false,
			queryModel: []backend.DataQuery{
				{
					JSON: []byte(fmt.Sprintf(`{
							"queryType": "Azure Traces",
							"azureTraces": {
								"resources":     ["/subscriptions/test-sub/resourceGroups/test-rg/providers/Microsoft.Insights/components/r1"],
								"resultFormat": "%s",
								"traceTypes":	["trace"],
								"operationId":	"test-op-id"
							}
						}`, dataquery.ResultFormatTable)),
					RefID:     "A",
					TimeRange: timeRange,
					QueryType: string(dataquery.AzureQueryTypeAzureTraces),
				},
			},
			azureLogAnalyticsQueries: []*AzureLogAnalyticsQuery{
				{
					RefID:        "A",
					ResultFormat: dataquery.ResultFormatTable,
					URL:          "v1/apps/r1/query",
					JSON: []byte(fmt.Sprintf(`{
							"queryType": "Azure Traces",
							"azureTraces": {
								"resources":     ["/subscriptions/test-sub/resourceGroups/test-rg/providers/Microsoft.Insights/components/r1"],
								"resultFormat": "%s",
								"traceTypes":	["trace"],
								"operationId":	"test-op-id"
							}
						}`, dataquery.ResultFormatTable)),
					Query: `set truncationmaxrecords=10000; set truncationmaxsize=67108864; union isfuzzy=true trace` +
						`| where (operation_Id != '' and operation_Id == 'test-op-id') or (customDimensions.ai_legacyRootId != '' and customDimensions.ai_legacyRootId == 'test-op-id')` +
						`| extend duration = iff(isnull(column_ifexists("duration", real(null))), toreal(0), column_ifexists("duration", real(null)))` +
						`| extend spanID = iff(itemType == "pageView" or isempty(column_ifexists("id", "")), tostring(new_guid()), column_ifexists("id", ""))` +
						`| extend operationName = iff(isempty(column_ifexists("name", "")), column_ifexists("problemId", ""), column_ifexists("name", ""))` +
						`| extend serviceName = cloud_RoleName` +
						`| extend serviceTags = bag_pack_columns(cloud_RoleInstance, cloud_RoleName)` +
						`| extend error = todynamic(iff(itemType == "exception", "true", "false"))` +
						`| extend tags = bag_merge(customDimensions, customMeasurements)` +
						`| project-rename traceID = operation_Id, parentSpanID = operation_ParentId, startTime = timestamp` +
						`| project startTime, itemType, serviceName, duration, traceID, spanID, parentSpanID, operationName, serviceTags, tags, itemId` +
						`| order by startTime asc`,
					Resources: []string{"/subscriptions/test-sub/resourceGroups/test-rg/providers/Microsoft.Insights/components/r1"},
					TimeRange: timeRange,
					QueryType: dataquery.AzureQueryTypeAzureTraces,
					TraceExploreQuery: `set truncationmaxrecords=10000; set truncationmaxsize=67108864; union isfuzzy=true trace` +
						`| where (operation_Id != '' and operation_Id == 'test-op-id') or (customDimensions.ai_legacyRootId != '' and customDimensions.ai_legacyRootId == 'test-op-id')` +
						`| extend duration = iff(isnull(column_ifexists("duration", real(null))), toreal(0), column_ifexists("duration", real(null)))` +
						`| extend spanID = iff(itemType == "pageView" or isempty(column_ifexists("id", "")), tostring(new_guid()), column_ifexists("id", ""))` +
						`| extend operationName = iff(isempty(column_ifexists("name", "")), column_ifexists("problemId", ""), column_ifexists("name", ""))` +
						`| extend serviceName = cloud_RoleName` +
						`| extend serviceTags = bag_pack_columns(cloud_RoleInstance, cloud_RoleName)` +
						`| extend error = todynamic(iff(itemType == "exception", "true", "false"))` +
						`| extend tags = bag_merge(customDimensions, customMeasurements)` +
						`| project-rename traceID = operation_Id, parentSpanID = operation_ParentId, startTime = timestamp` +
						`| project startTime, itemType, serviceName, duration, traceID, spanID, parentSpanID, operationName, serviceTags, tags, itemId` +
						`| order by startTime asc`,
					TraceParentExploreQuery: `set truncationmaxrecords=10000; set truncationmaxsize=67108864; union isfuzzy=true trace` +
						`| where (operation_Id != '' and operation_Id == 'test-op-id') or (customDimensions.ai_legacyRootId != '' and customDimensions.ai_legacyRootId == 'test-op-id')` +
						`| where (operation_ParentId != '' and operation_ParentId == '${__data.fields.parentSpanID}')` +
						`| extend duration = iff(isnull(column_ifexists("duration", real(null))), toreal(0), column_ifexists("duration", real(null)))` +
						`| extend spanID = iff(itemType == "pageView" or isempty(column_ifexists("id", "")), tostring(new_guid()), column_ifexists("id", ""))` +
						`| extend operationName = iff(isempty(column_ifexists("name", "")), column_ifexists("problemId", ""), column_ifexists("name", ""))` +
						`| extend serviceName = cloud_RoleName` +
						`| extend serviceTags = bag_pack_columns(cloud_RoleInstance, cloud_RoleName)` +
						`| extend error = todynamic(iff(itemType == "exception", "true", "false"))` +
						`| extend tags = bag_merge(customDimensions, customMeasurements)` +
						`| project-rename traceID = operation_Id, parentSpanID = operation_ParentId, startTime = timestamp` +
						`| project startTime, itemType, serviceName, duration, traceID, spanID, parentSpanID, operationName, serviceTags, tags, itemId` +
						`| order by startTime asc`,
					TraceLogsExploreQuery: "union availabilityResults,\n" + "customEvents,\n" + "dependencies,\n" + "exceptions,\n" + "pageViews,\n" + "requests,\n" + "traces\n" +
						"| where operation_Id == \"test-op-id\"",
					AppInsightsQuery: true,
					DashboardTime:    true,
					TimeColumn:       "timestamp",
				},
			},
			Err: require.NoError,
		},
		{
			name:      "trace query with no result format set",
			fromAlert: false,
			queryModel: []backend.DataQuery{
				{
					JSON: []byte(`{
							"queryType": "Azure Traces",
							"azureTraces": {
								"resources":     ["/subscriptions/test-sub/resourceGroups/test-rg/providers/Microsoft.Insights/components/r1"],
								"traceTypes":	["trace"],
								"operationId":	"test-op-id"
							}
						}`),
					RefID:     "A",
					TimeRange: timeRange,
					QueryType: string(dataquery.AzureQueryTypeAzureTraces),
				},
			},
			azureLogAnalyticsQueries: []*AzureLogAnalyticsQuery{
				{
					RefID:        "A",
					ResultFormat: dataquery.ResultFormatTable,
					URL:          "v1/apps/r1/query",
					JSON: []byte(`{
							"queryType": "Azure Traces",
							"azureTraces": {
								"resources":     ["/subscriptions/test-sub/resourceGroups/test-rg/providers/Microsoft.Insights/components/r1"],
								"traceTypes":	["trace"],
								"operationId":	"test-op-id"
							}
						}`),
					Query: `set truncationmaxrecords=10000; set truncationmaxsize=67108864; union isfuzzy=true trace` +
						`| where (operation_Id != '' and operation_Id == 'test-op-id') or (customDimensions.ai_legacyRootId != '' and customDimensions.ai_legacyRootId == 'test-op-id')` +
						`| extend duration = iff(isnull(column_ifexists("duration", real(null))), toreal(0), column_ifexists("duration", real(null)))` +
						`| extend spanID = iff(itemType == "pageView" or isempty(column_ifexists("id", "")), tostring(new_guid()), column_ifexists("id", ""))` +
						`| extend operationName = iff(isempty(column_ifexists("name", "")), column_ifexists("problemId", ""), column_ifexists("name", ""))` +
						`| extend serviceName = cloud_RoleName` +
						`| extend serviceTags = bag_pack_columns(cloud_RoleInstance, cloud_RoleName)` +
						`| extend error = todynamic(iff(itemType == "exception", "true", "false"))` +
						`| extend tags = bag_merge(customDimensions, customMeasurements)` +
						`| project-rename traceID = operation_Id, parentSpanID = operation_ParentId, startTime = timestamp` +
						`| project startTime, itemType, serviceName, duration, traceID, spanID, parentSpanID, operationName, serviceTags, tags, itemId` +
						`| order by startTime asc`,
					Resources: []string{"/subscriptions/test-sub/resourceGroups/test-rg/providers/Microsoft.Insights/components/r1"},
					TimeRange: timeRange,
					QueryType: dataquery.AzureQueryTypeAzureTraces,
					TraceExploreQuery: `set truncationmaxrecords=10000; set truncationmaxsize=67108864; union isfuzzy=true trace` +
						`| where (operation_Id != '' and operation_Id == 'test-op-id') or (customDimensions.ai_legacyRootId != '' and customDimensions.ai_legacyRootId == 'test-op-id')` +
						`| extend duration = iff(isnull(column_ifexists("duration", real(null))), toreal(0), column_ifexists("duration", real(null)))` +
						`| extend spanID = iff(itemType == "pageView" or isempty(column_ifexists("id", "")), tostring(new_guid()), column_ifexists("id", ""))` +
						`| extend operationName = iff(isempty(column_ifexists("name", "")), column_ifexists("problemId", ""), column_ifexists("name", ""))` +
						`| extend serviceName = cloud_RoleName` +
						`| extend serviceTags = bag_pack_columns(cloud_RoleInstance, cloud_RoleName)` +
						`| extend error = todynamic(iff(itemType == "exception", "true", "false"))` +
						`| extend tags = bag_merge(customDimensions, customMeasurements)` +
						`| project-rename traceID = operation_Id, parentSpanID = operation_ParentId, startTime = timestamp` +
						`| project startTime, itemType, serviceName, duration, traceID, spanID, parentSpanID, operationName, serviceTags, tags, itemId` +
						`| order by startTime asc`,
					TraceParentExploreQuery: `set truncationmaxrecords=10000; set truncationmaxsize=67108864; union isfuzzy=true trace` +
						`| where (operation_Id != '' and operation_Id == 'test-op-id') or (customDimensions.ai_legacyRootId != '' and customDimensions.ai_legacyRootId == 'test-op-id')` +
						`| where (operation_ParentId != '' and operation_ParentId == '${__data.fields.parentSpanID}')` +
						`| extend duration = iff(isnull(column_ifexists("duration", real(null))), toreal(0), column_ifexists("duration", real(null)))` +
						`| extend spanID = iff(itemType == "pageView" or isempty(column_ifexists("id", "")), tostring(new_guid()), column_ifexists("id", ""))` +
						`| extend operationName = iff(isempty(column_ifexists("name", "")), column_ifexists("problemId", ""), column_ifexists("name", ""))` +
						`| extend serviceName = cloud_RoleName` +
						`| extend serviceTags = bag_pack_columns(cloud_RoleInstance, cloud_RoleName)` +
						`| extend error = todynamic(iff(itemType == "exception", "true", "false"))` +
						`| extend tags = bag_merge(customDimensions, customMeasurements)` +
						`| project-rename traceID = operation_Id, parentSpanID = operation_ParentId, startTime = timestamp` +
						`| project startTime, itemType, serviceName, duration, traceID, spanID, parentSpanID, operationName, serviceTags, tags, itemId` +
						`| order by startTime asc`,
					TraceLogsExploreQuery: "union availabilityResults,\n" + "customEvents,\n" + "dependencies,\n" + "exceptions,\n" + "pageViews,\n" + "requests,\n" + "traces\n" +
						"| where operation_Id == \"test-op-id\"",
					AppInsightsQuery: true,
					DashboardTime:    true,
					TimeColumn:       "timestamp",
				},
			},
			Err: require.NoError,
		},
		{
			name:      "trace query with no operation ID",
			fromAlert: false,
			queryModel: []backend.DataQuery{
				{
					JSON: []byte(fmt.Sprintf(`{
							"queryType": "Azure Traces",
							"azureTraces": {
								"resources":     ["/subscriptions/test-sub/resourceGroups/test-rg/providers/Microsoft.Insights/components/r1"],
								"resultFormat": "%s"
							}
						}`, dataquery.ResultFormatTable)),
					RefID:     "A",
					TimeRange: timeRange,
					QueryType: string(dataquery.AzureQueryTypeAzureTraces),
				},
			},
			azureLogAnalyticsQueries: []*AzureLogAnalyticsQuery{
				{
					RefID:        "A",
					ResultFormat: dataquery.ResultFormatTable,
					URL:          "v1/apps/r1/query",
					JSON: []byte(fmt.Sprintf(`{
							"queryType": "Azure Traces",
							"azureTraces": {
								"resources":     ["/subscriptions/test-sub/resourceGroups/test-rg/providers/Microsoft.Insights/components/r1"],
								"resultFormat": "%s"
							}
						}`, dataquery.ResultFormatTable)),
					Query: `set truncationmaxrecords=10000; set truncationmaxsize=67108864; union isfuzzy=true availabilityResults,customEvents,dependencies,exceptions,pageViews,requests,traces` +
						`| extend duration = iff(isnull(column_ifexists("duration", real(null))), toreal(0), column_ifexists("duration", real(null)))` +
						`| extend spanID = iff(itemType == "pageView" or isempty(column_ifexists("id", "")), tostring(new_guid()), column_ifexists("id", ""))` +
						`| extend operationName = iff(isempty(column_ifexists("name", "")), column_ifexists("problemId", ""), column_ifexists("name", ""))` +
						`| extend serviceName = cloud_RoleName` +
						`| extend serviceTags = bag_pack_columns(cloud_RoleInstance, cloud_RoleName)` +
						`| extend error = todynamic(iff(itemType == "exception", "true", "false"))` +
						`| extend tags = bag_merge(bag_pack_columns(appId,appName,application_Version,assembly,client_Browser,client_City,client_CountryOrRegion,client_IP,client_Model,client_OS,client_StateOrProvince,client_Type,data,details,duration,error,handledAt,iKey,id,innermostAssembly,innermostMessage,innermostMethod,innermostType,itemCount,itemId,itemType,location,message,method,name,operation_Id,operation_Name,operation_ParentId,operation_SyntheticSource,outerAssembly,outerMessage,outerMethod,outerType,performanceBucket,problemId,resultCode,sdkVersion,session_Id,severityLevel,size,source,success,target,timestamp,type,url,user_AccountId,user_AuthenticatedId,user_Id), customDimensions, customMeasurements)` +
						`| project-rename traceID = operation_Id, parentSpanID = operation_ParentId, startTime = timestamp` +
						`| project startTime, itemType, serviceName, duration, traceID, spanID, parentSpanID, operationName, serviceTags, tags, itemId` +
						`| order by startTime asc`,
					Resources: []string{"/subscriptions/test-sub/resourceGroups/test-rg/providers/Microsoft.Insights/components/r1"},
					TimeRange: timeRange,
					QueryType: dataquery.AzureQueryTypeAzureTraces,
					TraceExploreQuery: `set truncationmaxrecords=10000; set truncationmaxsize=67108864; union isfuzzy=true availabilityResults,customEvents,dependencies,exceptions,pageViews,requests,traces` +
						`| where (operation_Id != '' and operation_Id == '${__data.fields.traceID}') or (customDimensions.ai_legacyRootId != '' and customDimensions.ai_legacyRootId == '${__data.fields.traceID}')` +
						`| extend duration = iff(isnull(column_ifexists("duration", real(null))), toreal(0), column_ifexists("duration", real(null)))` +
						`| extend spanID = iff(itemType == "pageView" or isempty(column_ifexists("id", "")), tostring(new_guid()), column_ifexists("id", ""))` +
						`| extend operationName = iff(isempty(column_ifexists("name", "")), column_ifexists("problemId", ""), column_ifexists("name", ""))` +
						`| extend serviceName = cloud_RoleName` +
						`| extend serviceTags = bag_pack_columns(cloud_RoleInstance, cloud_RoleName)` +
						`| extend error = todynamic(iff(itemType == "exception", "true", "false"))` +
						`| extend tags = bag_merge(bag_pack_columns(appId,appName,application_Version,assembly,client_Browser,client_City,client_CountryOrRegion,client_IP,client_Model,client_OS,client_StateOrProvince,client_Type,data,details,duration,error,handledAt,iKey,id,innermostAssembly,innermostMessage,innermostMethod,innermostType,itemCount,itemId,itemType,location,message,method,name,operation_Id,operation_Name,operation_ParentId,operation_SyntheticSource,outerAssembly,outerMessage,outerMethod,outerType,performanceBucket,problemId,resultCode,sdkVersion,session_Id,severityLevel,size,source,success,target,timestamp,type,url,user_AccountId,user_AuthenticatedId,user_Id), customDimensions, customMeasurements)` +
						`| project-rename traceID = operation_Id, parentSpanID = operation_ParentId, startTime = timestamp` +
						`| project startTime, itemType, serviceName, duration, traceID, spanID, parentSpanID, operationName, serviceTags, tags, itemId` +
						`| order by startTime asc`,
					TraceParentExploreQuery: `set truncationmaxrecords=10000; set truncationmaxsize=67108864; union isfuzzy=true availabilityResults,customEvents,dependencies,exceptions,pageViews,requests,traces` +
						`| where (operation_Id != '' and operation_Id == '${__data.fields.traceID}') or (customDimensions.ai_legacyRootId != '' and customDimensions.ai_legacyRootId == '${__data.fields.traceID}')` +
						`| where (operation_ParentId != '' and operation_ParentId == '${__data.fields.parentSpanID}')` +
						`| extend duration = iff(isnull(column_ifexists("duration", real(null))), toreal(0), column_ifexists("duration", real(null)))` +
						`| extend spanID = iff(itemType == "pageView" or isempty(column_ifexists("id", "")), tostring(new_guid()), column_ifexists("id", ""))` +
						`| extend operationName = iff(isempty(column_ifexists("name", "")), column_ifexists("problemId", ""), column_ifexists("name", ""))` +
						`| extend serviceName = cloud_RoleName` +
						`| extend serviceTags = bag_pack_columns(cloud_RoleInstance, cloud_RoleName)` +
						`| extend error = todynamic(iff(itemType == "exception", "true", "false"))` +
						`| extend tags = bag_merge(bag_pack_columns(appId,appName,application_Version,assembly,client_Browser,client_City,client_CountryOrRegion,client_IP,client_Model,client_OS,client_StateOrProvince,client_Type,data,details,duration,error,handledAt,iKey,id,innermostAssembly,innermostMessage,innermostMethod,innermostType,itemCount,itemId,itemType,location,message,method,name,operation_Id,operation_Name,operation_ParentId,operation_SyntheticSource,outerAssembly,outerMessage,outerMethod,outerType,performanceBucket,problemId,resultCode,sdkVersion,session_Id,severityLevel,size,source,success,target,timestamp,type,url,user_AccountId,user_AuthenticatedId,user_Id), customDimensions, customMeasurements)` +
						`| project-rename traceID = operation_Id, parentSpanID = operation_ParentId, startTime = timestamp` +
						`| project startTime, itemType, serviceName, duration, traceID, spanID, parentSpanID, operationName, serviceTags, tags, itemId` +
						`| order by startTime asc`,
					TraceLogsExploreQuery: "union availabilityResults,\n" + "customEvents,\n" + "dependencies,\n" + "exceptions,\n" + "pageViews,\n" + "requests,\n" + "traces\n" +
						"| where operation_Id == \"${__data.fields.traceID}\"",
					AppInsightsQuery: true,
					DashboardTime:    true,
					TimeColumn:       "timestamp",
				},
			},
			Err: require.NoError,
		},
		{
			name:      "trace query with no types",
			fromAlert: false,
			queryModel: []backend.DataQuery{
				{
					JSON: []byte(fmt.Sprintf(`{
							"queryType": "Azure Traces",
							"azureTraces": {
								"resources":     ["/subscriptions/test-sub/resourceGroups/test-rg/providers/Microsoft.Insights/components/r1"],
								"resultFormat": "%s",
								"operationId":	"test-op-id"
							}
						}`, dataquery.ResultFormatTable)),
					RefID:     "A",
					TimeRange: timeRange,
					QueryType: string(dataquery.AzureQueryTypeAzureTraces),
				},
			},
			azureLogAnalyticsQueries: []*AzureLogAnalyticsQuery{
				{
					RefID:        "A",
					ResultFormat: dataquery.ResultFormatTable,
					URL:          "v1/apps/r1/query",
					JSON: []byte(fmt.Sprintf(`{
							"queryType": "Azure Traces",
							"azureTraces": {
								"resources":     ["/subscriptions/test-sub/resourceGroups/test-rg/providers/Microsoft.Insights/components/r1"],
								"resultFormat": "%s",
								"operationId":	"test-op-id"
							}
						}`, dataquery.ResultFormatTable)),
					Query: `set truncationmaxrecords=10000; set truncationmaxsize=67108864; union isfuzzy=true availabilityResults,customEvents,dependencies,exceptions,pageViews,requests,traces` +
						`| where (operation_Id != '' and operation_Id == 'test-op-id') or (customDimensions.ai_legacyRootId != '' and customDimensions.ai_legacyRootId == 'test-op-id')` +
						`| extend duration = iff(isnull(column_ifexists("duration", real(null))), toreal(0), column_ifexists("duration", real(null)))` +
						`| extend spanID = iff(itemType == "pageView" or isempty(column_ifexists("id", "")), tostring(new_guid()), column_ifexists("id", ""))` +
						`| extend operationName = iff(isempty(column_ifexists("name", "")), column_ifexists("problemId", ""), column_ifexists("name", ""))` +
						`| extend serviceName = cloud_RoleName` +
						`| extend serviceTags = bag_pack_columns(cloud_RoleInstance, cloud_RoleName)` +
						`| extend error = todynamic(iff(itemType == "exception", "true", "false"))` +
						`| extend tags = bag_merge(bag_pack_columns(appId,appName,application_Version,assembly,client_Browser,client_City,client_CountryOrRegion,client_IP,client_Model,client_OS,client_StateOrProvince,client_Type,data,details,duration,error,handledAt,iKey,id,innermostAssembly,innermostMessage,innermostMethod,innermostType,itemCount,itemId,itemType,location,message,method,name,operation_Id,operation_Name,operation_ParentId,operation_SyntheticSource,outerAssembly,outerMessage,outerMethod,outerType,performanceBucket,problemId,resultCode,sdkVersion,session_Id,severityLevel,size,source,success,target,timestamp,type,url,user_AccountId,user_AuthenticatedId,user_Id), customDimensions, customMeasurements)` +
						`| project-rename traceID = operation_Id, parentSpanID = operation_ParentId, startTime = timestamp` +
						`| project startTime, itemType, serviceName, duration, traceID, spanID, parentSpanID, operationName, serviceTags, tags, itemId` +
						`| order by startTime asc`,
					Resources: []string{"/subscriptions/test-sub/resourceGroups/test-rg/providers/Microsoft.Insights/components/r1"},
					TimeRange: timeRange,
					QueryType: dataquery.AzureQueryTypeAzureTraces,
					TraceExploreQuery: `set truncationmaxrecords=10000; set truncationmaxsize=67108864; union isfuzzy=true availabilityResults,customEvents,dependencies,exceptions,pageViews,requests,traces` +
						`| where (operation_Id != '' and operation_Id == 'test-op-id') or (customDimensions.ai_legacyRootId != '' and customDimensions.ai_legacyRootId == 'test-op-id')` +
						`| extend duration = iff(isnull(column_ifexists("duration", real(null))), toreal(0), column_ifexists("duration", real(null)))` +
						`| extend spanID = iff(itemType == "pageView" or isempty(column_ifexists("id", "")), tostring(new_guid()), column_ifexists("id", ""))` +
						`| extend operationName = iff(isempty(column_ifexists("name", "")), column_ifexists("problemId", ""), column_ifexists("name", ""))` +
						`| extend serviceName = cloud_RoleName` +
						`| extend serviceTags = bag_pack_columns(cloud_RoleInstance, cloud_RoleName)` +
						`| extend error = todynamic(iff(itemType == "exception", "true", "false"))` +
						`| extend tags = bag_merge(bag_pack_columns(appId,appName,application_Version,assembly,client_Browser,client_City,client_CountryOrRegion,client_IP,client_Model,client_OS,client_StateOrProvince,client_Type,data,details,duration,error,handledAt,iKey,id,innermostAssembly,innermostMessage,innermostMethod,innermostType,itemCount,itemId,itemType,location,message,method,name,operation_Id,operation_Name,operation_ParentId,operation_SyntheticSource,outerAssembly,outerMessage,outerMethod,outerType,performanceBucket,problemId,resultCode,sdkVersion,session_Id,severityLevel,size,source,success,target,timestamp,type,url,user_AccountId,user_AuthenticatedId,user_Id), customDimensions, customMeasurements)` +
						`| project-rename traceID = operation_Id, parentSpanID = operation_ParentId, startTime = timestamp` +
						`| project startTime, itemType, serviceName, duration, traceID, spanID, parentSpanID, operationName, serviceTags, tags, itemId` +
						`| order by startTime asc`,
					TraceParentExploreQuery: `set truncationmaxrecords=10000; set truncationmaxsize=67108864; union isfuzzy=true availabilityResults,customEvents,dependencies,exceptions,pageViews,requests,traces` +
						`| where (operation_Id != '' and operation_Id == 'test-op-id') or (customDimensions.ai_legacyRootId != '' and customDimensions.ai_legacyRootId == 'test-op-id')` +
						`| where (operation_ParentId != '' and operation_ParentId == '${__data.fields.parentSpanID}')` +
						`| extend duration = iff(isnull(column_ifexists("duration", real(null))), toreal(0), column_ifexists("duration", real(null)))` +
						`| extend spanID = iff(itemType == "pageView" or isempty(column_ifexists("id", "")), tostring(new_guid()), column_ifexists("id", ""))` +
						`| extend operationName = iff(isempty(column_ifexists("name", "")), column_ifexists("problemId", ""), column_ifexists("name", ""))` +
						`| extend serviceName = cloud_RoleName` +
						`| extend serviceTags = bag_pack_columns(cloud_RoleInstance, cloud_RoleName)` +
						`| extend error = todynamic(iff(itemType == "exception", "true", "false"))` +
						`| extend tags = bag_merge(bag_pack_columns(appId,appName,application_Version,assembly,client_Browser,client_City,client_CountryOrRegion,client_IP,client_Model,client_OS,client_StateOrProvince,client_Type,data,details,duration,error,handledAt,iKey,id,innermostAssembly,innermostMessage,innermostMethod,innermostType,itemCount,itemId,itemType,location,message,method,name,operation_Id,operation_Name,operation_ParentId,operation_SyntheticSource,outerAssembly,outerMessage,outerMethod,outerType,performanceBucket,problemId,resultCode,sdkVersion,session_Id,severityLevel,size,source,success,target,timestamp,type,url,user_AccountId,user_AuthenticatedId,user_Id), customDimensions, customMeasurements)` +
						`| project-rename traceID = operation_Id, parentSpanID = operation_ParentId, startTime = timestamp` +
						`| project startTime, itemType, serviceName, duration, traceID, spanID, parentSpanID, operationName, serviceTags, tags, itemId` +
						`| order by startTime asc`,
					TraceLogsExploreQuery: "union availabilityResults,\n" + "customEvents,\n" + "dependencies,\n" + "exceptions,\n" + "pageViews,\n" + "requests,\n" + "traces\n" +
						"| where operation_Id == \"test-op-id\"",
					AppInsightsQuery: true,
					DashboardTime:    true,
					TimeColumn:       "timestamp",
				},
			},
			Err: require.NoError,
		},
		{
			name:      "trace query with eq filter",
			fromAlert: false,
			queryModel: []backend.DataQuery{
				{
					JSON: []byte(fmt.Sprintf(`{
								"queryType": "Azure Traces",
								"azureTraces": {
									"resources":     ["/subscriptions/test-sub/resourceGroups/test-rg/providers/Microsoft.Insights/components/r1"],
									"resultFormat": "%s",
									"operationId":	"test-op-id",
									"filters":		[{"filters": ["test-app-id"], "property": "appId", "operation": "eq"}]
								}
							}`, dataquery.ResultFormatTable)),
					RefID:     "A",
					TimeRange: timeRange,
					QueryType: string(dataquery.AzureQueryTypeAzureTraces),
				},
			},
			azureLogAnalyticsQueries: []*AzureLogAnalyticsQuery{
				{
					RefID:        "A",
					ResultFormat: dataquery.ResultFormatTable,
					URL:          "v1/apps/r1/query",
					JSON: []byte(fmt.Sprintf(`{
								"queryType": "Azure Traces",
								"azureTraces": {
									"resources":     ["/subscriptions/test-sub/resourceGroups/test-rg/providers/Microsoft.Insights/components/r1"],
									"resultFormat": "%s",
									"operationId":	"test-op-id",
									"filters":		[{"filters": ["test-app-id"], "property": "appId", "operation": "eq"}]
								}
							}`, dataquery.ResultFormatTable)),
					Query: `set truncationmaxrecords=10000; set truncationmaxsize=67108864; union isfuzzy=true availabilityResults,customEvents,dependencies,exceptions,pageViews,requests,traces` +
						`| where (operation_Id != '' and operation_Id == 'test-op-id') or (customDimensions.ai_legacyRootId != '' and customDimensions.ai_legacyRootId == 'test-op-id')` +
						`| extend duration = iff(isnull(column_ifexists("duration", real(null))), toreal(0), column_ifexists("duration", real(null)))` +
						`| extend spanID = iff(itemType == "pageView" or isempty(column_ifexists("id", "")), tostring(new_guid()), column_ifexists("id", ""))` +
						`| extend operationName = iff(isempty(column_ifexists("name", "")), column_ifexists("problemId", ""), column_ifexists("name", ""))` +
						`| extend serviceName = cloud_RoleName` +
						`| extend serviceTags = bag_pack_columns(cloud_RoleInstance, cloud_RoleName)` +
						`| extend error = todynamic(iff(itemType == "exception", "true", "false"))` +
						`| extend tags = bag_merge(bag_pack_columns(appId,appName,application_Version,assembly,client_Browser,client_City,client_CountryOrRegion,client_IP,client_Model,client_OS,client_StateOrProvince,client_Type,data,details,duration,error,handledAt,iKey,id,innermostAssembly,innermostMessage,innermostMethod,innermostType,itemCount,itemId,itemType,location,message,method,name,operation_Id,operation_Name,operation_ParentId,operation_SyntheticSource,outerAssembly,outerMessage,outerMethod,outerType,performanceBucket,problemId,resultCode,sdkVersion,session_Id,severityLevel,size,source,success,target,timestamp,type,url,user_AccountId,user_AuthenticatedId,user_Id), customDimensions, customMeasurements)` +
						`| where appId in ("test-app-id")` +
						`| project-rename traceID = operation_Id, parentSpanID = operation_ParentId, startTime = timestamp` +
						`| project startTime, itemType, serviceName, duration, traceID, spanID, parentSpanID, operationName, serviceTags, tags, itemId` +
						`| order by startTime asc`,
					Resources: []string{"/subscriptions/test-sub/resourceGroups/test-rg/providers/Microsoft.Insights/components/r1"},
					TimeRange: timeRange,
					QueryType: dataquery.AzureQueryTypeAzureTraces,
					TraceExploreQuery: `set truncationmaxrecords=10000; set truncationmaxsize=67108864; union isfuzzy=true availabilityResults,customEvents,dependencies,exceptions,pageViews,requests,traces` +
						`| where (operation_Id != '' and operation_Id == 'test-op-id') or (customDimensions.ai_legacyRootId != '' and customDimensions.ai_legacyRootId == 'test-op-id')` +
						`| extend duration = iff(isnull(column_ifexists("duration", real(null))), toreal(0), column_ifexists("duration", real(null)))` +
						`| extend spanID = iff(itemType == "pageView" or isempty(column_ifexists("id", "")), tostring(new_guid()), column_ifexists("id", ""))` +
						`| extend operationName = iff(isempty(column_ifexists("name", "")), column_ifexists("problemId", ""), column_ifexists("name", ""))` +
						`| extend serviceName = cloud_RoleName` +
						`| extend serviceTags = bag_pack_columns(cloud_RoleInstance, cloud_RoleName)` +
						`| extend error = todynamic(iff(itemType == "exception", "true", "false"))` +
						`| extend tags = bag_merge(bag_pack_columns(appId,appName,application_Version,assembly,client_Browser,client_City,client_CountryOrRegion,client_IP,client_Model,client_OS,client_StateOrProvince,client_Type,data,details,duration,error,handledAt,iKey,id,innermostAssembly,innermostMessage,innermostMethod,innermostType,itemCount,itemId,itemType,location,message,method,name,operation_Id,operation_Name,operation_ParentId,operation_SyntheticSource,outerAssembly,outerMessage,outerMethod,outerType,performanceBucket,problemId,resultCode,sdkVersion,session_Id,severityLevel,size,source,success,target,timestamp,type,url,user_AccountId,user_AuthenticatedId,user_Id), customDimensions, customMeasurements)` +
						`| where appId in ("test-app-id")` +
						`| project-rename traceID = operation_Id, parentSpanID = operation_ParentId, startTime = timestamp` +
						`| project startTime, itemType, serviceName, duration, traceID, spanID, parentSpanID, operationName, serviceTags, tags, itemId` +
						`| order by startTime asc`,
					TraceParentExploreQuery: `set truncationmaxrecords=10000; set truncationmaxsize=67108864; union isfuzzy=true availabilityResults,customEvents,dependencies,exceptions,pageViews,requests,traces` +
						`| where (operation_Id != '' and operation_Id == 'test-op-id') or (customDimensions.ai_legacyRootId != '' and customDimensions.ai_legacyRootId == 'test-op-id')` +
						`| where (operation_ParentId != '' and operation_ParentId == '${__data.fields.parentSpanID}')` +
						`| extend duration = iff(isnull(column_ifexists("duration", real(null))), toreal(0), column_ifexists("duration", real(null)))` +
						`| extend spanID = iff(itemType == "pageView" or isempty(column_ifexists("id", "")), tostring(new_guid()), column_ifexists("id", ""))` +
						`| extend operationName = iff(isempty(column_ifexists("name", "")), column_ifexists("problemId", ""), column_ifexists("name", ""))` +
						`| extend serviceName = cloud_RoleName` +
						`| extend serviceTags = bag_pack_columns(cloud_RoleInstance, cloud_RoleName)` +
						`| extend error = todynamic(iff(itemType == "exception", "true", "false"))` +
						`| extend tags = bag_merge(bag_pack_columns(appId,appName,application_Version,assembly,client_Browser,client_City,client_CountryOrRegion,client_IP,client_Model,client_OS,client_StateOrProvince,client_Type,data,details,duration,error,handledAt,iKey,id,innermostAssembly,innermostMessage,innermostMethod,innermostType,itemCount,itemId,itemType,location,message,method,name,operation_Id,operation_Name,operation_ParentId,operation_SyntheticSource,outerAssembly,outerMessage,outerMethod,outerType,performanceBucket,problemId,resultCode,sdkVersion,session_Id,severityLevel,size,source,success,target,timestamp,type,url,user_AccountId,user_AuthenticatedId,user_Id), customDimensions, customMeasurements)` +
						`| where appId in ("test-app-id")` +
						`| project-rename traceID = operation_Id, parentSpanID = operation_ParentId, startTime = timestamp` +
						`| project startTime, itemType, serviceName, duration, traceID, spanID, parentSpanID, operationName, serviceTags, tags, itemId` +
						`| order by startTime asc`,
					TraceLogsExploreQuery: "union availabilityResults,\n" + "customEvents,\n" + "dependencies,\n" + "exceptions,\n" + "pageViews,\n" + "requests,\n" + "traces\n" +
						"| where operation_Id == \"test-op-id\"",
					AppInsightsQuery: true,
					DashboardTime:    true,
					TimeColumn:       "timestamp",
				},
			},
			Err: require.NoError,
		},
		{
			name:      "trace query with ne filter",
			fromAlert: false,
			queryModel: []backend.DataQuery{
				{
					JSON: []byte(fmt.Sprintf(`{
								"queryType": "Azure Traces",
								"azureTraces": {
									"resources":     ["/subscriptions/test-sub/resourceGroups/test-rg/providers/Microsoft.Insights/components/r1"],
									"resultFormat": "%s",
									"operationId":	"test-op-id",
									"filters":		[{"filters": ["test-app-id"], "property": "appId", "operation": "ne"}]
								}
							}`, dataquery.ResultFormatTable)),
					RefID:     "A",
					TimeRange: timeRange,
					QueryType: string(dataquery.AzureQueryTypeAzureTraces),
				},
			},
			azureLogAnalyticsQueries: []*AzureLogAnalyticsQuery{
				{
					RefID:        "A",
					ResultFormat: dataquery.ResultFormatTable,
					URL:          "v1/apps/r1/query",
					JSON: []byte(fmt.Sprintf(`{
								"queryType": "Azure Traces",
								"azureTraces": {
									"resources":     ["/subscriptions/test-sub/resourceGroups/test-rg/providers/Microsoft.Insights/components/r1"],
									"resultFormat": "%s",
									"operationId":	"test-op-id",
									"filters":		[{"filters": ["test-app-id"], "property": "appId", "operation": "ne"}]
								}
							}`, dataquery.ResultFormatTable)),
					Query: `set truncationmaxrecords=10000; set truncationmaxsize=67108864; union isfuzzy=true availabilityResults,customEvents,dependencies,exceptions,pageViews,requests,traces` +
						`| where (operation_Id != '' and operation_Id == 'test-op-id') or (customDimensions.ai_legacyRootId != '' and customDimensions.ai_legacyRootId == 'test-op-id')` +
						`| extend duration = iff(isnull(column_ifexists("duration", real(null))), toreal(0), column_ifexists("duration", real(null)))` +
						`| extend spanID = iff(itemType == "pageView" or isempty(column_ifexists("id", "")), tostring(new_guid()), column_ifexists("id", ""))` +
						`| extend operationName = iff(isempty(column_ifexists("name", "")), column_ifexists("problemId", ""), column_ifexists("name", ""))` +
						`| extend serviceName = cloud_RoleName` +
						`| extend serviceTags = bag_pack_columns(cloud_RoleInstance, cloud_RoleName)` +
						`| extend error = todynamic(iff(itemType == "exception", "true", "false"))` +
						`| extend tags = bag_merge(bag_pack_columns(appId,appName,application_Version,assembly,client_Browser,client_City,client_CountryOrRegion,client_IP,client_Model,client_OS,client_StateOrProvince,client_Type,data,details,duration,error,handledAt,iKey,id,innermostAssembly,innermostMessage,innermostMethod,innermostType,itemCount,itemId,itemType,location,message,method,name,operation_Id,operation_Name,operation_ParentId,operation_SyntheticSource,outerAssembly,outerMessage,outerMethod,outerType,performanceBucket,problemId,resultCode,sdkVersion,session_Id,severityLevel,size,source,success,target,timestamp,type,url,user_AccountId,user_AuthenticatedId,user_Id), customDimensions, customMeasurements)` +
						`| where appId !in ("test-app-id")` +
						`| project-rename traceID = operation_Id, parentSpanID = operation_ParentId, startTime = timestamp` +
						`| project startTime, itemType, serviceName, duration, traceID, spanID, parentSpanID, operationName, serviceTags, tags, itemId` +
						`| order by startTime asc`,
					Resources: []string{"/subscriptions/test-sub/resourceGroups/test-rg/providers/Microsoft.Insights/components/r1"},
					TimeRange: timeRange,
					QueryType: dataquery.AzureQueryTypeAzureTraces,
					TraceExploreQuery: `set truncationmaxrecords=10000; set truncationmaxsize=67108864; union isfuzzy=true availabilityResults,customEvents,dependencies,exceptions,pageViews,requests,traces` +
						`| where (operation_Id != '' and operation_Id == 'test-op-id') or (customDimensions.ai_legacyRootId != '' and customDimensions.ai_legacyRootId == 'test-op-id')` +
						`| extend duration = iff(isnull(column_ifexists("duration", real(null))), toreal(0), column_ifexists("duration", real(null)))` +
						`| extend spanID = iff(itemType == "pageView" or isempty(column_ifexists("id", "")), tostring(new_guid()), column_ifexists("id", ""))` +
						`| extend operationName = iff(isempty(column_ifexists("name", "")), column_ifexists("problemId", ""), column_ifexists("name", ""))` +
						`| extend serviceName = cloud_RoleName` +
						`| extend serviceTags = bag_pack_columns(cloud_RoleInstance, cloud_RoleName)` +
						`| extend error = todynamic(iff(itemType == "exception", "true", "false"))` +
						`| extend tags = bag_merge(bag_pack_columns(appId,appName,application_Version,assembly,client_Browser,client_City,client_CountryOrRegion,client_IP,client_Model,client_OS,client_StateOrProvince,client_Type,data,details,duration,error,handledAt,iKey,id,innermostAssembly,innermostMessage,innermostMethod,innermostType,itemCount,itemId,itemType,location,message,method,name,operation_Id,operation_Name,operation_ParentId,operation_SyntheticSource,outerAssembly,outerMessage,outerMethod,outerType,performanceBucket,problemId,resultCode,sdkVersion,session_Id,severityLevel,size,source,success,target,timestamp,type,url,user_AccountId,user_AuthenticatedId,user_Id), customDimensions, customMeasurements)` +
						`| where appId !in ("test-app-id")` +
						`| project-rename traceID = operation_Id, parentSpanID = operation_ParentId, startTime = timestamp` +
						`| project startTime, itemType, serviceName, duration, traceID, spanID, parentSpanID, operationName, serviceTags, tags, itemId` +
						`| order by startTime asc`,
					TraceParentExploreQuery: `set truncationmaxrecords=10000; set truncationmaxsize=67108864; union isfuzzy=true availabilityResults,customEvents,dependencies,exceptions,pageViews,requests,traces` +
						`| where (operation_Id != '' and operation_Id == 'test-op-id') or (customDimensions.ai_legacyRootId != '' and customDimensions.ai_legacyRootId == 'test-op-id')` +
						`| where (operation_ParentId != '' and operation_ParentId == '${__data.fields.parentSpanID}')` +
						`| extend duration = iff(isnull(column_ifexists("duration", real(null))), toreal(0), column_ifexists("duration", real(null)))` +
						`| extend spanID = iff(itemType == "pageView" or isempty(column_ifexists("id", "")), tostring(new_guid()), column_ifexists("id", ""))` +
						`| extend operationName = iff(isempty(column_ifexists("name", "")), column_ifexists("problemId", ""), column_ifexists("name", ""))` +
						`| extend serviceName = cloud_RoleName` +
						`| extend serviceTags = bag_pack_columns(cloud_RoleInstance, cloud_RoleName)` +
						`| extend error = todynamic(iff(itemType == "exception", "true", "false"))` +
						`| extend tags = bag_merge(bag_pack_columns(appId,appName,application_Version,assembly,client_Browser,client_City,client_CountryOrRegion,client_IP,client_Model,client_OS,client_StateOrProvince,client_Type,data,details,duration,error,handledAt,iKey,id,innermostAssembly,innermostMessage,innermostMethod,innermostType,itemCount,itemId,itemType,location,message,method,name,operation_Id,operation_Name,operation_ParentId,operation_SyntheticSource,outerAssembly,outerMessage,outerMethod,outerType,performanceBucket,problemId,resultCode,sdkVersion,session_Id,severityLevel,size,source,success,target,timestamp,type,url,user_AccountId,user_AuthenticatedId,user_Id), customDimensions, customMeasurements)` +
						`| where appId !in ("test-app-id")` +
						`| project-rename traceID = operation_Id, parentSpanID = operation_ParentId, startTime = timestamp` +
						`| project startTime, itemType, serviceName, duration, traceID, spanID, parentSpanID, operationName, serviceTags, tags, itemId` +
						`| order by startTime asc`,
					TraceLogsExploreQuery: "union availabilityResults,\n" + "customEvents,\n" + "dependencies,\n" + "exceptions,\n" + "pageViews,\n" + "requests,\n" + "traces\n" +
						"| where operation_Id == \"test-op-id\"",
					AppInsightsQuery: true,
					DashboardTime:    true,
					TimeColumn:       "timestamp",
				},
			},
			Err: require.NoError,
		},
		{
			name:      "trace query with multiple filters",
			fromAlert: false,
			queryModel: []backend.DataQuery{
				{
					JSON: []byte(fmt.Sprintf(`{
								"queryType": "Azure Traces",
								"azureTraces": {
									"resources":     ["/subscriptions/test-sub/resourceGroups/test-rg/providers/Microsoft.Insights/components/r1"],
									"resultFormat": "%s",
									"operationId":	"test-op-id",
									"filters":		[{"filters": ["test-app-id"], "property": "appId", "operation": "ne"},{"filters": ["test-client-id"], "property": "clientId", "operation": "eq"}]
							}
						}`, dataquery.ResultFormatTable)),
					RefID:     "A",
					TimeRange: timeRange,
					QueryType: string(dataquery.AzureQueryTypeAzureTraces),
				},
			},
			azureLogAnalyticsQueries: []*AzureLogAnalyticsQuery{
				{
					RefID:        "A",
					ResultFormat: dataquery.ResultFormatTable,
					URL:          "v1/apps/r1/query",
					JSON: []byte(fmt.Sprintf(`{
								"queryType": "Azure Traces",
								"azureTraces": {
									"resources":     ["/subscriptions/test-sub/resourceGroups/test-rg/providers/Microsoft.Insights/components/r1"],
									"resultFormat": "%s",
									"operationId":	"test-op-id",
									"filters":		[{"filters": ["test-app-id"], "property": "appId", "operation": "ne"},{"filters": ["test-client-id"], "property": "clientId", "operation": "eq"}]
							}
						}`, dataquery.ResultFormatTable)),
					Query: `set truncationmaxrecords=10000; set truncationmaxsize=67108864; union isfuzzy=true availabilityResults,customEvents,dependencies,exceptions,pageViews,requests,traces` +
						`| where (operation_Id != '' and operation_Id == 'test-op-id') or (customDimensions.ai_legacyRootId != '' and customDimensions.ai_legacyRootId == 'test-op-id')` +
						`| extend duration = iff(isnull(column_ifexists("duration", real(null))), toreal(0), column_ifexists("duration", real(null)))` +
						`| extend spanID = iff(itemType == "pageView" or isempty(column_ifexists("id", "")), tostring(new_guid()), column_ifexists("id", ""))` +
						`| extend operationName = iff(isempty(column_ifexists("name", "")), column_ifexists("problemId", ""), column_ifexists("name", ""))` +
						`| extend serviceName = cloud_RoleName` +
						`| extend serviceTags = bag_pack_columns(cloud_RoleInstance, cloud_RoleName)` +
						`| extend error = todynamic(iff(itemType == "exception", "true", "false"))` +
						`| extend tags = bag_merge(bag_pack_columns(appId,appName,application_Version,assembly,client_Browser,client_City,client_CountryOrRegion,client_IP,client_Model,client_OS,client_StateOrProvince,client_Type,data,details,duration,error,handledAt,iKey,id,innermostAssembly,innermostMessage,innermostMethod,innermostType,itemCount,itemId,itemType,location,message,method,name,operation_Id,operation_Name,operation_ParentId,operation_SyntheticSource,outerAssembly,outerMessage,outerMethod,outerType,performanceBucket,problemId,resultCode,sdkVersion,session_Id,severityLevel,size,source,success,target,timestamp,type,url,user_AccountId,user_AuthenticatedId,user_Id), customDimensions, customMeasurements)` +
						`| where appId !in ("test-app-id")| where clientId in ("test-client-id")` +
						`| project-rename traceID = operation_Id, parentSpanID = operation_ParentId, startTime = timestamp` +
						`| project startTime, itemType, serviceName, duration, traceID, spanID, parentSpanID, operationName, serviceTags, tags, itemId` +
						`| order by startTime asc`,
					Resources: []string{"/subscriptions/test-sub/resourceGroups/test-rg/providers/Microsoft.Insights/components/r1"},
					TimeRange: timeRange,
					QueryType: dataquery.AzureQueryTypeAzureTraces,
					TraceExploreQuery: `set truncationmaxrecords=10000; set truncationmaxsize=67108864; union isfuzzy=true availabilityResults,customEvents,dependencies,exceptions,pageViews,requests,traces` +
						`| where (operation_Id != '' and operation_Id == 'test-op-id') or (customDimensions.ai_legacyRootId != '' and customDimensions.ai_legacyRootId == 'test-op-id')` +
						`| extend duration = iff(isnull(column_ifexists("duration", real(null))), toreal(0), column_ifexists("duration", real(null)))` +
						`| extend spanID = iff(itemType == "pageView" or isempty(column_ifexists("id", "")), tostring(new_guid()), column_ifexists("id", ""))` +
						`| extend operationName = iff(isempty(column_ifexists("name", "")), column_ifexists("problemId", ""), column_ifexists("name", ""))` +
						`| extend serviceName = cloud_RoleName` +
						`| extend serviceTags = bag_pack_columns(cloud_RoleInstance, cloud_RoleName)` +
						`| extend error = todynamic(iff(itemType == "exception", "true", "false"))` +
						`| extend tags = bag_merge(bag_pack_columns(appId,appName,application_Version,assembly,client_Browser,client_City,client_CountryOrRegion,client_IP,client_Model,client_OS,client_StateOrProvince,client_Type,data,details,duration,error,handledAt,iKey,id,innermostAssembly,innermostMessage,innermostMethod,innermostType,itemCount,itemId,itemType,location,message,method,name,operation_Id,operation_Name,operation_ParentId,operation_SyntheticSource,outerAssembly,outerMessage,outerMethod,outerType,performanceBucket,problemId,resultCode,sdkVersion,session_Id,severityLevel,size,source,success,target,timestamp,type,url,user_AccountId,user_AuthenticatedId,user_Id), customDimensions, customMeasurements)` +
						`| where appId !in ("test-app-id")| where clientId in ("test-client-id")` +
						`| project-rename traceID = operation_Id, parentSpanID = operation_ParentId, startTime = timestamp` +
						`| project startTime, itemType, serviceName, duration, traceID, spanID, parentSpanID, operationName, serviceTags, tags, itemId` +
						`| order by startTime asc`,
					TraceParentExploreQuery: `set truncationmaxrecords=10000; set truncationmaxsize=67108864; union isfuzzy=true availabilityResults,customEvents,dependencies,exceptions,pageViews,requests,traces` +
						`| where (operation_Id != '' and operation_Id == 'test-op-id') or (customDimensions.ai_legacyRootId != '' and customDimensions.ai_legacyRootId == 'test-op-id')` +
						`| where (operation_ParentId != '' and operation_ParentId == '${__data.fields.parentSpanID}')` +
						`| extend duration = iff(isnull(column_ifexists("duration", real(null))), toreal(0), column_ifexists("duration", real(null)))` +
						`| extend spanID = iff(itemType == "pageView" or isempty(column_ifexists("id", "")), tostring(new_guid()), column_ifexists("id", ""))` +
						`| extend operationName = iff(isempty(column_ifexists("name", "")), column_ifexists("problemId", ""), column_ifexists("name", ""))` +
						`| extend serviceName = cloud_RoleName` +
						`| extend serviceTags = bag_pack_columns(cloud_RoleInstance, cloud_RoleName)` +
						`| extend error = todynamic(iff(itemType == "exception", "true", "false"))` +
						`| extend tags = bag_merge(bag_pack_columns(appId,appName,application_Version,assembly,client_Browser,client_City,client_CountryOrRegion,client_IP,client_Model,client_OS,client_StateOrProvince,client_Type,data,details,duration,error,handledAt,iKey,id,innermostAssembly,innermostMessage,innermostMethod,innermostType,itemCount,itemId,itemType,location,message,method,name,operation_Id,operation_Name,operation_ParentId,operation_SyntheticSource,outerAssembly,outerMessage,outerMethod,outerType,performanceBucket,problemId,resultCode,sdkVersion,session_Id,severityLevel,size,source,success,target,timestamp,type,url,user_AccountId,user_AuthenticatedId,user_Id), customDimensions, customMeasurements)` +
						`| where appId !in ("test-app-id")| where clientId in ("test-client-id")` +
						`| project-rename traceID = operation_Id, parentSpanID = operation_ParentId, startTime = timestamp` +
						`| project startTime, itemType, serviceName, duration, traceID, spanID, parentSpanID, operationName, serviceTags, tags, itemId` +
						`| order by startTime asc`,
					TraceLogsExploreQuery: "union availabilityResults,\n" + "customEvents,\n" + "dependencies,\n" + "exceptions,\n" + "pageViews,\n" + "requests,\n" + "traces\n" +
						"| where operation_Id == \"test-op-id\"",
					AppInsightsQuery: true,
					DashboardTime:    true,
					TimeColumn:       "timestamp",
				},
			},
			Err: require.NoError,
		},
		{
			name:      "trace query with trace result format",
			fromAlert: false,
			queryModel: []backend.DataQuery{
				{
					JSON: []byte(fmt.Sprintf(`{
							"queryType": "Azure Traces",
							"azureTraces": {
								"resources":     ["/subscriptions/test-sub/resourceGroups/test-rg/providers/Microsoft.Insights/components/r1"],
								"resultFormat": "%s"
							}
						}`, dataquery.ResultFormatTrace)),
					RefID:     "A",
					TimeRange: timeRange,
					QueryType: string(dataquery.AzureQueryTypeAzureTraces),
				},
			},
			azureLogAnalyticsQueries: []*AzureLogAnalyticsQuery{
				{
					RefID:        "A",
					ResultFormat: dataquery.ResultFormatTrace,
					URL:          "v1/apps/r1/query",
					JSON: []byte(fmt.Sprintf(`{
							"queryType": "Azure Traces",
							"azureTraces": {
								"resources":     ["/subscriptions/test-sub/resourceGroups/test-rg/providers/Microsoft.Insights/components/r1"],
								"resultFormat": "%s"
							}
						}`, dataquery.ResultFormatTrace)),
					Query: `set truncationmaxrecords=10000; set truncationmaxsize=67108864; union isfuzzy=true availabilityResults,customEvents,dependencies,exceptions,pageViews,requests` +
						`| extend duration = iff(isnull(column_ifexists("duration", real(null))), toreal(0), column_ifexists("duration", real(null)))` +
						`| extend spanID = iff(itemType == "pageView" or isempty(column_ifexists("id", "")), tostring(new_guid()), column_ifexists("id", ""))` +
						`| extend operationName = iff(isempty(column_ifexists("name", "")), column_ifexists("problemId", ""), column_ifexists("name", ""))` +
						`| extend serviceName = cloud_RoleName` +
						`| extend serviceTags = bag_pack_columns(cloud_RoleInstance, cloud_RoleName)` +
						`| extend error = todynamic(iff(itemType == "exception", "true", "false"))` +
						`| extend tags = bag_merge(bag_pack_columns(appId,appName,application_Version,assembly,client_Browser,client_City,client_CountryOrRegion,client_IP,client_Model,client_OS,client_StateOrProvince,client_Type,data,details,duration,error,handledAt,iKey,id,innermostAssembly,innermostMessage,innermostMethod,innermostType,itemCount,itemId,itemType,location,message,method,name,operation_Id,operation_Name,operation_ParentId,operation_SyntheticSource,outerAssembly,outerMessage,outerMethod,outerType,performanceBucket,problemId,resultCode,sdkVersion,session_Id,severityLevel,size,source,success,target,timestamp,type,url,user_AccountId,user_AuthenticatedId,user_Id), customDimensions, customMeasurements)` +
						`| project-rename traceID = operation_Id, parentSpanID = operation_ParentId, startTime = timestamp` +
						`| project startTime, itemType, serviceName, duration, traceID, spanID, parentSpanID, operationName, serviceTags, tags, itemId` +
						`| order by startTime asc`,
					Resources: []string{"/subscriptions/test-sub/resourceGroups/test-rg/providers/Microsoft.Insights/components/r1"},
					TimeRange: timeRange,
					QueryType: dataquery.AzureQueryTypeAzureTraces,
					TraceExploreQuery: `set truncationmaxrecords=10000; set truncationmaxsize=67108864; union isfuzzy=true availabilityResults,customEvents,dependencies,exceptions,pageViews,requests` +
						`| where (operation_Id != '' and operation_Id == '${__data.fields.traceID}') or (customDimensions.ai_legacyRootId != '' and customDimensions.ai_legacyRootId == '${__data.fields.traceID}')` +
						`| extend duration = iff(isnull(column_ifexists("duration", real(null))), toreal(0), column_ifexists("duration", real(null)))` +
						`| extend spanID = iff(itemType == "pageView" or isempty(column_ifexists("id", "")), tostring(new_guid()), column_ifexists("id", ""))` +
						`| extend operationName = iff(isempty(column_ifexists("name", "")), column_ifexists("problemId", ""), column_ifexists("name", ""))` +
						`| extend serviceName = cloud_RoleName` +
						`| extend serviceTags = bag_pack_columns(cloud_RoleInstance, cloud_RoleName)` +
						`| extend error = todynamic(iff(itemType == "exception", "true", "false"))` +
						`| extend tags = bag_merge(bag_pack_columns(appId,appName,application_Version,assembly,client_Browser,client_City,client_CountryOrRegion,client_IP,client_Model,client_OS,client_StateOrProvince,client_Type,data,details,duration,error,handledAt,iKey,id,innermostAssembly,innermostMessage,innermostMethod,innermostType,itemCount,itemId,itemType,location,message,method,name,operation_Id,operation_Name,operation_ParentId,operation_SyntheticSource,outerAssembly,outerMessage,outerMethod,outerType,performanceBucket,problemId,resultCode,sdkVersion,session_Id,severityLevel,size,source,success,target,timestamp,type,url,user_AccountId,user_AuthenticatedId,user_Id), customDimensions, customMeasurements)` +
						`| project-rename traceID = operation_Id, parentSpanID = operation_ParentId, startTime = timestamp` +
						`| project startTime, itemType, serviceName, duration, traceID, spanID, parentSpanID, operationName, serviceTags, tags, itemId` +
						`| order by startTime asc`,
					TraceParentExploreQuery: `set truncationmaxrecords=10000; set truncationmaxsize=67108864; union isfuzzy=true availabilityResults,customEvents,dependencies,exceptions,pageViews,requests` +
						`| where (operation_Id != '' and operation_Id == '${__data.fields.traceID}') or (customDimensions.ai_legacyRootId != '' and customDimensions.ai_legacyRootId == '${__data.fields.traceID}')` +
						`| where (operation_ParentId != '' and operation_ParentId == '${__data.fields.parentSpanID}')` +
						`| extend duration = iff(isnull(column_ifexists("duration", real(null))), toreal(0), column_ifexists("duration", real(null)))` +
						`| extend spanID = iff(itemType == "pageView" or isempty(column_ifexists("id", "")), tostring(new_guid()), column_ifexists("id", ""))` +
						`| extend operationName = iff(isempty(column_ifexists("name", "")), column_ifexists("problemId", ""), column_ifexists("name", ""))` +
						`| extend serviceName = cloud_RoleName` +
						`| extend serviceTags = bag_pack_columns(cloud_RoleInstance, cloud_RoleName)` +
						`| extend error = todynamic(iff(itemType == "exception", "true", "false"))` +
						`| extend tags = bag_merge(bag_pack_columns(appId,appName,application_Version,assembly,client_Browser,client_City,client_CountryOrRegion,client_IP,client_Model,client_OS,client_StateOrProvince,client_Type,data,details,duration,error,handledAt,iKey,id,innermostAssembly,innermostMessage,innermostMethod,innermostType,itemCount,itemId,itemType,location,message,method,name,operation_Id,operation_Name,operation_ParentId,operation_SyntheticSource,outerAssembly,outerMessage,outerMethod,outerType,performanceBucket,problemId,resultCode,sdkVersion,session_Id,severityLevel,size,source,success,target,timestamp,type,url,user_AccountId,user_AuthenticatedId,user_Id), customDimensions, customMeasurements)` +
						`| project-rename traceID = operation_Id, parentSpanID = operation_ParentId, startTime = timestamp` +
						`| project startTime, itemType, serviceName, duration, traceID, spanID, parentSpanID, operationName, serviceTags, tags, itemId` +
						`| order by startTime asc`,
					TraceLogsExploreQuery: "union availabilityResults,\n" + "customEvents,\n" + "dependencies,\n" + "exceptions,\n" + "pageViews,\n" + "requests,\n" + "traces\n" +
						"| where operation_Id == \"${__data.fields.traceID}\"",
					AppInsightsQuery: true,
					DashboardTime:    true,
					TimeColumn:       "timestamp",
				},
			},
			Err: require.NoError,
		},
		{
			name:      "trace query with trace result format and operation ID",
			fromAlert: false,
			queryModel: []backend.DataQuery{
				{
					JSON: []byte(fmt.Sprintf(`{
							"queryType": "Azure Traces",
							"azureTraces": {
								"operationId": 	"test-op-id",
								"resources":    ["/subscriptions/test-sub/resourceGroups/test-rg/providers/Microsoft.Insights/components/r1"],
								"resultFormat": "%s"
							}
						}`, dataquery.ResultFormatTrace)),
					RefID:     "A",
					TimeRange: timeRange,
					QueryType: string(dataquery.AzureQueryTypeAzureTraces),
				},
			},
			azureLogAnalyticsQueries: []*AzureLogAnalyticsQuery{
				{
					RefID:        "A",
					ResultFormat: dataquery.ResultFormatTrace,
					URL:          "v1/apps/r1/query",
					JSON: []byte(fmt.Sprintf(`{
							"queryType": "Azure Traces",
							"azureTraces": {
								"operationId": 	"test-op-id",
								"resources":    ["/subscriptions/test-sub/resourceGroups/test-rg/providers/Microsoft.Insights/components/r1"],
								"resultFormat": "%s"
							}
						}`, dataquery.ResultFormatTrace)),
					Query: `set truncationmaxrecords=10000; set truncationmaxsize=67108864; union isfuzzy=true availabilityResults,customEvents,dependencies,exceptions,pageViews,requests` +
						`| where (operation_Id != '' and operation_Id == 'test-op-id') or (customDimensions.ai_legacyRootId != '' and customDimensions.ai_legacyRootId == 'test-op-id')` +
						`| extend duration = iff(isnull(column_ifexists("duration", real(null))), toreal(0), column_ifexists("duration", real(null)))` +
						`| extend spanID = iff(itemType == "pageView" or isempty(column_ifexists("id", "")), tostring(new_guid()), column_ifexists("id", ""))` +
						`| extend operationName = iff(isempty(column_ifexists("name", "")), column_ifexists("problemId", ""), column_ifexists("name", ""))` +
						`| extend serviceName = cloud_RoleName` +
						`| extend serviceTags = bag_pack_columns(cloud_RoleInstance, cloud_RoleName)` +
						`| extend error = todynamic(iff(itemType == "exception", "true", "false"))` +
						`| extend tags = bag_merge(bag_pack_columns(appId,appName,application_Version,assembly,client_Browser,client_City,client_CountryOrRegion,client_IP,client_Model,client_OS,client_StateOrProvince,client_Type,data,details,duration,error,handledAt,iKey,id,innermostAssembly,innermostMessage,innermostMethod,innermostType,itemCount,itemId,itemType,location,message,method,name,operation_Id,operation_Name,operation_ParentId,operation_SyntheticSource,outerAssembly,outerMessage,outerMethod,outerType,performanceBucket,problemId,resultCode,sdkVersion,session_Id,severityLevel,size,source,success,target,timestamp,type,url,user_AccountId,user_AuthenticatedId,user_Id), customDimensions, customMeasurements)` +
						`| project-rename traceID = operation_Id, parentSpanID = operation_ParentId, startTime = timestamp` +
						`| project startTime, itemType, serviceName, duration, traceID, spanID, parentSpanID, operationName, serviceTags, tags, itemId` +
						`| order by startTime asc`,
					Resources: []string{"/subscriptions/test-sub/resourceGroups/test-rg/providers/Microsoft.Insights/components/r1"},
					TimeRange: timeRange,
					QueryType: dataquery.AzureQueryTypeAzureTraces,
					TraceExploreQuery: `set truncationmaxrecords=10000; set truncationmaxsize=67108864; union isfuzzy=true availabilityResults,customEvents,dependencies,exceptions,pageViews,requests` +
						`| where (operation_Id != '' and operation_Id == 'test-op-id') or (customDimensions.ai_legacyRootId != '' and customDimensions.ai_legacyRootId == 'test-op-id')` +
						`| extend duration = iff(isnull(column_ifexists("duration", real(null))), toreal(0), column_ifexists("duration", real(null)))` +
						`| extend spanID = iff(itemType == "pageView" or isempty(column_ifexists("id", "")), tostring(new_guid()), column_ifexists("id", ""))` +
						`| extend operationName = iff(isempty(column_ifexists("name", "")), column_ifexists("problemId", ""), column_ifexists("name", ""))` +
						`| extend serviceName = cloud_RoleName` +
						`| extend serviceTags = bag_pack_columns(cloud_RoleInstance, cloud_RoleName)` +
						`| extend error = todynamic(iff(itemType == "exception", "true", "false"))` +
						`| extend tags = bag_merge(bag_pack_columns(appId,appName,application_Version,assembly,client_Browser,client_City,client_CountryOrRegion,client_IP,client_Model,client_OS,client_StateOrProvince,client_Type,data,details,duration,error,handledAt,iKey,id,innermostAssembly,innermostMessage,innermostMethod,innermostType,itemCount,itemId,itemType,location,message,method,name,operation_Id,operation_Name,operation_ParentId,operation_SyntheticSource,outerAssembly,outerMessage,outerMethod,outerType,performanceBucket,problemId,resultCode,sdkVersion,session_Id,severityLevel,size,source,success,target,timestamp,type,url,user_AccountId,user_AuthenticatedId,user_Id), customDimensions, customMeasurements)` +
						`| project-rename traceID = operation_Id, parentSpanID = operation_ParentId, startTime = timestamp` +
						`| project startTime, itemType, serviceName, duration, traceID, spanID, parentSpanID, operationName, serviceTags, tags, itemId` +
						`| order by startTime asc`,
					TraceParentExploreQuery: `set truncationmaxrecords=10000; set truncationmaxsize=67108864; union isfuzzy=true availabilityResults,customEvents,dependencies,exceptions,pageViews,requests` +
						`| where (operation_Id != '' and operation_Id == 'test-op-id') or (customDimensions.ai_legacyRootId != '' and customDimensions.ai_legacyRootId == 'test-op-id')` +
						`| where (operation_ParentId != '' and operation_ParentId == '${__data.fields.parentSpanID}')` +
						`| extend duration = iff(isnull(column_ifexists("duration", real(null))), toreal(0), column_ifexists("duration", real(null)))` +
						`| extend spanID = iff(itemType == "pageView" or isempty(column_ifexists("id", "")), tostring(new_guid()), column_ifexists("id", ""))` +
						`| extend operationName = iff(isempty(column_ifexists("name", "")), column_ifexists("problemId", ""), column_ifexists("name", ""))` +
						`| extend serviceName = cloud_RoleName` +
						`| extend serviceTags = bag_pack_columns(cloud_RoleInstance, cloud_RoleName)` +
						`| extend error = todynamic(iff(itemType == "exception", "true", "false"))` +
						`| extend tags = bag_merge(bag_pack_columns(appId,appName,application_Version,assembly,client_Browser,client_City,client_CountryOrRegion,client_IP,client_Model,client_OS,client_StateOrProvince,client_Type,data,details,duration,error,handledAt,iKey,id,innermostAssembly,innermostMessage,innermostMethod,innermostType,itemCount,itemId,itemType,location,message,method,name,operation_Id,operation_Name,operation_ParentId,operation_SyntheticSource,outerAssembly,outerMessage,outerMethod,outerType,performanceBucket,problemId,resultCode,sdkVersion,session_Id,severityLevel,size,source,success,target,timestamp,type,url,user_AccountId,user_AuthenticatedId,user_Id), customDimensions, customMeasurements)` +
						`| project-rename traceID = operation_Id, parentSpanID = operation_ParentId, startTime = timestamp` +
						`| project startTime, itemType, serviceName, duration, traceID, spanID, parentSpanID, operationName, serviceTags, tags, itemId` +
						`| order by startTime asc`,
					TraceLogsExploreQuery: "union availabilityResults,\n" + "customEvents,\n" + "dependencies,\n" + "exceptions,\n" + "pageViews,\n" + "requests,\n" + "traces\n" +
						"| where operation_Id == \"test-op-id\"",
					AppInsightsQuery: true,
					DashboardTime:    true,
					TimeColumn:       "timestamp",
				},
			},
			Err: require.NoError,
		},
		{
			name:      "trace query with trace result format and only trace type",
			fromAlert: false,
			queryModel: []backend.DataQuery{
				{
					JSON: []byte(fmt.Sprintf(`{
							"queryType": "Azure Traces",
							"azureTraces": {
								"operationId": 	"test-op-id",
								"resources":    ["/subscriptions/test-sub/resourceGroups/test-rg/providers/Microsoft.Insights/components/r1"],
								"resultFormat": "%s",
								"traceTypes":		["traces"]
							}
						}`, dataquery.ResultFormatTrace)),
					RefID:     "A",
					TimeRange: timeRange,
					QueryType: string(dataquery.AzureQueryTypeAzureTraces),
				},
			},
			azureLogAnalyticsQueries: []*AzureLogAnalyticsQuery{
				{
					RefID:        "A",
					ResultFormat: dataquery.ResultFormatTrace,
					URL:          "v1/apps/r1/query",
					JSON: []byte(fmt.Sprintf(`{
							"queryType": "Azure Traces",
							"azureTraces": {
								"operationId": 	"test-op-id",
								"resources":    ["/subscriptions/test-sub/resourceGroups/test-rg/providers/Microsoft.Insights/components/r1"],
								"resultFormat": "%s",
								"traceTypes":		["traces"]
							}
						}`, dataquery.ResultFormatTrace)),
					Query:                   "",
					Resources:               []string{"/subscriptions/test-sub/resourceGroups/test-rg/providers/Microsoft.Insights/components/r1"},
					TimeRange:               timeRange,
					QueryType:               dataquery.AzureQueryTypeAzureTraces,
					TraceExploreQuery:       "",
					TraceParentExploreQuery: "",
					TraceLogsExploreQuery: "union availabilityResults,\n" + "customEvents,\n" + "dependencies,\n" + "exceptions,\n" + "pageViews,\n" + "requests,\n" + "traces\n" +
						"| where operation_Id == \"test-op-id\"",
					AppInsightsQuery: true,
					DashboardTime:    true,
					TimeColumn:       "timestamp",
				},
			},
			Err: require.NoError,
		},
		{
			name:      "trace query with operation ID and correlated workspaces",
			fromAlert: false,
			queryModel: []backend.DataQuery{
				{
					JSON: []byte(fmt.Sprintf(`{
							"queryType": "Azure Traces",
							"azureTraces": {
								"operationId": 	"op-id-multi",
								"resources":    ["/subscriptions/test-sub/resourceGroups/test-rg/providers/Microsoft.Insights/components/r1"],
								"resultFormat": "%s"
							}
						}`, dataquery.ResultFormatTrace)),
					RefID:     "A",
					TimeRange: timeRange,
					QueryType: string(dataquery.AzureQueryTypeAzureTraces),
				},
			},
			azureLogAnalyticsQueries: []*AzureLogAnalyticsQuery{
				{
					RefID:        "A",
					ResultFormat: dataquery.ResultFormatTrace,
					URL:          "v1/apps/r1/query",
					JSON: []byte(fmt.Sprintf(`{
							"queryType": "Azure Traces",
							"azureTraces": {
								"operationId": 	"op-id-multi",
								"resources":    ["/subscriptions/test-sub/resourceGroups/test-rg/providers/Microsoft.Insights/components/r1"],
								"resultFormat": "%s"
							}
						}`, dataquery.ResultFormatTrace)),
					Query: `set truncationmaxrecords=10000; set truncationmaxsize=67108864; union isfuzzy=true availabilityResults,customEvents,dependencies,exceptions,pageViews,requests,app('/subscriptions/test-sub/resourcegroups/test-rg/providers/microsoft.insights/components/r2').availabilityResults,app('/subscriptions/test-sub/resourcegroups/test-rg/providers/microsoft.insights/components/r2').customEvents,app('/subscriptions/test-sub/resourcegroups/test-rg/providers/microsoft.insights/components/r2').dependencies,app('/subscriptions/test-sub/resourcegroups/test-rg/providers/microsoft.insights/components/r2').exceptions,app('/subscriptions/test-sub/resourcegroups/test-rg/providers/microsoft.insights/components/r2').pageViews,app('/subscriptions/test-sub/resourcegroups/test-rg/providers/microsoft.insights/components/r2').requests` +
						`| where (operation_Id != '' and operation_Id == 'op-id-multi') or (customDimensions.ai_legacyRootId != '' and customDimensions.ai_legacyRootId == 'op-id-multi')` +
						`| extend duration = iff(isnull(column_ifexists("duration", real(null))), toreal(0), column_ifexists("duration", real(null)))` +
						`| extend spanID = iff(itemType == "pageView" or isempty(column_ifexists("id", "")), tostring(new_guid()), column_ifexists("id", ""))` +
						`| extend operationName = iff(isempty(column_ifexists("name", "")), column_ifexists("problemId", ""), column_ifexists("name", ""))` +
						`| extend serviceName = cloud_RoleName| extend serviceTags = bag_pack_columns(cloud_RoleInstance, cloud_RoleName)` +
						`| extend error = todynamic(iff(itemType == "exception", "true", "false"))` +
						`| extend tags = bag_merge(bag_pack_columns(appId,appName,application_Version,assembly,client_Browser,client_City,client_CountryOrRegion,client_IP,client_Model,client_OS,client_StateOrProvince,client_Type,data,details,duration,error,handledAt,iKey,id,innermostAssembly,innermostMessage,innermostMethod,innermostType,itemCount,itemId,itemType,location,message,method,name,operation_Id,operation_Name,operation_ParentId,operation_SyntheticSource,outerAssembly,outerMessage,outerMethod,outerType,performanceBucket,problemId,resultCode,sdkVersion,session_Id,severityLevel,size,source,success,target,timestamp,type,url,user_AccountId,user_AuthenticatedId,user_Id), customDimensions, customMeasurements)` +
						`| project-rename traceID = operation_Id, parentSpanID = operation_ParentId, startTime = timestamp` +
						`| project startTime, itemType, serviceName, duration, traceID, spanID, parentSpanID, operationName, serviceTags, tags, itemId` +
						`| order by startTime asc`,
					Resources: []string{"/subscriptions/test-sub/resourceGroups/test-rg/providers/Microsoft.Insights/components/r1"},
					TimeRange: timeRange,
					QueryType: dataquery.AzureQueryTypeAzureTraces,
					TraceExploreQuery: `set truncationmaxrecords=10000; set truncationmaxsize=67108864; union isfuzzy=true availabilityResults,customEvents,dependencies,exceptions,pageViews,requests,app('/subscriptions/test-sub/resourcegroups/test-rg/providers/microsoft.insights/components/r2').availabilityResults,app('/subscriptions/test-sub/resourcegroups/test-rg/providers/microsoft.insights/components/r2').customEvents,app('/subscriptions/test-sub/resourcegroups/test-rg/providers/microsoft.insights/components/r2').dependencies,app('/subscriptions/test-sub/resourcegroups/test-rg/providers/microsoft.insights/components/r2').exceptions,app('/subscriptions/test-sub/resourcegroups/test-rg/providers/microsoft.insights/components/r2').pageViews,app('/subscriptions/test-sub/resourcegroups/test-rg/providers/microsoft.insights/components/r2').requests` +
						`| where (operation_Id != '' and operation_Id == 'op-id-multi') or (customDimensions.ai_legacyRootId != '' and customDimensions.ai_legacyRootId == 'op-id-multi')` +
						`| extend duration = iff(isnull(column_ifexists("duration", real(null))), toreal(0), column_ifexists("duration", real(null)))` +
						`| extend spanID = iff(itemType == "pageView" or isempty(column_ifexists("id", "")), tostring(new_guid()), column_ifexists("id", ""))` +
						`| extend operationName = iff(isempty(column_ifexists("name", "")), column_ifexists("problemId", ""), column_ifexists("name", ""))` +
						`| extend serviceName = cloud_RoleName| extend serviceTags = bag_pack_columns(cloud_RoleInstance, cloud_RoleName)` +
						`| extend error = todynamic(iff(itemType == "exception", "true", "false"))` +
						`| extend tags = bag_merge(bag_pack_columns(appId,appName,application_Version,assembly,client_Browser,client_City,client_CountryOrRegion,client_IP,client_Model,client_OS,client_StateOrProvince,client_Type,data,details,duration,error,handledAt,iKey,id,innermostAssembly,innermostMessage,innermostMethod,innermostType,itemCount,itemId,itemType,location,message,method,name,operation_Id,operation_Name,operation_ParentId,operation_SyntheticSource,outerAssembly,outerMessage,outerMethod,outerType,performanceBucket,problemId,resultCode,sdkVersion,session_Id,severityLevel,size,source,success,target,timestamp,type,url,user_AccountId,user_AuthenticatedId,user_Id), customDimensions, customMeasurements)` +
						`| project-rename traceID = operation_Id, parentSpanID = operation_ParentId, startTime = timestamp` +
						`| project startTime, itemType, serviceName, duration, traceID, spanID, parentSpanID, operationName, serviceTags, tags, itemId` +
						`| order by startTime asc`,
					TraceParentExploreQuery: `set truncationmaxrecords=10000; set truncationmaxsize=67108864; union isfuzzy=true availabilityResults,customEvents,dependencies,exceptions,pageViews,requests,app('/subscriptions/test-sub/resourcegroups/test-rg/providers/microsoft.insights/components/r2').availabilityResults,app('/subscriptions/test-sub/resourcegroups/test-rg/providers/microsoft.insights/components/r2').customEvents,app('/subscriptions/test-sub/resourcegroups/test-rg/providers/microsoft.insights/components/r2').dependencies,app('/subscriptions/test-sub/resourcegroups/test-rg/providers/microsoft.insights/components/r2').exceptions,app('/subscriptions/test-sub/resourcegroups/test-rg/providers/microsoft.insights/components/r2').pageViews,app('/subscriptions/test-sub/resourcegroups/test-rg/providers/microsoft.insights/components/r2').requests` +
						`| where (operation_Id != '' and operation_Id == 'op-id-multi') or (customDimensions.ai_legacyRootId != '' and customDimensions.ai_legacyRootId == 'op-id-multi')` +
						`| where (operation_ParentId != '' and operation_ParentId == '${__data.fields.parentSpanID}')` +
						`| extend duration = iff(isnull(column_ifexists("duration", real(null))), toreal(0), column_ifexists("duration", real(null)))` +
						`| extend spanID = iff(itemType == "pageView" or isempty(column_ifexists("id", "")), tostring(new_guid()), column_ifexists("id", ""))` +
						`| extend operationName = iff(isempty(column_ifexists("name", "")), column_ifexists("problemId", ""), column_ifexists("name", ""))` +
						`| extend serviceName = cloud_RoleName| extend serviceTags = bag_pack_columns(cloud_RoleInstance, cloud_RoleName)` +
						`| extend error = todynamic(iff(itemType == "exception", "true", "false"))` +
						`| extend tags = bag_merge(bag_pack_columns(appId,appName,application_Version,assembly,client_Browser,client_City,client_CountryOrRegion,client_IP,client_Model,client_OS,client_StateOrProvince,client_Type,data,details,duration,error,handledAt,iKey,id,innermostAssembly,innermostMessage,innermostMethod,innermostType,itemCount,itemId,itemType,location,message,method,name,operation_Id,operation_Name,operation_ParentId,operation_SyntheticSource,outerAssembly,outerMessage,outerMethod,outerType,performanceBucket,problemId,resultCode,sdkVersion,session_Id,severityLevel,size,source,success,target,timestamp,type,url,user_AccountId,user_AuthenticatedId,user_Id), customDimensions, customMeasurements)` +
						`| project-rename traceID = operation_Id, parentSpanID = operation_ParentId, startTime = timestamp` +
						`| project startTime, itemType, serviceName, duration, traceID, spanID, parentSpanID, operationName, serviceTags, tags, itemId` +
						`| order by startTime asc`,
					TraceLogsExploreQuery: "union *,\n" +
						"app('/subscriptions/test-sub/resourcegroups/test-rg/providers/microsoft.insights/components/r2').availabilityResults,\n" +
						"app('/subscriptions/test-sub/resourcegroups/test-rg/providers/microsoft.insights/components/r2').customEvents,\n" +
						"app('/subscriptions/test-sub/resourcegroups/test-rg/providers/microsoft.insights/components/r2').dependencies,\n" +
						"app('/subscriptions/test-sub/resourcegroups/test-rg/providers/microsoft.insights/components/r2').exceptions,\n" +
						"app('/subscriptions/test-sub/resourcegroups/test-rg/providers/microsoft.insights/components/r2').pageViews,\n" +
						"app('/subscriptions/test-sub/resourcegroups/test-rg/providers/microsoft.insights/components/r2').requests,\n" +
						"app('/subscriptions/test-sub/resourcegroups/test-rg/providers/microsoft.insights/components/r2').traces\n" +
						"| where operation_Id == \"op-id-multi\"",
					AppInsightsQuery: true,
					DashboardTime:    true,
					TimeColumn:       "timestamp",
				},
			},
			Err: require.NoError,
		},
		{
			name:      "trace query with multiple resources",
			fromAlert: false,
			queryModel: []backend.DataQuery{
				{
					JSON: []byte(fmt.Sprintf(`{
							"queryType": "Azure Traces",
							"azureTraces": {
								"resources":    ["/subscriptions/test-sub/resourceGroups/test-rg/providers/Microsoft.Insights/components/r1", "/subscriptions/test-sub/resourceGroups/test-rg/providers/Microsoft.Insights/components/r2"],
								"resultFormat": "%s"
							}
						}`, dataquery.ResultFormatTrace)),
					RefID:     "A",
					TimeRange: timeRange,
					QueryType: string(dataquery.AzureQueryTypeAzureTraces),
				},
			},
			azureLogAnalyticsQueries: []*AzureLogAnalyticsQuery{
				{
					RefID:        "A",
					ResultFormat: dataquery.ResultFormatTrace,
					URL:          "v1/apps/r1/query",
					JSON: []byte(fmt.Sprintf(`{
							"queryType": "Azure Traces",
							"azureTraces": {
								"resources":    ["/subscriptions/test-sub/resourceGroups/test-rg/providers/Microsoft.Insights/components/r1", "/subscriptions/test-sub/resourceGroups/test-rg/providers/Microsoft.Insights/components/r2"],
								"resultFormat": "%s"
							}
						}`, dataquery.ResultFormatTrace)),
					Query: `set truncationmaxrecords=10000; set truncationmaxsize=67108864; union isfuzzy=true availabilityResults,customEvents,dependencies,exceptions,pageViews,requests,app('/subscriptions/test-sub/resourcegroups/test-rg/providers/microsoft.insights/components/r2').availabilityResults,app('/subscriptions/test-sub/resourcegroups/test-rg/providers/microsoft.insights/components/r2').customEvents,app('/subscriptions/test-sub/resourcegroups/test-rg/providers/microsoft.insights/components/r2').dependencies,app('/subscriptions/test-sub/resourcegroups/test-rg/providers/microsoft.insights/components/r2').exceptions,app('/subscriptions/test-sub/resourcegroups/test-rg/providers/microsoft.insights/components/r2').pageViews,app('/subscriptions/test-sub/resourcegroups/test-rg/providers/microsoft.insights/components/r2').requests` +
						`| extend duration = iff(isnull(column_ifexists("duration", real(null))), toreal(0), column_ifexists("duration", real(null)))` +
						`| extend spanID = iff(itemType == "pageView" or isempty(column_ifexists("id", "")), tostring(new_guid()), column_ifexists("id", ""))` +
						`| extend operationName = iff(isempty(column_ifexists("name", "")), column_ifexists("problemId", ""), column_ifexists("name", ""))` +
						`| extend serviceName = cloud_RoleName| extend serviceTags = bag_pack_columns(cloud_RoleInstance, cloud_RoleName)` +
						`| extend error = todynamic(iff(itemType == "exception", "true", "false"))` +
						`| extend tags = bag_merge(bag_pack_columns(appId,appName,application_Version,assembly,client_Browser,client_City,client_CountryOrRegion,client_IP,client_Model,client_OS,client_StateOrProvince,client_Type,data,details,duration,error,handledAt,iKey,id,innermostAssembly,innermostMessage,innermostMethod,innermostType,itemCount,itemId,itemType,location,message,method,name,operation_Id,operation_Name,operation_ParentId,operation_SyntheticSource,outerAssembly,outerMessage,outerMethod,outerType,performanceBucket,problemId,resultCode,sdkVersion,session_Id,severityLevel,size,source,success,target,timestamp,type,url,user_AccountId,user_AuthenticatedId,user_Id), customDimensions, customMeasurements)` +
						`| project-rename traceID = operation_Id, parentSpanID = operation_ParentId, startTime = timestamp` +
						`| project startTime, itemType, serviceName, duration, traceID, spanID, parentSpanID, operationName, serviceTags, tags, itemId` +
						`| order by startTime asc`,
					Resources: []string{"/subscriptions/test-sub/resourceGroups/test-rg/providers/Microsoft.Insights/components/r1", "/subscriptions/test-sub/resourceGroups/test-rg/providers/Microsoft.Insights/components/r2"},
					TimeRange: timeRange,
					QueryType: dataquery.AzureQueryTypeAzureTraces,
					TraceExploreQuery: `set truncationmaxrecords=10000; set truncationmaxsize=67108864; union isfuzzy=true availabilityResults,customEvents,dependencies,exceptions,pageViews,requests,app('/subscriptions/test-sub/resourcegroups/test-rg/providers/microsoft.insights/components/r2').availabilityResults,app('/subscriptions/test-sub/resourcegroups/test-rg/providers/microsoft.insights/components/r2').customEvents,app('/subscriptions/test-sub/resourcegroups/test-rg/providers/microsoft.insights/components/r2').dependencies,app('/subscriptions/test-sub/resourcegroups/test-rg/providers/microsoft.insights/components/r2').exceptions,app('/subscriptions/test-sub/resourcegroups/test-rg/providers/microsoft.insights/components/r2').pageViews,app('/subscriptions/test-sub/resourcegroups/test-rg/providers/microsoft.insights/components/r2').requests` +
						`| where (operation_Id != '' and operation_Id == '${__data.fields.traceID}') or (customDimensions.ai_legacyRootId != '' and customDimensions.ai_legacyRootId == '${__data.fields.traceID}')` +
						`| extend duration = iff(isnull(column_ifexists("duration", real(null))), toreal(0), column_ifexists("duration", real(null)))` +
						`| extend spanID = iff(itemType == "pageView" or isempty(column_ifexists("id", "")), tostring(new_guid()), column_ifexists("id", ""))` +
						`| extend operationName = iff(isempty(column_ifexists("name", "")), column_ifexists("problemId", ""), column_ifexists("name", ""))` +
						`| extend serviceName = cloud_RoleName| extend serviceTags = bag_pack_columns(cloud_RoleInstance, cloud_RoleName)` +
						`| extend error = todynamic(iff(itemType == "exception", "true", "false"))` +
						`| extend tags = bag_merge(bag_pack_columns(appId,appName,application_Version,assembly,client_Browser,client_City,client_CountryOrRegion,client_IP,client_Model,client_OS,client_StateOrProvince,client_Type,data,details,duration,error,handledAt,iKey,id,innermostAssembly,innermostMessage,innermostMethod,innermostType,itemCount,itemId,itemType,location,message,method,name,operation_Id,operation_Name,operation_ParentId,operation_SyntheticSource,outerAssembly,outerMessage,outerMethod,outerType,performanceBucket,problemId,resultCode,sdkVersion,session_Id,severityLevel,size,source,success,target,timestamp,type,url,user_AccountId,user_AuthenticatedId,user_Id), customDimensions, customMeasurements)` +
						`| project-rename traceID = operation_Id, parentSpanID = operation_ParentId, startTime = timestamp` +
						`| project startTime, itemType, serviceName, duration, traceID, spanID, parentSpanID, operationName, serviceTags, tags, itemId` +
						`| order by startTime asc`,
					TraceParentExploreQuery: `set truncationmaxrecords=10000; set truncationmaxsize=67108864; union isfuzzy=true availabilityResults,customEvents,dependencies,exceptions,pageViews,requests,app('/subscriptions/test-sub/resourcegroups/test-rg/providers/microsoft.insights/components/r2').availabilityResults,app('/subscriptions/test-sub/resourcegroups/test-rg/providers/microsoft.insights/components/r2').customEvents,app('/subscriptions/test-sub/resourcegroups/test-rg/providers/microsoft.insights/components/r2').dependencies,app('/subscriptions/test-sub/resourcegroups/test-rg/providers/microsoft.insights/components/r2').exceptions,app('/subscriptions/test-sub/resourcegroups/test-rg/providers/microsoft.insights/components/r2').pageViews,app('/subscriptions/test-sub/resourcegroups/test-rg/providers/microsoft.insights/components/r2').requests` +
						`| where (operation_Id != '' and operation_Id == '${__data.fields.traceID}') or (customDimensions.ai_legacyRootId != '' and customDimensions.ai_legacyRootId == '${__data.fields.traceID}')` +
						`| where (operation_ParentId != '' and operation_ParentId == '${__data.fields.parentSpanID}')` +
						`| extend duration = iff(isnull(column_ifexists("duration", real(null))), toreal(0), column_ifexists("duration", real(null)))` +
						`| extend spanID = iff(itemType == "pageView" or isempty(column_ifexists("id", "")), tostring(new_guid()), column_ifexists("id", ""))` +
						`| extend operationName = iff(isempty(column_ifexists("name", "")), column_ifexists("problemId", ""), column_ifexists("name", ""))` +
						`| extend serviceName = cloud_RoleName| extend serviceTags = bag_pack_columns(cloud_RoleInstance, cloud_RoleName)` +
						`| extend error = todynamic(iff(itemType == "exception", "true", "false"))` +
						`| extend tags = bag_merge(bag_pack_columns(appId,appName,application_Version,assembly,client_Browser,client_City,client_CountryOrRegion,client_IP,client_Model,client_OS,client_StateOrProvince,client_Type,data,details,duration,error,handledAt,iKey,id,innermostAssembly,innermostMessage,innermostMethod,innermostType,itemCount,itemId,itemType,location,message,method,name,operation_Id,operation_Name,operation_ParentId,operation_SyntheticSource,outerAssembly,outerMessage,outerMethod,outerType,performanceBucket,problemId,resultCode,sdkVersion,session_Id,severityLevel,size,source,success,target,timestamp,type,url,user_AccountId,user_AuthenticatedId,user_Id), customDimensions, customMeasurements)` +
						`| project-rename traceID = operation_Id, parentSpanID = operation_ParentId, startTime = timestamp` +
						`| project startTime, itemType, serviceName, duration, traceID, spanID, parentSpanID, operationName, serviceTags, tags, itemId` +
						`| order by startTime asc`,
					TraceLogsExploreQuery: "union *,\n" +
						"app('/subscriptions/test-sub/resourcegroups/test-rg/providers/microsoft.insights/components/r2').availabilityResults,\n" +
						"app('/subscriptions/test-sub/resourcegroups/test-rg/providers/microsoft.insights/components/r2').customEvents,\n" +
						"app('/subscriptions/test-sub/resourcegroups/test-rg/providers/microsoft.insights/components/r2').dependencies,\n" +
						"app('/subscriptions/test-sub/resourcegroups/test-rg/providers/microsoft.insights/components/r2').exceptions,\n" +
						"app('/subscriptions/test-sub/resourcegroups/test-rg/providers/microsoft.insights/components/r2').pageViews,\n" +
						"app('/subscriptions/test-sub/resourcegroups/test-rg/providers/microsoft.insights/components/r2').requests,\n" +
						"app('/subscriptions/test-sub/resourcegroups/test-rg/providers/microsoft.insights/components/r2').traces\n" +
						"| where operation_Id == \"${__data.fields.traceID}\"",
					AppInsightsQuery: true,
					DashboardTime:    true,
					TimeColumn:       "timestamp",
				},
			},
			Err: require.NoError,
		},
		{
			name:      "trace query with multiple resources and overlapping correlated workspaces",
			fromAlert: false,
			queryModel: []backend.DataQuery{
				{
					JSON: []byte(fmt.Sprintf(`{
							"queryType": "Azure Traces",
							"azureTraces": {
								"operationId": 	"op-id-multi",
								"resources":    ["/subscriptions/test-sub/resourceGroups/test-rg/providers/Microsoft.Insights/components/r1", "/subscriptions/test-sub/resourceGroups/test-rg/providers/Microsoft.Insights/components/r2"],
								"resultFormat": "%s"
							}
						}`, dataquery.ResultFormatTrace)),
					RefID:     "A",
					TimeRange: timeRange,
					QueryType: string(dataquery.AzureQueryTypeAzureTraces),
				},
			},
			azureLogAnalyticsQueries: []*AzureLogAnalyticsQuery{
				{
					RefID:        "A",
					ResultFormat: dataquery.ResultFormatTrace,
					URL:          "v1/apps/r1/query",
					JSON: []byte(fmt.Sprintf(`{
							"queryType": "Azure Traces",
							"azureTraces": {
								"operationId": 	"op-id-multi",
								"resources":    ["/subscriptions/test-sub/resourceGroups/test-rg/providers/Microsoft.Insights/components/r1", "/subscriptions/test-sub/resourceGroups/test-rg/providers/Microsoft.Insights/components/r2"],
								"resultFormat": "%s"
							}
						}`, dataquery.ResultFormatTrace)),
					Query: `set truncationmaxrecords=10000; set truncationmaxsize=67108864; union isfuzzy=true availabilityResults,customEvents,dependencies,exceptions,pageViews,requests,app('/subscriptions/test-sub/resourcegroups/test-rg/providers/microsoft.insights/components/r2').availabilityResults,app('/subscriptions/test-sub/resourcegroups/test-rg/providers/microsoft.insights/components/r2').customEvents,app('/subscriptions/test-sub/resourcegroups/test-rg/providers/microsoft.insights/components/r2').dependencies,app('/subscriptions/test-sub/resourcegroups/test-rg/providers/microsoft.insights/components/r2').exceptions,app('/subscriptions/test-sub/resourcegroups/test-rg/providers/microsoft.insights/components/r2').pageViews,app('/subscriptions/test-sub/resourcegroups/test-rg/providers/microsoft.insights/components/r2').requests` +
						`| where (operation_Id != '' and operation_Id == 'op-id-multi') or (customDimensions.ai_legacyRootId != '' and customDimensions.ai_legacyRootId == 'op-id-multi')` +
						`| extend duration = iff(isnull(column_ifexists("duration", real(null))), toreal(0), column_ifexists("duration", real(null)))` +
						`| extend spanID = iff(itemType == "pageView" or isempty(column_ifexists("id", "")), tostring(new_guid()), column_ifexists("id", ""))` +
						`| extend operationName = iff(isempty(column_ifexists("name", "")), column_ifexists("problemId", ""), column_ifexists("name", ""))` +
						`| extend serviceName = cloud_RoleName| extend serviceTags = bag_pack_columns(cloud_RoleInstance, cloud_RoleName)` +
						`| extend error = todynamic(iff(itemType == "exception", "true", "false"))` +
						`| extend tags = bag_merge(bag_pack_columns(appId,appName,application_Version,assembly,client_Browser,client_City,client_CountryOrRegion,client_IP,client_Model,client_OS,client_StateOrProvince,client_Type,data,details,duration,error,handledAt,iKey,id,innermostAssembly,innermostMessage,innermostMethod,innermostType,itemCount,itemId,itemType,location,message,method,name,operation_Id,operation_Name,operation_ParentId,operation_SyntheticSource,outerAssembly,outerMessage,outerMethod,outerType,performanceBucket,problemId,resultCode,sdkVersion,session_Id,severityLevel,size,source,success,target,timestamp,type,url,user_AccountId,user_AuthenticatedId,user_Id), customDimensions, customMeasurements)` +
						`| project-rename traceID = operation_Id, parentSpanID = operation_ParentId, startTime = timestamp` +
						`| project startTime, itemType, serviceName, duration, traceID, spanID, parentSpanID, operationName, serviceTags, tags, itemId` +
						`| order by startTime asc`,
					Resources: []string{"/subscriptions/test-sub/resourceGroups/test-rg/providers/Microsoft.Insights/components/r1", "/subscriptions/test-sub/resourceGroups/test-rg/providers/Microsoft.Insights/components/r2"},
					TimeRange: timeRange,
					QueryType: dataquery.AzureQueryTypeAzureTraces,
					TraceExploreQuery: `set truncationmaxrecords=10000; set truncationmaxsize=67108864; union isfuzzy=true availabilityResults,customEvents,dependencies,exceptions,pageViews,requests,app('/subscriptions/test-sub/resourcegroups/test-rg/providers/microsoft.insights/components/r2').availabilityResults,app('/subscriptions/test-sub/resourcegroups/test-rg/providers/microsoft.insights/components/r2').customEvents,app('/subscriptions/test-sub/resourcegroups/test-rg/providers/microsoft.insights/components/r2').dependencies,app('/subscriptions/test-sub/resourcegroups/test-rg/providers/microsoft.insights/components/r2').exceptions,app('/subscriptions/test-sub/resourcegroups/test-rg/providers/microsoft.insights/components/r2').pageViews,app('/subscriptions/test-sub/resourcegroups/test-rg/providers/microsoft.insights/components/r2').requests` +
						`| where (operation_Id != '' and operation_Id == 'op-id-multi') or (customDimensions.ai_legacyRootId != '' and customDimensions.ai_legacyRootId == 'op-id-multi')` +
						`| extend duration = iff(isnull(column_ifexists("duration", real(null))), toreal(0), column_ifexists("duration", real(null)))` +
						`| extend spanID = iff(itemType == "pageView" or isempty(column_ifexists("id", "")), tostring(new_guid()), column_ifexists("id", ""))` +
						`| extend operationName = iff(isempty(column_ifexists("name", "")), column_ifexists("problemId", ""), column_ifexists("name", ""))` +
						`| extend serviceName = cloud_RoleName| extend serviceTags = bag_pack_columns(cloud_RoleInstance, cloud_RoleName)` +
						`| extend error = todynamic(iff(itemType == "exception", "true", "false"))` +
						`| extend tags = bag_merge(bag_pack_columns(appId,appName,application_Version,assembly,client_Browser,client_City,client_CountryOrRegion,client_IP,client_Model,client_OS,client_StateOrProvince,client_Type,data,details,duration,error,handledAt,iKey,id,innermostAssembly,innermostMessage,innermostMethod,innermostType,itemCount,itemId,itemType,location,message,method,name,operation_Id,operation_Name,operation_ParentId,operation_SyntheticSource,outerAssembly,outerMessage,outerMethod,outerType,performanceBucket,problemId,resultCode,sdkVersion,session_Id,severityLevel,size,source,success,target,timestamp,type,url,user_AccountId,user_AuthenticatedId,user_Id), customDimensions, customMeasurements)` +
						`| project-rename traceID = operation_Id, parentSpanID = operation_ParentId, startTime = timestamp` +
						`| project startTime, itemType, serviceName, duration, traceID, spanID, parentSpanID, operationName, serviceTags, tags, itemId` +
						`| order by startTime asc`,
					TraceParentExploreQuery: `set truncationmaxrecords=10000; set truncationmaxsize=67108864; union isfuzzy=true availabilityResults,customEvents,dependencies,exceptions,pageViews,requests,app('/subscriptions/test-sub/resourcegroups/test-rg/providers/microsoft.insights/components/r2').availabilityResults,app('/subscriptions/test-sub/resourcegroups/test-rg/providers/microsoft.insights/components/r2').customEvents,app('/subscriptions/test-sub/resourcegroups/test-rg/providers/microsoft.insights/components/r2').dependencies,app('/subscriptions/test-sub/resourcegroups/test-rg/providers/microsoft.insights/components/r2').exceptions,app('/subscriptions/test-sub/resourcegroups/test-rg/providers/microsoft.insights/components/r2').pageViews,app('/subscriptions/test-sub/resourcegroups/test-rg/providers/microsoft.insights/components/r2').requests` +
						`| where (operation_Id != '' and operation_Id == 'op-id-multi') or (customDimensions.ai_legacyRootId != '' and customDimensions.ai_legacyRootId == 'op-id-multi')` +
						`| where (operation_ParentId != '' and operation_ParentId == '${__data.fields.parentSpanID}')` +
						`| extend duration = iff(isnull(column_ifexists("duration", real(null))), toreal(0), column_ifexists("duration", real(null)))` +
						`| extend spanID = iff(itemType == "pageView" or isempty(column_ifexists("id", "")), tostring(new_guid()), column_ifexists("id", ""))` +
						`| extend operationName = iff(isempty(column_ifexists("name", "")), column_ifexists("problemId", ""), column_ifexists("name", ""))` +
						`| extend serviceName = cloud_RoleName| extend serviceTags = bag_pack_columns(cloud_RoleInstance, cloud_RoleName)` +
						`| extend error = todynamic(iff(itemType == "exception", "true", "false"))` +
						`| extend tags = bag_merge(bag_pack_columns(appId,appName,application_Version,assembly,client_Browser,client_City,client_CountryOrRegion,client_IP,client_Model,client_OS,client_StateOrProvince,client_Type,data,details,duration,error,handledAt,iKey,id,innermostAssembly,innermostMessage,innermostMethod,innermostType,itemCount,itemId,itemType,location,message,method,name,operation_Id,operation_Name,operation_ParentId,operation_SyntheticSource,outerAssembly,outerMessage,outerMethod,outerType,performanceBucket,problemId,resultCode,sdkVersion,session_Id,severityLevel,size,source,success,target,timestamp,type,url,user_AccountId,user_AuthenticatedId,user_Id), customDimensions, customMeasurements)` +
						`| project-rename traceID = operation_Id, parentSpanID = operation_ParentId, startTime = timestamp` +
						`| project startTime, itemType, serviceName, duration, traceID, spanID, parentSpanID, operationName, serviceTags, tags, itemId` +
						`| order by startTime asc`,
					TraceLogsExploreQuery: "union *,\n" +
						"app('/subscriptions/test-sub/resourcegroups/test-rg/providers/microsoft.insights/components/r2').availabilityResults,\n" +
						"app('/subscriptions/test-sub/resourcegroups/test-rg/providers/microsoft.insights/components/r2').customEvents,\n" +
						"app('/subscriptions/test-sub/resourcegroups/test-rg/providers/microsoft.insights/components/r2').dependencies,\n" +
						"app('/subscriptions/test-sub/resourcegroups/test-rg/providers/microsoft.insights/components/r2').exceptions,\n" +
						"app('/subscriptions/test-sub/resourcegroups/test-rg/providers/microsoft.insights/components/r2').pageViews,\n" +
						"app('/subscriptions/test-sub/resourcegroups/test-rg/providers/microsoft.insights/components/r2').requests,\n" +
						"app('/subscriptions/test-sub/resourcegroups/test-rg/providers/microsoft.insights/components/r2').traces\n" +
						"| where operation_Id == \"op-id-multi\"",
					AppInsightsQuery: true,
					DashboardTime:    true,
					TimeColumn:       "timestamp",
				},
			},
			Err: require.NoError,
		},
		{
			name:      "trace query with multiple resources and non-overlapping correlated workspaces",
			fromAlert: false,
			queryModel: []backend.DataQuery{
				{
					JSON: []byte(fmt.Sprintf(`{
							"queryType": "Azure Traces",
							"azureTraces": {
								"operationId": 	"op-id-non-overlapping",
								"resources":    ["/subscriptions/test-sub/resourceGroups/test-rg/providers/Microsoft.Insights/components/r1", "/subscriptions/test-sub/resourceGroups/test-rg/providers/Microsoft.Insights/components/r2"],
								"resultFormat": "%s"
							}
						}`, dataquery.ResultFormatTrace)),
					RefID:     "A",
					TimeRange: timeRange,
					QueryType: string(dataquery.AzureQueryTypeAzureTraces),
				},
			},
			azureLogAnalyticsQueries: []*AzureLogAnalyticsQuery{
				{
					RefID:        "A",
					ResultFormat: dataquery.ResultFormatTrace,
					URL:          "v1/apps/r1/query",
					JSON: []byte(fmt.Sprintf(`{
							"queryType": "Azure Traces",
							"azureTraces": {
								"operationId": 	"op-id-non-overlapping",
								"resources":    ["/subscriptions/test-sub/resourceGroups/test-rg/providers/Microsoft.Insights/components/r1", "/subscriptions/test-sub/resourceGroups/test-rg/providers/Microsoft.Insights/components/r2"],
								"resultFormat": "%s"
							}
						}`, dataquery.ResultFormatTrace)),
					Query: `set truncationmaxrecords=10000; set truncationmaxsize=67108864; union isfuzzy=true availabilityResults,customEvents,dependencies,exceptions,pageViews,requests,app('/subscriptions/test-sub/resourcegroups/test-rg/providers/microsoft.insights/components/r2').availabilityResults,app('/subscriptions/test-sub/resourcegroups/test-rg/providers/microsoft.insights/components/r2').customEvents,app('/subscriptions/test-sub/resourcegroups/test-rg/providers/microsoft.insights/components/r2').dependencies,app('/subscriptions/test-sub/resourcegroups/test-rg/providers/microsoft.insights/components/r2').exceptions,app('/subscriptions/test-sub/resourcegroups/test-rg/providers/microsoft.insights/components/r2').pageViews,app('/subscriptions/test-sub/resourcegroups/test-rg/providers/microsoft.insights/components/r2').requests,app('/subscriptions/test-sub/resourcegroups/test-rg/providers/microsoft.insights/components/r3').availabilityResults,app('/subscriptions/test-sub/resourcegroups/test-rg/providers/microsoft.insights/components/r3').customEvents,app('/subscriptions/test-sub/resourcegroups/test-rg/providers/microsoft.insights/components/r3').dependencies,app('/subscriptions/test-sub/resourcegroups/test-rg/providers/microsoft.insights/components/r3').exceptions,app('/subscriptions/test-sub/resourcegroups/test-rg/providers/microsoft.insights/components/r3').pageViews,app('/subscriptions/test-sub/resourcegroups/test-rg/providers/microsoft.insights/components/r3').requests` +
						`| where (operation_Id != '' and operation_Id == 'op-id-non-overlapping') or (customDimensions.ai_legacyRootId != '' and customDimensions.ai_legacyRootId == 'op-id-non-overlapping')` +
						`| extend duration = iff(isnull(column_ifexists("duration", real(null))), toreal(0), column_ifexists("duration", real(null)))` +
						`| extend spanID = iff(itemType == "pageView" or isempty(column_ifexists("id", "")), tostring(new_guid()), column_ifexists("id", ""))` +
						`| extend operationName = iff(isempty(column_ifexists("name", "")), column_ifexists("problemId", ""), column_ifexists("name", ""))` +
						`| extend serviceName = cloud_RoleName| extend serviceTags = bag_pack_columns(cloud_RoleInstance, cloud_RoleName)` +
						`| extend error = todynamic(iff(itemType == "exception", "true", "false"))` +
						`| extend tags = bag_merge(bag_pack_columns(appId,appName,application_Version,assembly,client_Browser,client_City,client_CountryOrRegion,client_IP,client_Model,client_OS,client_StateOrProvince,client_Type,data,details,duration,error,handledAt,iKey,id,innermostAssembly,innermostMessage,innermostMethod,innermostType,itemCount,itemId,itemType,location,message,method,name,operation_Id,operation_Name,operation_ParentId,operation_SyntheticSource,outerAssembly,outerMessage,outerMethod,outerType,performanceBucket,problemId,resultCode,sdkVersion,session_Id,severityLevel,size,source,success,target,timestamp,type,url,user_AccountId,user_AuthenticatedId,user_Id), customDimensions, customMeasurements)` +
						`| project-rename traceID = operation_Id, parentSpanID = operation_ParentId, startTime = timestamp` +
						`| project startTime, itemType, serviceName, duration, traceID, spanID, parentSpanID, operationName, serviceTags, tags, itemId` +
						`| order by startTime asc`,
					Resources: []string{"/subscriptions/test-sub/resourceGroups/test-rg/providers/Microsoft.Insights/components/r1", "/subscriptions/test-sub/resourceGroups/test-rg/providers/Microsoft.Insights/components/r2"},
					TimeRange: timeRange,
					QueryType: dataquery.AzureQueryTypeAzureTraces,
					TraceExploreQuery: `set truncationmaxrecords=10000; set truncationmaxsize=67108864; union isfuzzy=true availabilityResults,customEvents,dependencies,exceptions,pageViews,requests,app('/subscriptions/test-sub/resourcegroups/test-rg/providers/microsoft.insights/components/r2').availabilityResults,app('/subscriptions/test-sub/resourcegroups/test-rg/providers/microsoft.insights/components/r2').customEvents,app('/subscriptions/test-sub/resourcegroups/test-rg/providers/microsoft.insights/components/r2').dependencies,app('/subscriptions/test-sub/resourcegroups/test-rg/providers/microsoft.insights/components/r2').exceptions,app('/subscriptions/test-sub/resourcegroups/test-rg/providers/microsoft.insights/components/r2').pageViews,app('/subscriptions/test-sub/resourcegroups/test-rg/providers/microsoft.insights/components/r2').requests,app('/subscriptions/test-sub/resourcegroups/test-rg/providers/microsoft.insights/components/r3').availabilityResults,app('/subscriptions/test-sub/resourcegroups/test-rg/providers/microsoft.insights/components/r3').customEvents,app('/subscriptions/test-sub/resourcegroups/test-rg/providers/microsoft.insights/components/r3').dependencies,app('/subscriptions/test-sub/resourcegroups/test-rg/providers/microsoft.insights/components/r3').exceptions,app('/subscriptions/test-sub/resourcegroups/test-rg/providers/microsoft.insights/components/r3').pageViews,app('/subscriptions/test-sub/resourcegroups/test-rg/providers/microsoft.insights/components/r3').requests` +
						`| where (operation_Id != '' and operation_Id == 'op-id-non-overlapping') or (customDimensions.ai_legacyRootId != '' and customDimensions.ai_legacyRootId == 'op-id-non-overlapping')` +
						`| extend duration = iff(isnull(column_ifexists("duration", real(null))), toreal(0), column_ifexists("duration", real(null)))` +
						`| extend spanID = iff(itemType == "pageView" or isempty(column_ifexists("id", "")), tostring(new_guid()), column_ifexists("id", ""))` +
						`| extend operationName = iff(isempty(column_ifexists("name", "")), column_ifexists("problemId", ""), column_ifexists("name", ""))` +
						`| extend serviceName = cloud_RoleName| extend serviceTags = bag_pack_columns(cloud_RoleInstance, cloud_RoleName)` +
						`| extend error = todynamic(iff(itemType == "exception", "true", "false"))` +
						`| extend tags = bag_merge(bag_pack_columns(appId,appName,application_Version,assembly,client_Browser,client_City,client_CountryOrRegion,client_IP,client_Model,client_OS,client_StateOrProvince,client_Type,data,details,duration,error,handledAt,iKey,id,innermostAssembly,innermostMessage,innermostMethod,innermostType,itemCount,itemId,itemType,location,message,method,name,operation_Id,operation_Name,operation_ParentId,operation_SyntheticSource,outerAssembly,outerMessage,outerMethod,outerType,performanceBucket,problemId,resultCode,sdkVersion,session_Id,severityLevel,size,source,success,target,timestamp,type,url,user_AccountId,user_AuthenticatedId,user_Id), customDimensions, customMeasurements)` +
						`| project-rename traceID = operation_Id, parentSpanID = operation_ParentId, startTime = timestamp` +
						`| project startTime, itemType, serviceName, duration, traceID, spanID, parentSpanID, operationName, serviceTags, tags, itemId` +
						`| order by startTime asc`,
					TraceParentExploreQuery: `set truncationmaxrecords=10000; set truncationmaxsize=67108864; union isfuzzy=true availabilityResults,customEvents,dependencies,exceptions,pageViews,requests,app('/subscriptions/test-sub/resourcegroups/test-rg/providers/microsoft.insights/components/r2').availabilityResults,app('/subscriptions/test-sub/resourcegroups/test-rg/providers/microsoft.insights/components/r2').customEvents,app('/subscriptions/test-sub/resourcegroups/test-rg/providers/microsoft.insights/components/r2').dependencies,app('/subscriptions/test-sub/resourcegroups/test-rg/providers/microsoft.insights/components/r2').exceptions,app('/subscriptions/test-sub/resourcegroups/test-rg/providers/microsoft.insights/components/r2').pageViews,app('/subscriptions/test-sub/resourcegroups/test-rg/providers/microsoft.insights/components/r2').requests,app('/subscriptions/test-sub/resourcegroups/test-rg/providers/microsoft.insights/components/r3').availabilityResults,app('/subscriptions/test-sub/resourcegroups/test-rg/providers/microsoft.insights/components/r3').customEvents,app('/subscriptions/test-sub/resourcegroups/test-rg/providers/microsoft.insights/components/r3').dependencies,app('/subscriptions/test-sub/resourcegroups/test-rg/providers/microsoft.insights/components/r3').exceptions,app('/subscriptions/test-sub/resourcegroups/test-rg/providers/microsoft.insights/components/r3').pageViews,app('/subscriptions/test-sub/resourcegroups/test-rg/providers/microsoft.insights/components/r3').requests` +
						`| where (operation_Id != '' and operation_Id == 'op-id-non-overlapping') or (customDimensions.ai_legacyRootId != '' and customDimensions.ai_legacyRootId == 'op-id-non-overlapping')` +
						`| where (operation_ParentId != '' and operation_ParentId == '${__data.fields.parentSpanID}')` +
						`| extend duration = iff(isnull(column_ifexists("duration", real(null))), toreal(0), column_ifexists("duration", real(null)))` +
						`| extend spanID = iff(itemType == "pageView" or isempty(column_ifexists("id", "")), tostring(new_guid()), column_ifexists("id", ""))` +
						`| extend operationName = iff(isempty(column_ifexists("name", "")), column_ifexists("problemId", ""), column_ifexists("name", ""))` +
						`| extend serviceName = cloud_RoleName| extend serviceTags = bag_pack_columns(cloud_RoleInstance, cloud_RoleName)` +
						`| extend error = todynamic(iff(itemType == "exception", "true", "false"))` +
						`| extend tags = bag_merge(bag_pack_columns(appId,appName,application_Version,assembly,client_Browser,client_City,client_CountryOrRegion,client_IP,client_Model,client_OS,client_StateOrProvince,client_Type,data,details,duration,error,handledAt,iKey,id,innermostAssembly,innermostMessage,innermostMethod,innermostType,itemCount,itemId,itemType,location,message,method,name,operation_Id,operation_Name,operation_ParentId,operation_SyntheticSource,outerAssembly,outerMessage,outerMethod,outerType,performanceBucket,problemId,resultCode,sdkVersion,session_Id,severityLevel,size,source,success,target,timestamp,type,url,user_AccountId,user_AuthenticatedId,user_Id), customDimensions, customMeasurements)` +
						`| project-rename traceID = operation_Id, parentSpanID = operation_ParentId, startTime = timestamp` +
						`| project startTime, itemType, serviceName, duration, traceID, spanID, parentSpanID, operationName, serviceTags, tags, itemId` +
						`| order by startTime asc`,
					TraceLogsExploreQuery: "union *,\n" +
						"app('/subscriptions/test-sub/resourcegroups/test-rg/providers/microsoft.insights/components/r2').availabilityResults,\n" +
						"app('/subscriptions/test-sub/resourcegroups/test-rg/providers/microsoft.insights/components/r2').customEvents,\n" +
						"app('/subscriptions/test-sub/resourcegroups/test-rg/providers/microsoft.insights/components/r2').dependencies,\n" +
						"app('/subscriptions/test-sub/resourcegroups/test-rg/providers/microsoft.insights/components/r2').exceptions,\n" +
						"app('/subscriptions/test-sub/resourcegroups/test-rg/providers/microsoft.insights/components/r2').pageViews,\n" +
						"app('/subscriptions/test-sub/resourcegroups/test-rg/providers/microsoft.insights/components/r2').requests,\n" +
						"app('/subscriptions/test-sub/resourcegroups/test-rg/providers/microsoft.insights/components/r2').traces,\n" +
						"app('/subscriptions/test-sub/resourcegroups/test-rg/providers/microsoft.insights/components/r3').availabilityResults,\n" +
						"app('/subscriptions/test-sub/resourcegroups/test-rg/providers/microsoft.insights/components/r3').customEvents,\n" +
						"app('/subscriptions/test-sub/resourcegroups/test-rg/providers/microsoft.insights/components/r3').dependencies,\n" +
						"app('/subscriptions/test-sub/resourcegroups/test-rg/providers/microsoft.insights/components/r3').exceptions,\n" +
						"app('/subscriptions/test-sub/resourcegroups/test-rg/providers/microsoft.insights/components/r3').pageViews,\n" +
						"app('/subscriptions/test-sub/resourcegroups/test-rg/providers/microsoft.insights/components/r3').requests,\n" +
						"app('/subscriptions/test-sub/resourcegroups/test-rg/providers/microsoft.insights/components/r3').traces\n" +
						"| where operation_Id == \"op-id-non-overlapping\"",
					AppInsightsQuery: true,
					DashboardTime:    true,
					TimeColumn:       "timestamp",
				},
=======
					}`, dataquery.ResultFormatTimeSeries)),
				Query:            "Perf",
				Resources:        []string{"/subscriptions/aaaaaaaa-bbbb-cccc-dddd-eeeeeeeeeeee/resourceGroups/cloud-datasources/providers/Microsoft.OperationalInsights/workspaces/AppInsightsTestDataWorkspace"},
				TimeRange:        timeRange,
				QueryType:        dataquery.AzureQueryTypeAzureLogAnalytics,
				AppInsightsQuery: false,
				DashboardTime:    true,
				TimeColumn:       "TimeGenerated",
>>>>>>> 49e6bf26
			},
			Err: require.NoError,
		},
	}

	for _, tt := range tests {
		t.Run(tt.name, func(t *testing.T) {
<<<<<<< HEAD
			queries, err := datasource.buildQueries(ctx, tt.queryModel, dsInfo, tt.fromAlert)
			tt.Err(t, err)
			if len(queries) > 0 && len(tt.azureLogAnalyticsQueries) > 0 {
				if diff := cmp.Diff(tt.azureLogAnalyticsQueries[0], queries[0]); diff != "" {
					t.Errorf("Result mismatch (-want +got): \n%s", diff)
				}
=======
			query, err := buildLogAnalyticsQuery(tt.queryModel, dsInfo, appInsightsRegExp)
			tt.Err(t, err)
			if diff := cmp.Diff(&tt.azureLogAnalyticsQuery, query); diff != "" {
				t.Errorf("Result mismatch (-want +got): \n%s", diff)
>>>>>>> 49e6bf26
			}
		})
	}
}

func TestLogAnalyticsCreateRequest(t *testing.T) {
	ctx := context.Background()
	url := "http://ds/"

	t.Run("creates a request", func(t *testing.T) {
		ds := AzureLogAnalyticsDatasource{}
		req, err := ds.createRequest(ctx, url, &AzureLogAnalyticsQuery{
			Resources:        []string{"r"},
			Query:            "Perf",
			DashboardTime:    false,
			AppInsightsQuery: false,
		})
		require.NoError(t, err)
		if req.URL.String() != url {
			t.Errorf("Expecting %s, got %s", url, req.URL.String())
		}
		expectedHeaders := http.Header{"Content-Type": []string{"application/json"}}
		if !cmp.Equal(req.Header, expectedHeaders) {
			t.Errorf("Unexpected HTTP headers: %v", cmp.Diff(req.Header, expectedHeaders))
		}
		expectedBody := `{"query":"Perf"}`
		body, err := io.ReadAll(req.Body)
		require.NoError(t, err)
		if !cmp.Equal(string(body), expectedBody) {
			t.Errorf("Unexpected Body: %v", cmp.Diff(string(body), expectedBody))
		}
	})

	t.Run("creates a request with multiple resources", func(t *testing.T) {
		ds := AzureLogAnalyticsDatasource{}
		req, err := ds.createRequest(ctx, url, &AzureLogAnalyticsQuery{
			Resources:        []string{"/subscriptions/test-sub/resourceGroups/test-rg/providers/Microsoft.OperationalInsights/workspaces/r1", "/subscriptions/test-sub/resourceGroups/test-rg/providers/Microsoft.OperationalInsights/workspaces/r2"},
			Query:            "Perf",
			QueryType:        dataquery.AzureQueryTypeAzureLogAnalytics,
			AppInsightsQuery: false,
			DashboardTime:    false,
		})
		require.NoError(t, err)
		expectedBody := `{"query":"Perf","workspaces":["/subscriptions/test-sub/resourceGroups/test-rg/providers/Microsoft.OperationalInsights/workspaces/r1","/subscriptions/test-sub/resourceGroups/test-rg/providers/Microsoft.OperationalInsights/workspaces/r2"]}`
		body, err := io.ReadAll(req.Body)
		require.NoError(t, err)
		if !cmp.Equal(string(body), expectedBody) {
			t.Errorf("Unexpected Body: %v", cmp.Diff(string(body), expectedBody))
		}
	})

	t.Run("creates a request with timerange from dashboard", func(t *testing.T) {
		ds := AzureLogAnalyticsDatasource{}
		from := time.Now()
		to := from.Add(3 * time.Hour)
		req, err := ds.createRequest(ctx, url, &AzureLogAnalyticsQuery{
			Resources: []string{"/subscriptions/test-sub/resourceGroups/test-rg/providers/Microsoft.OperationalInsights/workspaces/r1", "/subscriptions/test-sub/resourceGroups/test-rg/providers/Microsoft.OperationalInsights/workspaces/r2"},
			Query:     "Perf",
			QueryType: dataquery.AzureQueryTypeAzureLogAnalytics,
			TimeRange: backend.TimeRange{
				From: from,
				To:   to,
			},
			AppInsightsQuery: false,
			DashboardTime:    true,
			TimeColumn:       "TimeGenerated",
		})
		require.NoError(t, err)
		expectedBody := fmt.Sprintf(`{"query":"Perf","query_datetimescope_column":"TimeGenerated","query_datetimescope_from":"%s","query_datetimescope_to":"%s","timespan":"%s/%s","workspaces":["/subscriptions/test-sub/resourceGroups/test-rg/providers/Microsoft.OperationalInsights/workspaces/r1","/subscriptions/test-sub/resourceGroups/test-rg/providers/Microsoft.OperationalInsights/workspaces/r2"]}`, from.Format(time.RFC3339), to.Format(time.RFC3339), from.Format(time.RFC3339), to.Format(time.RFC3339))
		body, err := io.ReadAll(req.Body)
		require.NoError(t, err)
		if !cmp.Equal(string(body), expectedBody) {
			t.Errorf("Unexpected Body: %v", cmp.Diff(string(body), expectedBody))
		}
	})

	t.Run("correctly passes multiple resources for traces queries", func(t *testing.T) {
		ds := AzureLogAnalyticsDatasource{}
		from := time.Now()
		to := from.Add(3 * time.Hour)
		req, err := ds.createRequest(ctx, url, &AzureLogAnalyticsQuery{
			Resources: []string{"/subscriptions/test-sub/resourceGroups/test-rg/providers/Microsoft.Insights/components/r1", "/subscriptions/test-sub/resourceGroups/test-rg/providers/Microsoft.Insights/components/r2"},
			QueryType: dataquery.AzureQueryTypeAzureTraces,
			TimeRange: backend.TimeRange{
				From: from,
				To:   to,
			},
			AppInsightsQuery: true,
			DashboardTime:    true,
			TimeColumn:       "timestamp",
		})
		require.NoError(t, err)
		expectedBody := fmt.Sprintf(`{"applications":["/subscriptions/test-sub/resourceGroups/test-rg/providers/Microsoft.Insights/components/r1","/subscriptions/test-sub/resourceGroups/test-rg/providers/Microsoft.Insights/components/r2"],"query":"","query_datetimescope_column":"timestamp","query_datetimescope_from":"%s","query_datetimescope_to":"%s","timespan":"%s/%s"}`, from.Format(time.RFC3339), to.Format(time.RFC3339), from.Format(time.RFC3339), to.Format(time.RFC3339))
		body, err := io.ReadAll(req.Body)
		require.NoError(t, err)
		if !cmp.Equal(string(body), expectedBody) {
			t.Errorf("Unexpected Body: %v", cmp.Diff(string(body), expectedBody))
		}
	})

	t.Run("correctly classifies resources as workspaces when matching criteria", func(t *testing.T) {
		ds := AzureLogAnalyticsDatasource{}
		req, err := ds.createRequest(ctx, url, &AzureLogAnalyticsQuery{
			Resources:        []string{"/subscriptions/test-sub/resourceGroups/test-rg/providers/microsoft.operationalInsights/workSpaces/ws1", "microsoft.operationalInsights/workspaces/ws2"}, // Note different casings and partial paths
			Query:            "Perf",
			QueryType:        dataquery.AzureQueryTypeAzureLogAnalytics,
			AppInsightsQuery: false,
			DashboardTime:    false,
		})
		require.NoError(t, err)
		expectedBody := `{"query":"Perf","workspaces":["/subscriptions/test-sub/resourceGroups/test-rg/providers/microsoft.operationalInsights/workSpaces/ws1","microsoft.operationalInsights/workspaces/ws2"]}` // Expecting resources to be classified as workspaces
		body, err := io.ReadAll(req.Body)
		require.NoError(t, err)
		if !cmp.Equal(string(body), expectedBody) {
			t.Errorf("Unexpected Body: %v", cmp.Diff(string(body), expectedBody))
		}
	})

	t.Run("correctly passes multiple resources not classified as workspaces", func(t *testing.T) {
		ds := AzureLogAnalyticsDatasource{}
		req, err := ds.createRequest(ctx, url, &AzureLogAnalyticsQuery{
			Resources:        []string{"/subscriptions/test-sub/resourceGroups/test-rg/providers/SomeOtherService/serviceInstances/r1", "/subscriptions/test-sub/resourceGroups/test-rg/providers/SomeOtherService/serviceInstances/r2"},
			Query:            "Perf",
			QueryType:        dataquery.AzureQueryTypeAzureLogAnalytics,
			AppInsightsQuery: false,
			DashboardTime:    false,
		})
		require.NoError(t, err)
		expectedBody := `{"query":"Perf","resources":["/subscriptions/test-sub/resourceGroups/test-rg/providers/SomeOtherService/serviceInstances/r1","/subscriptions/test-sub/resourceGroups/test-rg/providers/SomeOtherService/serviceInstances/r2"]}`
		body, err := io.ReadAll(req.Body)
		require.NoError(t, err)
		if !cmp.Equal(string(body), expectedBody) {
			t.Errorf("Unexpected Body: %v", cmp.Diff(string(body), expectedBody))
		}
	})
}

func Test_executeQueryErrorWithDifferentLogAnalyticsCreds(t *testing.T) {
	ds := AzureLogAnalyticsDatasource{}
	dsInfo := types.DatasourceInfo{
		Services: map[string]types.DatasourceService{
			"Azure Log Analytics": {URL: "http://ds"},
		},
		JSONData: map[string]any{
			"azureLogAnalyticsSameAs": false,
		},
	}
	ctx := context.Background()
	query := &AzureLogAnalyticsQuery{
		TimeRange: backend.TimeRange{},
	}
	_, err := ds.executeQuery(ctx, query, dsInfo, &http.Client{}, dsInfo.Services["Azure Log Analytics"].URL)
	if err == nil {
		t.Fatal("expecting an error")
	}
	if !strings.Contains(err.Error(), "credentials for Log Analytics are no longer supported") {
		t.Error("expecting the error to inform of bad credentials")
	}
}<|MERGE_RESOLUTION|>--- conflicted
+++ resolved
@@ -20,6 +20,10 @@
 	"github.com/grafana/grafana/pkg/tsdb/azuremonitor/kinds/dataquery"
 	"github.com/grafana/grafana/pkg/tsdb/azuremonitor/types"
 )
+
+func makeQueryPointer(q AzureLogAnalyticsQuery) *AzureLogAnalyticsQuery {
+	return &q
+}
 
 func TestBuildLogAnalyticsQuery(t *testing.T) {
 	fromStart := time.Date(2018, 3, 15, 13, 0, 0, 0, time.UTC).In(time.Local)
@@ -94,30 +98,17 @@
 	}
 
 	tests := []struct {
-<<<<<<< HEAD
-		name                     string
-		fromAlert                bool
-		queryModel               []backend.DataQuery
-		azureLogAnalyticsQueries []*AzureLogAnalyticsQuery
-		Err                      require.ErrorAssertionFunc
-	}{
-		{
-			name:      "Query with macros should be interpolated",
-			fromAlert: false,
-			queryModel: []backend.DataQuery{
-				{
-					JSON: []byte(fmt.Sprintf(`{
-=======
 		name                   string
+		fromAlert              bool
 		queryModel             backend.DataQuery
-		azureLogAnalyticsQuery AzureLogAnalyticsQuery
+		azureLogAnalyticsQuery *AzureLogAnalyticsQuery
 		Err                    require.ErrorAssertionFunc
 	}{
 		{
-			name: "Query with macros should be interpolated",
-			queryModel: backend.DataQuery{
-				JSON: []byte(fmt.Sprintf(`{
->>>>>>> 49e6bf26
+			name:      "Query with macros should be interpolated",
+			fromAlert: false,
+			queryModel: backend.DataQuery{
+				JSON: []byte(fmt.Sprintf(`{
 						"queryType": "Azure Log Analytics",
 						"azureLogAnalytics": {
 							"resource":     "/subscriptions/aaaaaaaa-bbbb-cccc-dddd-eeeeeeeeeeee/resourceGroups/cloud-datasources/providers/Microsoft.OperationalInsights/workspaces/AppInsightsTestDataWorkspace",
@@ -130,7 +121,7 @@
 				TimeRange: timeRange,
 				QueryType: string(dataquery.AzureQueryTypeAzureLogAnalytics),
 			},
-			azureLogAnalyticsQuery: AzureLogAnalyticsQuery{
+			azureLogAnalyticsQuery: makeQueryPointer(AzureLogAnalyticsQuery{
 				RefID:        "A",
 				ResultFormat: dataquery.ResultFormatTimeSeries,
 				URL:          "v1/subscriptions/aaaaaaaa-bbbb-cccc-dddd-eeeeeeeeeeee/resourceGroups/cloud-datasources/providers/Microsoft.OperationalInsights/workspaces/AppInsightsTestDataWorkspace/query",
@@ -149,21 +140,14 @@
 				QueryType:        dataquery.AzureQueryTypeAzureLogAnalytics,
 				AppInsightsQuery: false,
 				DashboardTime:    false,
-			},
+			}),
 			Err: require.NoError,
 		},
 		{
-<<<<<<< HEAD
 			name:      "Legacy queries with a workspace GUID should use workspace-centric url",
 			fromAlert: false,
-			queryModel: []backend.DataQuery{
-				{
-					JSON: []byte(fmt.Sprintf(`{
-=======
-			name: "Legacy queries with a workspace GUID should use workspace-centric url",
-			queryModel: backend.DataQuery{
-				JSON: []byte(fmt.Sprintf(`{
->>>>>>> 49e6bf26
+			queryModel: backend.DataQuery{
+				JSON: []byte(fmt.Sprintf(`{
 						"queryType": "Azure Log Analytics",
 						"azureLogAnalytics": {
 							"workspace":    "aaaaaaaa-bbbb-cccc-dddd-eeeeeeeeeeee",
@@ -174,7 +158,7 @@
 				RefID:     "A",
 				QueryType: string(dataquery.AzureQueryTypeAzureLogAnalytics),
 			},
-			azureLogAnalyticsQuery: AzureLogAnalyticsQuery{
+			azureLogAnalyticsQuery: makeQueryPointer(AzureLogAnalyticsQuery{
 				RefID:        "A",
 				ResultFormat: dataquery.ResultFormatTimeSeries,
 				URL:          "v1/workspaces/aaaaaaaa-bbbb-cccc-dddd-eeeeeeeeeeee/query",
@@ -191,21 +175,14 @@
 				QueryType:        dataquery.AzureQueryTypeAzureLogAnalytics,
 				AppInsightsQuery: false,
 				DashboardTime:    false,
-			},
+			}),
 			Err: require.NoError,
 		},
 		{
-<<<<<<< HEAD
 			name:      "Legacy workspace queries with a resource URI (from a template variable) should use resource-centric url",
 			fromAlert: false,
-			queryModel: []backend.DataQuery{
-				{
-					JSON: []byte(fmt.Sprintf(`{
-=======
-			name: "Legacy workspace queries with a resource URI (from a template variable) should use resource-centric url",
-			queryModel: backend.DataQuery{
-				JSON: []byte(fmt.Sprintf(`{
->>>>>>> 49e6bf26
+			queryModel: backend.DataQuery{
+				JSON: []byte(fmt.Sprintf(`{
 						"queryType": "Azure Log Analytics",
 						"azureLogAnalytics": {
 							"workspace":    "/subscriptions/aaaaaaaa-bbbb-cccc-dddd-eeeeeeeeeeee/resourceGroups/cloud-datasources/providers/Microsoft.OperationalInsights/workspaces/AppInsightsTestDataWorkspace",
@@ -216,7 +193,7 @@
 				RefID:     "A",
 				QueryType: string(dataquery.AzureQueryTypeAzureLogAnalytics),
 			},
-			azureLogAnalyticsQuery: AzureLogAnalyticsQuery{
+			azureLogAnalyticsQuery: makeQueryPointer(AzureLogAnalyticsQuery{
 				RefID:        "A",
 				ResultFormat: dataquery.ResultFormatTimeSeries,
 				URL:          "v1/subscriptions/aaaaaaaa-bbbb-cccc-dddd-eeeeeeeeeeee/resourceGroups/cloud-datasources/providers/Microsoft.OperationalInsights/workspaces/AppInsightsTestDataWorkspace/query",
@@ -233,21 +210,14 @@
 				QueryType:        dataquery.AzureQueryTypeAzureLogAnalytics,
 				AppInsightsQuery: false,
 				DashboardTime:    false,
-			},
+			}),
 			Err: require.NoError,
 		},
 		{
-<<<<<<< HEAD
 			name:      "Queries with multiple resources",
 			fromAlert: false,
-			queryModel: []backend.DataQuery{
-				{
-					JSON: []byte(fmt.Sprintf(`{
-=======
-			name: "Queries with multiple resources",
-			queryModel: backend.DataQuery{
-				JSON: []byte(fmt.Sprintf(`{
->>>>>>> 49e6bf26
+			queryModel: backend.DataQuery{
+				JSON: []byte(fmt.Sprintf(`{
 						"queryType": "Azure Log Analytics",
 						"azureLogAnalytics": {
 							"resource":     "/subscriptions/aaaaaaaa-bbbb-cccc-dddd-eeeeeeeeeeee/resourceGroups/cloud-datasources/providers/Microsoft.OperationalInsights/workspaces/AppInsightsTestDataWorkspace",
@@ -259,7 +229,7 @@
 				RefID:     "A",
 				QueryType: string(dataquery.AzureQueryTypeAzureLogAnalytics),
 			},
-			azureLogAnalyticsQuery: AzureLogAnalyticsQuery{
+			azureLogAnalyticsQuery: makeQueryPointer(AzureLogAnalyticsQuery{
 				RefID:        "A",
 				ResultFormat: dataquery.ResultFormatTimeSeries,
 				URL:          "v1/subscriptions/aaaaaaaa-bbbb-cccc-dddd-eeeeeeeeeeee/resourceGroups/cloud-datasources/providers/Microsoft.OperationalInsights/workspaces/AppInsightsTestDataWorkspace/query",
@@ -277,21 +247,14 @@
 				QueryType:        dataquery.AzureQueryTypeAzureLogAnalytics,
 				AppInsightsQuery: false,
 				DashboardTime:    false,
-			},
+			}),
 			Err: require.NoError,
 		},
 		{
-<<<<<<< HEAD
 			name:      "Query with multiple resources",
 			fromAlert: false,
-			queryModel: []backend.DataQuery{
-				{
-					JSON: []byte(fmt.Sprintf(`{
-=======
-			name: "Query with multiple resources",
-			queryModel: backend.DataQuery{
-				JSON: []byte(fmt.Sprintf(`{
->>>>>>> 49e6bf26
+			queryModel: backend.DataQuery{
+				JSON: []byte(fmt.Sprintf(`{
 						"queryType": "Azure Log Analytics",
 						"azureLogAnalytics": {
 							"resources":     ["/subscriptions/aaaaaaaa-bbbb-cccc-dddd-eeeeeeeeeeee/resourceGroups/cloud-datasources/providers/Microsoft.OperationalInsights/workspaces/AppInsightsTestDataWorkspace",  "/subscriptions/aaaaaaaa-bbbb-cccc-dddd-eeeeeeeeeeee/resourceGroups/cloud-datasources/providers/Microsoft.OperationalInsights/workspaces/AppInsightsTestDataWorkspace2"],
@@ -304,7 +267,7 @@
 				TimeRange: timeRange,
 				QueryType: string(dataquery.AzureQueryTypeAzureLogAnalytics),
 			},
-			azureLogAnalyticsQuery: AzureLogAnalyticsQuery{
+			azureLogAnalyticsQuery: makeQueryPointer(AzureLogAnalyticsQuery{
 				RefID:        "A",
 				ResultFormat: dataquery.ResultFormatTimeSeries,
 				URL:          "v1/subscriptions/aaaaaaaa-bbbb-cccc-dddd-eeeeeeeeeeee/resourceGroups/cloud-datasources/providers/Microsoft.OperationalInsights/workspaces/AppInsightsTestDataWorkspace/query",
@@ -323,21 +286,14 @@
 				QueryType:        dataquery.AzureQueryTypeAzureLogAnalytics,
 				AppInsightsQuery: false,
 				DashboardTime:    false,
-			},
+			}),
 			Err: require.NoError,
 		},
 		{
-<<<<<<< HEAD
 			name:      "Query that uses dashboard time",
 			fromAlert: false,
-			queryModel: []backend.DataQuery{
-				{
-					JSON: []byte(fmt.Sprintf(`{
-=======
-			name: "Query that uses dashboard time",
-			queryModel: backend.DataQuery{
-				JSON: []byte(fmt.Sprintf(`{
->>>>>>> 49e6bf26
+			queryModel: backend.DataQuery{
+				JSON: []byte(fmt.Sprintf(`{
 						"queryType": "Azure Log Analytics",
 						"azureLogAnalytics": {
 							"resources":     ["/subscriptions/aaaaaaaa-bbbb-cccc-dddd-eeeeeeeeeeee/resourceGroups/cloud-datasources/providers/Microsoft.OperationalInsights/workspaces/AppInsightsTestDataWorkspace"],
@@ -351,7 +307,7 @@
 				TimeRange: timeRange,
 				QueryType: string(dataquery.AzureQueryTypeAzureLogAnalytics),
 			},
-			azureLogAnalyticsQuery: AzureLogAnalyticsQuery{
+			azureLogAnalyticsQuery: makeQueryPointer(AzureLogAnalyticsQuery{
 				RefID:        "A",
 				ResultFormat: dataquery.ResultFormatTimeSeries,
 				URL:          "v1/subscriptions/aaaaaaaa-bbbb-cccc-dddd-eeeeeeeeeeee/resourceGroups/cloud-datasources/providers/Microsoft.OperationalInsights/workspaces/AppInsightsTestDataWorkspace/query",
@@ -364,1257 +320,6 @@
 							"dashboardTime": true,
 							"timeColumn":	"TimeGenerated"
 						}
-<<<<<<< HEAD
-					}`, types.TimeSeries)),
-					Query:            "Perf",
-					Resources:        []string{"/subscriptions/aaaaaaaa-bbbb-cccc-dddd-eeeeeeeeeeee/resourceGroups/cloud-datasources/providers/Microsoft.OperationalInsights/workspaces/AppInsightsTestDataWorkspace"},
-					TimeRange:        timeRange,
-					QueryType:        dataquery.AzureQueryTypeAzureLogAnalytics,
-					AppInsightsQuery: false,
-					DashboardTime:    true,
-					TimeColumn:       "TimeGenerated",
-				},
-			},
-			Err: require.NoError,
-		},
-		{
-			name:      "Basic Logs query",
-			fromAlert: false,
-			queryModel: []backend.DataQuery{
-				{
-					JSON: []byte(fmt.Sprintf(`{
-						"queryType": "Azure Log Analytics",
-						"azureLogAnalytics": {
-							"resources":     ["/subscriptions/aaaaaaaa-bbbb-cccc-dddd-eeeeeeeeeeee/resourceGroups/cloud-datasources/providers/Microsoft.OperationalInsights/workspaces/TestDataWorkspace"],
-							"query":        "Perf",
-							"resultFormat": "%s",
-							"dashboardTime": true,
-							"timeColumn":	"TimeGenerated",
-							"basicLogsQuery": true
-						}
-					}`, types.TimeSeries)),
-					RefID:     "A",
-					TimeRange: timeRange,
-					QueryType: string(dataquery.AzureQueryTypeAzureLogAnalytics),
-				},
-			},
-			azureLogAnalyticsQueries: []*AzureLogAnalyticsQuery{
-				{
-					RefID:        "A",
-					ResultFormat: types.TimeSeries,
-					URL:          "v1/subscriptions/aaaaaaaa-bbbb-cccc-dddd-eeeeeeeeeeee/resourceGroups/cloud-datasources/providers/Microsoft.OperationalInsights/workspaces/TestDataWorkspace/search",
-					JSON: []byte(fmt.Sprintf(`{
-						"queryType": "Azure Log Analytics",
-						"azureLogAnalytics": {
-							"resources":     ["/subscriptions/aaaaaaaa-bbbb-cccc-dddd-eeeeeeeeeeee/resourceGroups/cloud-datasources/providers/Microsoft.OperationalInsights/workspaces/TestDataWorkspace"],
-							"query":        "Perf",
-							"resultFormat": "%s",
-							"dashboardTime": true,
-							"timeColumn":	"TimeGenerated",
-							"basicLogsQuery": true
-						}
-					}`, types.TimeSeries)),
-					Query:            "Perf",
-					Resources:        []string{"/subscriptions/aaaaaaaa-bbbb-cccc-dddd-eeeeeeeeeeee/resourceGroups/cloud-datasources/providers/Microsoft.OperationalInsights/workspaces/TestDataWorkspace"},
-					TimeRange:        timeRange,
-					QueryType:        dataquery.AzureQueryTypeAzureLogAnalytics,
-					AppInsightsQuery: false,
-					DashboardTime:    true,
-					BasicLogs:        true,
-					TimeColumn:       "TimeGenerated",
-				},
-			},
-			Err: require.NoError,
-		},
-		{
-			name:      "Basic Logs query with multiple resources",
-			fromAlert: false,
-			queryModel: []backend.DataQuery{
-				{
-					JSON: []byte(fmt.Sprintf(`{
-						"queryType": "Azure Log Analytics",
-						"azureLogAnalytics": {
-							"resources":     ["/subscriptions/aaaaaaaa-bbbb-cccc-dddd-eeeeeeeeeeee/resourceGroups/cloud-datasources/providers/Microsoft.OperationalInsights/workspaces/TestDataWorkspace1", "/subscriptions/aaaaaaaa-bbbb-cccc-dddd-eeeeeeeeeeee/resourceGroups/cloud-datasources/providers/Microsoft.OperationalInsights/workspaces/TestDataWorkspace2"],
-							"query":        "Perf",
-							"resultFormat": "%s",
-							"dashboardTime": true,
-							"timeColumn":	"TimeGenerated",
-							"basicLogsQuery": true
-						}
-					}`, types.TimeSeries)),
-					RefID:     "A",
-					TimeRange: timeRange,
-					QueryType: string(dataquery.AzureQueryTypeAzureLogAnalytics),
-				},
-			},
-			azureLogAnalyticsQueries: []*AzureLogAnalyticsQuery{},
-			Err:                      require.Error,
-		},
-		{
-			name:      "Basic Logs query with non LA workspace resources",
-			fromAlert: false,
-			queryModel: []backend.DataQuery{
-				{
-					JSON: []byte(fmt.Sprintf(`{
-						"queryType": "Azure Log Analytics",
-						"azureLogAnalytics": {
-							"resources":     ["/subscriptions/test-sub/resourceGroups/test-rg/providers/Microsoft.Insights/components/r1"],
-							"query":        "Perf",
-							"resultFormat": "%s",
-							"dashboardTime": true,
-							"timeColumn":	"TimeGenerated",
-							"basicLogsQuery": true
-						}
-					}`, types.TimeSeries)),
-					RefID:     "A",
-					TimeRange: timeRange,
-					QueryType: string(dataquery.AzureQueryTypeAzureLogAnalytics),
-				},
-			},
-			azureLogAnalyticsQueries: []*AzureLogAnalyticsQuery{},
-			Err:                      require.Error,
-		},
-		{
-			name:      "Basic Logs query from alerts",
-			fromAlert: true,
-			queryModel: []backend.DataQuery{
-				{
-					JSON: []byte(fmt.Sprintf(`{
-						"queryType": "Azure Log Analytics",
-						"azureLogAnalytics": {
-							"resources":     ["/subscriptions/test-sub/resourceGroups/test-rg/providers/Microsoft.Insights/components/r1"],
-							"query":        "Perf",
-							"resultFormat": "%s",
-							"dashboardTime": true,
-							"timeColumn":	"TimeGenerated",
-							"basicLogsQuery": true
-						}
-					}`, types.TimeSeries)),
-					RefID:     "A",
-					TimeRange: timeRange,
-					QueryType: string(dataquery.AzureQueryTypeAzureLogAnalytics),
-				},
-			},
-			azureLogAnalyticsQueries: []*AzureLogAnalyticsQuery{},
-			Err:                      require.Error,
-		},
-		{
-			name:      "trace query",
-			fromAlert: false,
-			queryModel: []backend.DataQuery{
-				{
-					JSON: []byte(fmt.Sprintf(`{
-							"queryType": "Azure Traces",
-							"azureTraces": {
-								"resources":     ["/subscriptions/test-sub/resourceGroups/test-rg/providers/Microsoft.Insights/components/r1"],
-								"resultFormat": "%s",
-								"traceTypes":	["trace"],
-								"operationId":	"test-op-id"
-							}
-						}`, dataquery.ResultFormatTable)),
-					RefID:     "A",
-					TimeRange: timeRange,
-					QueryType: string(dataquery.AzureQueryTypeAzureTraces),
-				},
-			},
-			azureLogAnalyticsQueries: []*AzureLogAnalyticsQuery{
-				{
-					RefID:        "A",
-					ResultFormat: dataquery.ResultFormatTable,
-					URL:          "v1/apps/r1/query",
-					JSON: []byte(fmt.Sprintf(`{
-							"queryType": "Azure Traces",
-							"azureTraces": {
-								"resources":     ["/subscriptions/test-sub/resourceGroups/test-rg/providers/Microsoft.Insights/components/r1"],
-								"resultFormat": "%s",
-								"traceTypes":	["trace"],
-								"operationId":	"test-op-id"
-							}
-						}`, dataquery.ResultFormatTable)),
-					Query: `set truncationmaxrecords=10000; set truncationmaxsize=67108864; union isfuzzy=true trace` +
-						`| where (operation_Id != '' and operation_Id == 'test-op-id') or (customDimensions.ai_legacyRootId != '' and customDimensions.ai_legacyRootId == 'test-op-id')` +
-						`| extend duration = iff(isnull(column_ifexists("duration", real(null))), toreal(0), column_ifexists("duration", real(null)))` +
-						`| extend spanID = iff(itemType == "pageView" or isempty(column_ifexists("id", "")), tostring(new_guid()), column_ifexists("id", ""))` +
-						`| extend operationName = iff(isempty(column_ifexists("name", "")), column_ifexists("problemId", ""), column_ifexists("name", ""))` +
-						`| extend serviceName = cloud_RoleName` +
-						`| extend serviceTags = bag_pack_columns(cloud_RoleInstance, cloud_RoleName)` +
-						`| extend error = todynamic(iff(itemType == "exception", "true", "false"))` +
-						`| extend tags = bag_merge(customDimensions, customMeasurements)` +
-						`| project-rename traceID = operation_Id, parentSpanID = operation_ParentId, startTime = timestamp` +
-						`| project startTime, itemType, serviceName, duration, traceID, spanID, parentSpanID, operationName, serviceTags, tags, itemId` +
-						`| order by startTime asc`,
-					Resources: []string{"/subscriptions/test-sub/resourceGroups/test-rg/providers/Microsoft.Insights/components/r1"},
-					TimeRange: timeRange,
-					QueryType: dataquery.AzureQueryTypeAzureTraces,
-					TraceExploreQuery: `set truncationmaxrecords=10000; set truncationmaxsize=67108864; union isfuzzy=true trace` +
-						`| where (operation_Id != '' and operation_Id == 'test-op-id') or (customDimensions.ai_legacyRootId != '' and customDimensions.ai_legacyRootId == 'test-op-id')` +
-						`| extend duration = iff(isnull(column_ifexists("duration", real(null))), toreal(0), column_ifexists("duration", real(null)))` +
-						`| extend spanID = iff(itemType == "pageView" or isempty(column_ifexists("id", "")), tostring(new_guid()), column_ifexists("id", ""))` +
-						`| extend operationName = iff(isempty(column_ifexists("name", "")), column_ifexists("problemId", ""), column_ifexists("name", ""))` +
-						`| extend serviceName = cloud_RoleName` +
-						`| extend serviceTags = bag_pack_columns(cloud_RoleInstance, cloud_RoleName)` +
-						`| extend error = todynamic(iff(itemType == "exception", "true", "false"))` +
-						`| extend tags = bag_merge(customDimensions, customMeasurements)` +
-						`| project-rename traceID = operation_Id, parentSpanID = operation_ParentId, startTime = timestamp` +
-						`| project startTime, itemType, serviceName, duration, traceID, spanID, parentSpanID, operationName, serviceTags, tags, itemId` +
-						`| order by startTime asc`,
-					TraceParentExploreQuery: `set truncationmaxrecords=10000; set truncationmaxsize=67108864; union isfuzzy=true trace` +
-						`| where (operation_Id != '' and operation_Id == 'test-op-id') or (customDimensions.ai_legacyRootId != '' and customDimensions.ai_legacyRootId == 'test-op-id')` +
-						`| where (operation_ParentId != '' and operation_ParentId == '${__data.fields.parentSpanID}')` +
-						`| extend duration = iff(isnull(column_ifexists("duration", real(null))), toreal(0), column_ifexists("duration", real(null)))` +
-						`| extend spanID = iff(itemType == "pageView" or isempty(column_ifexists("id", "")), tostring(new_guid()), column_ifexists("id", ""))` +
-						`| extend operationName = iff(isempty(column_ifexists("name", "")), column_ifexists("problemId", ""), column_ifexists("name", ""))` +
-						`| extend serviceName = cloud_RoleName` +
-						`| extend serviceTags = bag_pack_columns(cloud_RoleInstance, cloud_RoleName)` +
-						`| extend error = todynamic(iff(itemType == "exception", "true", "false"))` +
-						`| extend tags = bag_merge(customDimensions, customMeasurements)` +
-						`| project-rename traceID = operation_Id, parentSpanID = operation_ParentId, startTime = timestamp` +
-						`| project startTime, itemType, serviceName, duration, traceID, spanID, parentSpanID, operationName, serviceTags, tags, itemId` +
-						`| order by startTime asc`,
-					TraceLogsExploreQuery: "union availabilityResults,\n" + "customEvents,\n" + "dependencies,\n" + "exceptions,\n" + "pageViews,\n" + "requests,\n" + "traces\n" +
-						"| where operation_Id == \"test-op-id\"",
-					AppInsightsQuery: true,
-					DashboardTime:    true,
-					TimeColumn:       "timestamp",
-				},
-			},
-			Err: require.NoError,
-		},
-		{
-			name:      "trace query with no result format set",
-			fromAlert: false,
-			queryModel: []backend.DataQuery{
-				{
-					JSON: []byte(`{
-							"queryType": "Azure Traces",
-							"azureTraces": {
-								"resources":     ["/subscriptions/test-sub/resourceGroups/test-rg/providers/Microsoft.Insights/components/r1"],
-								"traceTypes":	["trace"],
-								"operationId":	"test-op-id"
-							}
-						}`),
-					RefID:     "A",
-					TimeRange: timeRange,
-					QueryType: string(dataquery.AzureQueryTypeAzureTraces),
-				},
-			},
-			azureLogAnalyticsQueries: []*AzureLogAnalyticsQuery{
-				{
-					RefID:        "A",
-					ResultFormat: dataquery.ResultFormatTable,
-					URL:          "v1/apps/r1/query",
-					JSON: []byte(`{
-							"queryType": "Azure Traces",
-							"azureTraces": {
-								"resources":     ["/subscriptions/test-sub/resourceGroups/test-rg/providers/Microsoft.Insights/components/r1"],
-								"traceTypes":	["trace"],
-								"operationId":	"test-op-id"
-							}
-						}`),
-					Query: `set truncationmaxrecords=10000; set truncationmaxsize=67108864; union isfuzzy=true trace` +
-						`| where (operation_Id != '' and operation_Id == 'test-op-id') or (customDimensions.ai_legacyRootId != '' and customDimensions.ai_legacyRootId == 'test-op-id')` +
-						`| extend duration = iff(isnull(column_ifexists("duration", real(null))), toreal(0), column_ifexists("duration", real(null)))` +
-						`| extend spanID = iff(itemType == "pageView" or isempty(column_ifexists("id", "")), tostring(new_guid()), column_ifexists("id", ""))` +
-						`| extend operationName = iff(isempty(column_ifexists("name", "")), column_ifexists("problemId", ""), column_ifexists("name", ""))` +
-						`| extend serviceName = cloud_RoleName` +
-						`| extend serviceTags = bag_pack_columns(cloud_RoleInstance, cloud_RoleName)` +
-						`| extend error = todynamic(iff(itemType == "exception", "true", "false"))` +
-						`| extend tags = bag_merge(customDimensions, customMeasurements)` +
-						`| project-rename traceID = operation_Id, parentSpanID = operation_ParentId, startTime = timestamp` +
-						`| project startTime, itemType, serviceName, duration, traceID, spanID, parentSpanID, operationName, serviceTags, tags, itemId` +
-						`| order by startTime asc`,
-					Resources: []string{"/subscriptions/test-sub/resourceGroups/test-rg/providers/Microsoft.Insights/components/r1"},
-					TimeRange: timeRange,
-					QueryType: dataquery.AzureQueryTypeAzureTraces,
-					TraceExploreQuery: `set truncationmaxrecords=10000; set truncationmaxsize=67108864; union isfuzzy=true trace` +
-						`| where (operation_Id != '' and operation_Id == 'test-op-id') or (customDimensions.ai_legacyRootId != '' and customDimensions.ai_legacyRootId == 'test-op-id')` +
-						`| extend duration = iff(isnull(column_ifexists("duration", real(null))), toreal(0), column_ifexists("duration", real(null)))` +
-						`| extend spanID = iff(itemType == "pageView" or isempty(column_ifexists("id", "")), tostring(new_guid()), column_ifexists("id", ""))` +
-						`| extend operationName = iff(isempty(column_ifexists("name", "")), column_ifexists("problemId", ""), column_ifexists("name", ""))` +
-						`| extend serviceName = cloud_RoleName` +
-						`| extend serviceTags = bag_pack_columns(cloud_RoleInstance, cloud_RoleName)` +
-						`| extend error = todynamic(iff(itemType == "exception", "true", "false"))` +
-						`| extend tags = bag_merge(customDimensions, customMeasurements)` +
-						`| project-rename traceID = operation_Id, parentSpanID = operation_ParentId, startTime = timestamp` +
-						`| project startTime, itemType, serviceName, duration, traceID, spanID, parentSpanID, operationName, serviceTags, tags, itemId` +
-						`| order by startTime asc`,
-					TraceParentExploreQuery: `set truncationmaxrecords=10000; set truncationmaxsize=67108864; union isfuzzy=true trace` +
-						`| where (operation_Id != '' and operation_Id == 'test-op-id') or (customDimensions.ai_legacyRootId != '' and customDimensions.ai_legacyRootId == 'test-op-id')` +
-						`| where (operation_ParentId != '' and operation_ParentId == '${__data.fields.parentSpanID}')` +
-						`| extend duration = iff(isnull(column_ifexists("duration", real(null))), toreal(0), column_ifexists("duration", real(null)))` +
-						`| extend spanID = iff(itemType == "pageView" or isempty(column_ifexists("id", "")), tostring(new_guid()), column_ifexists("id", ""))` +
-						`| extend operationName = iff(isempty(column_ifexists("name", "")), column_ifexists("problemId", ""), column_ifexists("name", ""))` +
-						`| extend serviceName = cloud_RoleName` +
-						`| extend serviceTags = bag_pack_columns(cloud_RoleInstance, cloud_RoleName)` +
-						`| extend error = todynamic(iff(itemType == "exception", "true", "false"))` +
-						`| extend tags = bag_merge(customDimensions, customMeasurements)` +
-						`| project-rename traceID = operation_Id, parentSpanID = operation_ParentId, startTime = timestamp` +
-						`| project startTime, itemType, serviceName, duration, traceID, spanID, parentSpanID, operationName, serviceTags, tags, itemId` +
-						`| order by startTime asc`,
-					TraceLogsExploreQuery: "union availabilityResults,\n" + "customEvents,\n" + "dependencies,\n" + "exceptions,\n" + "pageViews,\n" + "requests,\n" + "traces\n" +
-						"| where operation_Id == \"test-op-id\"",
-					AppInsightsQuery: true,
-					DashboardTime:    true,
-					TimeColumn:       "timestamp",
-				},
-			},
-			Err: require.NoError,
-		},
-		{
-			name:      "trace query with no operation ID",
-			fromAlert: false,
-			queryModel: []backend.DataQuery{
-				{
-					JSON: []byte(fmt.Sprintf(`{
-							"queryType": "Azure Traces",
-							"azureTraces": {
-								"resources":     ["/subscriptions/test-sub/resourceGroups/test-rg/providers/Microsoft.Insights/components/r1"],
-								"resultFormat": "%s"
-							}
-						}`, dataquery.ResultFormatTable)),
-					RefID:     "A",
-					TimeRange: timeRange,
-					QueryType: string(dataquery.AzureQueryTypeAzureTraces),
-				},
-			},
-			azureLogAnalyticsQueries: []*AzureLogAnalyticsQuery{
-				{
-					RefID:        "A",
-					ResultFormat: dataquery.ResultFormatTable,
-					URL:          "v1/apps/r1/query",
-					JSON: []byte(fmt.Sprintf(`{
-							"queryType": "Azure Traces",
-							"azureTraces": {
-								"resources":     ["/subscriptions/test-sub/resourceGroups/test-rg/providers/Microsoft.Insights/components/r1"],
-								"resultFormat": "%s"
-							}
-						}`, dataquery.ResultFormatTable)),
-					Query: `set truncationmaxrecords=10000; set truncationmaxsize=67108864; union isfuzzy=true availabilityResults,customEvents,dependencies,exceptions,pageViews,requests,traces` +
-						`| extend duration = iff(isnull(column_ifexists("duration", real(null))), toreal(0), column_ifexists("duration", real(null)))` +
-						`| extend spanID = iff(itemType == "pageView" or isempty(column_ifexists("id", "")), tostring(new_guid()), column_ifexists("id", ""))` +
-						`| extend operationName = iff(isempty(column_ifexists("name", "")), column_ifexists("problemId", ""), column_ifexists("name", ""))` +
-						`| extend serviceName = cloud_RoleName` +
-						`| extend serviceTags = bag_pack_columns(cloud_RoleInstance, cloud_RoleName)` +
-						`| extend error = todynamic(iff(itemType == "exception", "true", "false"))` +
-						`| extend tags = bag_merge(bag_pack_columns(appId,appName,application_Version,assembly,client_Browser,client_City,client_CountryOrRegion,client_IP,client_Model,client_OS,client_StateOrProvince,client_Type,data,details,duration,error,handledAt,iKey,id,innermostAssembly,innermostMessage,innermostMethod,innermostType,itemCount,itemId,itemType,location,message,method,name,operation_Id,operation_Name,operation_ParentId,operation_SyntheticSource,outerAssembly,outerMessage,outerMethod,outerType,performanceBucket,problemId,resultCode,sdkVersion,session_Id,severityLevel,size,source,success,target,timestamp,type,url,user_AccountId,user_AuthenticatedId,user_Id), customDimensions, customMeasurements)` +
-						`| project-rename traceID = operation_Id, parentSpanID = operation_ParentId, startTime = timestamp` +
-						`| project startTime, itemType, serviceName, duration, traceID, spanID, parentSpanID, operationName, serviceTags, tags, itemId` +
-						`| order by startTime asc`,
-					Resources: []string{"/subscriptions/test-sub/resourceGroups/test-rg/providers/Microsoft.Insights/components/r1"},
-					TimeRange: timeRange,
-					QueryType: dataquery.AzureQueryTypeAzureTraces,
-					TraceExploreQuery: `set truncationmaxrecords=10000; set truncationmaxsize=67108864; union isfuzzy=true availabilityResults,customEvents,dependencies,exceptions,pageViews,requests,traces` +
-						`| where (operation_Id != '' and operation_Id == '${__data.fields.traceID}') or (customDimensions.ai_legacyRootId != '' and customDimensions.ai_legacyRootId == '${__data.fields.traceID}')` +
-						`| extend duration = iff(isnull(column_ifexists("duration", real(null))), toreal(0), column_ifexists("duration", real(null)))` +
-						`| extend spanID = iff(itemType == "pageView" or isempty(column_ifexists("id", "")), tostring(new_guid()), column_ifexists("id", ""))` +
-						`| extend operationName = iff(isempty(column_ifexists("name", "")), column_ifexists("problemId", ""), column_ifexists("name", ""))` +
-						`| extend serviceName = cloud_RoleName` +
-						`| extend serviceTags = bag_pack_columns(cloud_RoleInstance, cloud_RoleName)` +
-						`| extend error = todynamic(iff(itemType == "exception", "true", "false"))` +
-						`| extend tags = bag_merge(bag_pack_columns(appId,appName,application_Version,assembly,client_Browser,client_City,client_CountryOrRegion,client_IP,client_Model,client_OS,client_StateOrProvince,client_Type,data,details,duration,error,handledAt,iKey,id,innermostAssembly,innermostMessage,innermostMethod,innermostType,itemCount,itemId,itemType,location,message,method,name,operation_Id,operation_Name,operation_ParentId,operation_SyntheticSource,outerAssembly,outerMessage,outerMethod,outerType,performanceBucket,problemId,resultCode,sdkVersion,session_Id,severityLevel,size,source,success,target,timestamp,type,url,user_AccountId,user_AuthenticatedId,user_Id), customDimensions, customMeasurements)` +
-						`| project-rename traceID = operation_Id, parentSpanID = operation_ParentId, startTime = timestamp` +
-						`| project startTime, itemType, serviceName, duration, traceID, spanID, parentSpanID, operationName, serviceTags, tags, itemId` +
-						`| order by startTime asc`,
-					TraceParentExploreQuery: `set truncationmaxrecords=10000; set truncationmaxsize=67108864; union isfuzzy=true availabilityResults,customEvents,dependencies,exceptions,pageViews,requests,traces` +
-						`| where (operation_Id != '' and operation_Id == '${__data.fields.traceID}') or (customDimensions.ai_legacyRootId != '' and customDimensions.ai_legacyRootId == '${__data.fields.traceID}')` +
-						`| where (operation_ParentId != '' and operation_ParentId == '${__data.fields.parentSpanID}')` +
-						`| extend duration = iff(isnull(column_ifexists("duration", real(null))), toreal(0), column_ifexists("duration", real(null)))` +
-						`| extend spanID = iff(itemType == "pageView" or isempty(column_ifexists("id", "")), tostring(new_guid()), column_ifexists("id", ""))` +
-						`| extend operationName = iff(isempty(column_ifexists("name", "")), column_ifexists("problemId", ""), column_ifexists("name", ""))` +
-						`| extend serviceName = cloud_RoleName` +
-						`| extend serviceTags = bag_pack_columns(cloud_RoleInstance, cloud_RoleName)` +
-						`| extend error = todynamic(iff(itemType == "exception", "true", "false"))` +
-						`| extend tags = bag_merge(bag_pack_columns(appId,appName,application_Version,assembly,client_Browser,client_City,client_CountryOrRegion,client_IP,client_Model,client_OS,client_StateOrProvince,client_Type,data,details,duration,error,handledAt,iKey,id,innermostAssembly,innermostMessage,innermostMethod,innermostType,itemCount,itemId,itemType,location,message,method,name,operation_Id,operation_Name,operation_ParentId,operation_SyntheticSource,outerAssembly,outerMessage,outerMethod,outerType,performanceBucket,problemId,resultCode,sdkVersion,session_Id,severityLevel,size,source,success,target,timestamp,type,url,user_AccountId,user_AuthenticatedId,user_Id), customDimensions, customMeasurements)` +
-						`| project-rename traceID = operation_Id, parentSpanID = operation_ParentId, startTime = timestamp` +
-						`| project startTime, itemType, serviceName, duration, traceID, spanID, parentSpanID, operationName, serviceTags, tags, itemId` +
-						`| order by startTime asc`,
-					TraceLogsExploreQuery: "union availabilityResults,\n" + "customEvents,\n" + "dependencies,\n" + "exceptions,\n" + "pageViews,\n" + "requests,\n" + "traces\n" +
-						"| where operation_Id == \"${__data.fields.traceID}\"",
-					AppInsightsQuery: true,
-					DashboardTime:    true,
-					TimeColumn:       "timestamp",
-				},
-			},
-			Err: require.NoError,
-		},
-		{
-			name:      "trace query with no types",
-			fromAlert: false,
-			queryModel: []backend.DataQuery{
-				{
-					JSON: []byte(fmt.Sprintf(`{
-							"queryType": "Azure Traces",
-							"azureTraces": {
-								"resources":     ["/subscriptions/test-sub/resourceGroups/test-rg/providers/Microsoft.Insights/components/r1"],
-								"resultFormat": "%s",
-								"operationId":	"test-op-id"
-							}
-						}`, dataquery.ResultFormatTable)),
-					RefID:     "A",
-					TimeRange: timeRange,
-					QueryType: string(dataquery.AzureQueryTypeAzureTraces),
-				},
-			},
-			azureLogAnalyticsQueries: []*AzureLogAnalyticsQuery{
-				{
-					RefID:        "A",
-					ResultFormat: dataquery.ResultFormatTable,
-					URL:          "v1/apps/r1/query",
-					JSON: []byte(fmt.Sprintf(`{
-							"queryType": "Azure Traces",
-							"azureTraces": {
-								"resources":     ["/subscriptions/test-sub/resourceGroups/test-rg/providers/Microsoft.Insights/components/r1"],
-								"resultFormat": "%s",
-								"operationId":	"test-op-id"
-							}
-						}`, dataquery.ResultFormatTable)),
-					Query: `set truncationmaxrecords=10000; set truncationmaxsize=67108864; union isfuzzy=true availabilityResults,customEvents,dependencies,exceptions,pageViews,requests,traces` +
-						`| where (operation_Id != '' and operation_Id == 'test-op-id') or (customDimensions.ai_legacyRootId != '' and customDimensions.ai_legacyRootId == 'test-op-id')` +
-						`| extend duration = iff(isnull(column_ifexists("duration", real(null))), toreal(0), column_ifexists("duration", real(null)))` +
-						`| extend spanID = iff(itemType == "pageView" or isempty(column_ifexists("id", "")), tostring(new_guid()), column_ifexists("id", ""))` +
-						`| extend operationName = iff(isempty(column_ifexists("name", "")), column_ifexists("problemId", ""), column_ifexists("name", ""))` +
-						`| extend serviceName = cloud_RoleName` +
-						`| extend serviceTags = bag_pack_columns(cloud_RoleInstance, cloud_RoleName)` +
-						`| extend error = todynamic(iff(itemType == "exception", "true", "false"))` +
-						`| extend tags = bag_merge(bag_pack_columns(appId,appName,application_Version,assembly,client_Browser,client_City,client_CountryOrRegion,client_IP,client_Model,client_OS,client_StateOrProvince,client_Type,data,details,duration,error,handledAt,iKey,id,innermostAssembly,innermostMessage,innermostMethod,innermostType,itemCount,itemId,itemType,location,message,method,name,operation_Id,operation_Name,operation_ParentId,operation_SyntheticSource,outerAssembly,outerMessage,outerMethod,outerType,performanceBucket,problemId,resultCode,sdkVersion,session_Id,severityLevel,size,source,success,target,timestamp,type,url,user_AccountId,user_AuthenticatedId,user_Id), customDimensions, customMeasurements)` +
-						`| project-rename traceID = operation_Id, parentSpanID = operation_ParentId, startTime = timestamp` +
-						`| project startTime, itemType, serviceName, duration, traceID, spanID, parentSpanID, operationName, serviceTags, tags, itemId` +
-						`| order by startTime asc`,
-					Resources: []string{"/subscriptions/test-sub/resourceGroups/test-rg/providers/Microsoft.Insights/components/r1"},
-					TimeRange: timeRange,
-					QueryType: dataquery.AzureQueryTypeAzureTraces,
-					TraceExploreQuery: `set truncationmaxrecords=10000; set truncationmaxsize=67108864; union isfuzzy=true availabilityResults,customEvents,dependencies,exceptions,pageViews,requests,traces` +
-						`| where (operation_Id != '' and operation_Id == 'test-op-id') or (customDimensions.ai_legacyRootId != '' and customDimensions.ai_legacyRootId == 'test-op-id')` +
-						`| extend duration = iff(isnull(column_ifexists("duration", real(null))), toreal(0), column_ifexists("duration", real(null)))` +
-						`| extend spanID = iff(itemType == "pageView" or isempty(column_ifexists("id", "")), tostring(new_guid()), column_ifexists("id", ""))` +
-						`| extend operationName = iff(isempty(column_ifexists("name", "")), column_ifexists("problemId", ""), column_ifexists("name", ""))` +
-						`| extend serviceName = cloud_RoleName` +
-						`| extend serviceTags = bag_pack_columns(cloud_RoleInstance, cloud_RoleName)` +
-						`| extend error = todynamic(iff(itemType == "exception", "true", "false"))` +
-						`| extend tags = bag_merge(bag_pack_columns(appId,appName,application_Version,assembly,client_Browser,client_City,client_CountryOrRegion,client_IP,client_Model,client_OS,client_StateOrProvince,client_Type,data,details,duration,error,handledAt,iKey,id,innermostAssembly,innermostMessage,innermostMethod,innermostType,itemCount,itemId,itemType,location,message,method,name,operation_Id,operation_Name,operation_ParentId,operation_SyntheticSource,outerAssembly,outerMessage,outerMethod,outerType,performanceBucket,problemId,resultCode,sdkVersion,session_Id,severityLevel,size,source,success,target,timestamp,type,url,user_AccountId,user_AuthenticatedId,user_Id), customDimensions, customMeasurements)` +
-						`| project-rename traceID = operation_Id, parentSpanID = operation_ParentId, startTime = timestamp` +
-						`| project startTime, itemType, serviceName, duration, traceID, spanID, parentSpanID, operationName, serviceTags, tags, itemId` +
-						`| order by startTime asc`,
-					TraceParentExploreQuery: `set truncationmaxrecords=10000; set truncationmaxsize=67108864; union isfuzzy=true availabilityResults,customEvents,dependencies,exceptions,pageViews,requests,traces` +
-						`| where (operation_Id != '' and operation_Id == 'test-op-id') or (customDimensions.ai_legacyRootId != '' and customDimensions.ai_legacyRootId == 'test-op-id')` +
-						`| where (operation_ParentId != '' and operation_ParentId == '${__data.fields.parentSpanID}')` +
-						`| extend duration = iff(isnull(column_ifexists("duration", real(null))), toreal(0), column_ifexists("duration", real(null)))` +
-						`| extend spanID = iff(itemType == "pageView" or isempty(column_ifexists("id", "")), tostring(new_guid()), column_ifexists("id", ""))` +
-						`| extend operationName = iff(isempty(column_ifexists("name", "")), column_ifexists("problemId", ""), column_ifexists("name", ""))` +
-						`| extend serviceName = cloud_RoleName` +
-						`| extend serviceTags = bag_pack_columns(cloud_RoleInstance, cloud_RoleName)` +
-						`| extend error = todynamic(iff(itemType == "exception", "true", "false"))` +
-						`| extend tags = bag_merge(bag_pack_columns(appId,appName,application_Version,assembly,client_Browser,client_City,client_CountryOrRegion,client_IP,client_Model,client_OS,client_StateOrProvince,client_Type,data,details,duration,error,handledAt,iKey,id,innermostAssembly,innermostMessage,innermostMethod,innermostType,itemCount,itemId,itemType,location,message,method,name,operation_Id,operation_Name,operation_ParentId,operation_SyntheticSource,outerAssembly,outerMessage,outerMethod,outerType,performanceBucket,problemId,resultCode,sdkVersion,session_Id,severityLevel,size,source,success,target,timestamp,type,url,user_AccountId,user_AuthenticatedId,user_Id), customDimensions, customMeasurements)` +
-						`| project-rename traceID = operation_Id, parentSpanID = operation_ParentId, startTime = timestamp` +
-						`| project startTime, itemType, serviceName, duration, traceID, spanID, parentSpanID, operationName, serviceTags, tags, itemId` +
-						`| order by startTime asc`,
-					TraceLogsExploreQuery: "union availabilityResults,\n" + "customEvents,\n" + "dependencies,\n" + "exceptions,\n" + "pageViews,\n" + "requests,\n" + "traces\n" +
-						"| where operation_Id == \"test-op-id\"",
-					AppInsightsQuery: true,
-					DashboardTime:    true,
-					TimeColumn:       "timestamp",
-				},
-			},
-			Err: require.NoError,
-		},
-		{
-			name:      "trace query with eq filter",
-			fromAlert: false,
-			queryModel: []backend.DataQuery{
-				{
-					JSON: []byte(fmt.Sprintf(`{
-								"queryType": "Azure Traces",
-								"azureTraces": {
-									"resources":     ["/subscriptions/test-sub/resourceGroups/test-rg/providers/Microsoft.Insights/components/r1"],
-									"resultFormat": "%s",
-									"operationId":	"test-op-id",
-									"filters":		[{"filters": ["test-app-id"], "property": "appId", "operation": "eq"}]
-								}
-							}`, dataquery.ResultFormatTable)),
-					RefID:     "A",
-					TimeRange: timeRange,
-					QueryType: string(dataquery.AzureQueryTypeAzureTraces),
-				},
-			},
-			azureLogAnalyticsQueries: []*AzureLogAnalyticsQuery{
-				{
-					RefID:        "A",
-					ResultFormat: dataquery.ResultFormatTable,
-					URL:          "v1/apps/r1/query",
-					JSON: []byte(fmt.Sprintf(`{
-								"queryType": "Azure Traces",
-								"azureTraces": {
-									"resources":     ["/subscriptions/test-sub/resourceGroups/test-rg/providers/Microsoft.Insights/components/r1"],
-									"resultFormat": "%s",
-									"operationId":	"test-op-id",
-									"filters":		[{"filters": ["test-app-id"], "property": "appId", "operation": "eq"}]
-								}
-							}`, dataquery.ResultFormatTable)),
-					Query: `set truncationmaxrecords=10000; set truncationmaxsize=67108864; union isfuzzy=true availabilityResults,customEvents,dependencies,exceptions,pageViews,requests,traces` +
-						`| where (operation_Id != '' and operation_Id == 'test-op-id') or (customDimensions.ai_legacyRootId != '' and customDimensions.ai_legacyRootId == 'test-op-id')` +
-						`| extend duration = iff(isnull(column_ifexists("duration", real(null))), toreal(0), column_ifexists("duration", real(null)))` +
-						`| extend spanID = iff(itemType == "pageView" or isempty(column_ifexists("id", "")), tostring(new_guid()), column_ifexists("id", ""))` +
-						`| extend operationName = iff(isempty(column_ifexists("name", "")), column_ifexists("problemId", ""), column_ifexists("name", ""))` +
-						`| extend serviceName = cloud_RoleName` +
-						`| extend serviceTags = bag_pack_columns(cloud_RoleInstance, cloud_RoleName)` +
-						`| extend error = todynamic(iff(itemType == "exception", "true", "false"))` +
-						`| extend tags = bag_merge(bag_pack_columns(appId,appName,application_Version,assembly,client_Browser,client_City,client_CountryOrRegion,client_IP,client_Model,client_OS,client_StateOrProvince,client_Type,data,details,duration,error,handledAt,iKey,id,innermostAssembly,innermostMessage,innermostMethod,innermostType,itemCount,itemId,itemType,location,message,method,name,operation_Id,operation_Name,operation_ParentId,operation_SyntheticSource,outerAssembly,outerMessage,outerMethod,outerType,performanceBucket,problemId,resultCode,sdkVersion,session_Id,severityLevel,size,source,success,target,timestamp,type,url,user_AccountId,user_AuthenticatedId,user_Id), customDimensions, customMeasurements)` +
-						`| where appId in ("test-app-id")` +
-						`| project-rename traceID = operation_Id, parentSpanID = operation_ParentId, startTime = timestamp` +
-						`| project startTime, itemType, serviceName, duration, traceID, spanID, parentSpanID, operationName, serviceTags, tags, itemId` +
-						`| order by startTime asc`,
-					Resources: []string{"/subscriptions/test-sub/resourceGroups/test-rg/providers/Microsoft.Insights/components/r1"},
-					TimeRange: timeRange,
-					QueryType: dataquery.AzureQueryTypeAzureTraces,
-					TraceExploreQuery: `set truncationmaxrecords=10000; set truncationmaxsize=67108864; union isfuzzy=true availabilityResults,customEvents,dependencies,exceptions,pageViews,requests,traces` +
-						`| where (operation_Id != '' and operation_Id == 'test-op-id') or (customDimensions.ai_legacyRootId != '' and customDimensions.ai_legacyRootId == 'test-op-id')` +
-						`| extend duration = iff(isnull(column_ifexists("duration", real(null))), toreal(0), column_ifexists("duration", real(null)))` +
-						`| extend spanID = iff(itemType == "pageView" or isempty(column_ifexists("id", "")), tostring(new_guid()), column_ifexists("id", ""))` +
-						`| extend operationName = iff(isempty(column_ifexists("name", "")), column_ifexists("problemId", ""), column_ifexists("name", ""))` +
-						`| extend serviceName = cloud_RoleName` +
-						`| extend serviceTags = bag_pack_columns(cloud_RoleInstance, cloud_RoleName)` +
-						`| extend error = todynamic(iff(itemType == "exception", "true", "false"))` +
-						`| extend tags = bag_merge(bag_pack_columns(appId,appName,application_Version,assembly,client_Browser,client_City,client_CountryOrRegion,client_IP,client_Model,client_OS,client_StateOrProvince,client_Type,data,details,duration,error,handledAt,iKey,id,innermostAssembly,innermostMessage,innermostMethod,innermostType,itemCount,itemId,itemType,location,message,method,name,operation_Id,operation_Name,operation_ParentId,operation_SyntheticSource,outerAssembly,outerMessage,outerMethod,outerType,performanceBucket,problemId,resultCode,sdkVersion,session_Id,severityLevel,size,source,success,target,timestamp,type,url,user_AccountId,user_AuthenticatedId,user_Id), customDimensions, customMeasurements)` +
-						`| where appId in ("test-app-id")` +
-						`| project-rename traceID = operation_Id, parentSpanID = operation_ParentId, startTime = timestamp` +
-						`| project startTime, itemType, serviceName, duration, traceID, spanID, parentSpanID, operationName, serviceTags, tags, itemId` +
-						`| order by startTime asc`,
-					TraceParentExploreQuery: `set truncationmaxrecords=10000; set truncationmaxsize=67108864; union isfuzzy=true availabilityResults,customEvents,dependencies,exceptions,pageViews,requests,traces` +
-						`| where (operation_Id != '' and operation_Id == 'test-op-id') or (customDimensions.ai_legacyRootId != '' and customDimensions.ai_legacyRootId == 'test-op-id')` +
-						`| where (operation_ParentId != '' and operation_ParentId == '${__data.fields.parentSpanID}')` +
-						`| extend duration = iff(isnull(column_ifexists("duration", real(null))), toreal(0), column_ifexists("duration", real(null)))` +
-						`| extend spanID = iff(itemType == "pageView" or isempty(column_ifexists("id", "")), tostring(new_guid()), column_ifexists("id", ""))` +
-						`| extend operationName = iff(isempty(column_ifexists("name", "")), column_ifexists("problemId", ""), column_ifexists("name", ""))` +
-						`| extend serviceName = cloud_RoleName` +
-						`| extend serviceTags = bag_pack_columns(cloud_RoleInstance, cloud_RoleName)` +
-						`| extend error = todynamic(iff(itemType == "exception", "true", "false"))` +
-						`| extend tags = bag_merge(bag_pack_columns(appId,appName,application_Version,assembly,client_Browser,client_City,client_CountryOrRegion,client_IP,client_Model,client_OS,client_StateOrProvince,client_Type,data,details,duration,error,handledAt,iKey,id,innermostAssembly,innermostMessage,innermostMethod,innermostType,itemCount,itemId,itemType,location,message,method,name,operation_Id,operation_Name,operation_ParentId,operation_SyntheticSource,outerAssembly,outerMessage,outerMethod,outerType,performanceBucket,problemId,resultCode,sdkVersion,session_Id,severityLevel,size,source,success,target,timestamp,type,url,user_AccountId,user_AuthenticatedId,user_Id), customDimensions, customMeasurements)` +
-						`| where appId in ("test-app-id")` +
-						`| project-rename traceID = operation_Id, parentSpanID = operation_ParentId, startTime = timestamp` +
-						`| project startTime, itemType, serviceName, duration, traceID, spanID, parentSpanID, operationName, serviceTags, tags, itemId` +
-						`| order by startTime asc`,
-					TraceLogsExploreQuery: "union availabilityResults,\n" + "customEvents,\n" + "dependencies,\n" + "exceptions,\n" + "pageViews,\n" + "requests,\n" + "traces\n" +
-						"| where operation_Id == \"test-op-id\"",
-					AppInsightsQuery: true,
-					DashboardTime:    true,
-					TimeColumn:       "timestamp",
-				},
-			},
-			Err: require.NoError,
-		},
-		{
-			name:      "trace query with ne filter",
-			fromAlert: false,
-			queryModel: []backend.DataQuery{
-				{
-					JSON: []byte(fmt.Sprintf(`{
-								"queryType": "Azure Traces",
-								"azureTraces": {
-									"resources":     ["/subscriptions/test-sub/resourceGroups/test-rg/providers/Microsoft.Insights/components/r1"],
-									"resultFormat": "%s",
-									"operationId":	"test-op-id",
-									"filters":		[{"filters": ["test-app-id"], "property": "appId", "operation": "ne"}]
-								}
-							}`, dataquery.ResultFormatTable)),
-					RefID:     "A",
-					TimeRange: timeRange,
-					QueryType: string(dataquery.AzureQueryTypeAzureTraces),
-				},
-			},
-			azureLogAnalyticsQueries: []*AzureLogAnalyticsQuery{
-				{
-					RefID:        "A",
-					ResultFormat: dataquery.ResultFormatTable,
-					URL:          "v1/apps/r1/query",
-					JSON: []byte(fmt.Sprintf(`{
-								"queryType": "Azure Traces",
-								"azureTraces": {
-									"resources":     ["/subscriptions/test-sub/resourceGroups/test-rg/providers/Microsoft.Insights/components/r1"],
-									"resultFormat": "%s",
-									"operationId":	"test-op-id",
-									"filters":		[{"filters": ["test-app-id"], "property": "appId", "operation": "ne"}]
-								}
-							}`, dataquery.ResultFormatTable)),
-					Query: `set truncationmaxrecords=10000; set truncationmaxsize=67108864; union isfuzzy=true availabilityResults,customEvents,dependencies,exceptions,pageViews,requests,traces` +
-						`| where (operation_Id != '' and operation_Id == 'test-op-id') or (customDimensions.ai_legacyRootId != '' and customDimensions.ai_legacyRootId == 'test-op-id')` +
-						`| extend duration = iff(isnull(column_ifexists("duration", real(null))), toreal(0), column_ifexists("duration", real(null)))` +
-						`| extend spanID = iff(itemType == "pageView" or isempty(column_ifexists("id", "")), tostring(new_guid()), column_ifexists("id", ""))` +
-						`| extend operationName = iff(isempty(column_ifexists("name", "")), column_ifexists("problemId", ""), column_ifexists("name", ""))` +
-						`| extend serviceName = cloud_RoleName` +
-						`| extend serviceTags = bag_pack_columns(cloud_RoleInstance, cloud_RoleName)` +
-						`| extend error = todynamic(iff(itemType == "exception", "true", "false"))` +
-						`| extend tags = bag_merge(bag_pack_columns(appId,appName,application_Version,assembly,client_Browser,client_City,client_CountryOrRegion,client_IP,client_Model,client_OS,client_StateOrProvince,client_Type,data,details,duration,error,handledAt,iKey,id,innermostAssembly,innermostMessage,innermostMethod,innermostType,itemCount,itemId,itemType,location,message,method,name,operation_Id,operation_Name,operation_ParentId,operation_SyntheticSource,outerAssembly,outerMessage,outerMethod,outerType,performanceBucket,problemId,resultCode,sdkVersion,session_Id,severityLevel,size,source,success,target,timestamp,type,url,user_AccountId,user_AuthenticatedId,user_Id), customDimensions, customMeasurements)` +
-						`| where appId !in ("test-app-id")` +
-						`| project-rename traceID = operation_Id, parentSpanID = operation_ParentId, startTime = timestamp` +
-						`| project startTime, itemType, serviceName, duration, traceID, spanID, parentSpanID, operationName, serviceTags, tags, itemId` +
-						`| order by startTime asc`,
-					Resources: []string{"/subscriptions/test-sub/resourceGroups/test-rg/providers/Microsoft.Insights/components/r1"},
-					TimeRange: timeRange,
-					QueryType: dataquery.AzureQueryTypeAzureTraces,
-					TraceExploreQuery: `set truncationmaxrecords=10000; set truncationmaxsize=67108864; union isfuzzy=true availabilityResults,customEvents,dependencies,exceptions,pageViews,requests,traces` +
-						`| where (operation_Id != '' and operation_Id == 'test-op-id') or (customDimensions.ai_legacyRootId != '' and customDimensions.ai_legacyRootId == 'test-op-id')` +
-						`| extend duration = iff(isnull(column_ifexists("duration", real(null))), toreal(0), column_ifexists("duration", real(null)))` +
-						`| extend spanID = iff(itemType == "pageView" or isempty(column_ifexists("id", "")), tostring(new_guid()), column_ifexists("id", ""))` +
-						`| extend operationName = iff(isempty(column_ifexists("name", "")), column_ifexists("problemId", ""), column_ifexists("name", ""))` +
-						`| extend serviceName = cloud_RoleName` +
-						`| extend serviceTags = bag_pack_columns(cloud_RoleInstance, cloud_RoleName)` +
-						`| extend error = todynamic(iff(itemType == "exception", "true", "false"))` +
-						`| extend tags = bag_merge(bag_pack_columns(appId,appName,application_Version,assembly,client_Browser,client_City,client_CountryOrRegion,client_IP,client_Model,client_OS,client_StateOrProvince,client_Type,data,details,duration,error,handledAt,iKey,id,innermostAssembly,innermostMessage,innermostMethod,innermostType,itemCount,itemId,itemType,location,message,method,name,operation_Id,operation_Name,operation_ParentId,operation_SyntheticSource,outerAssembly,outerMessage,outerMethod,outerType,performanceBucket,problemId,resultCode,sdkVersion,session_Id,severityLevel,size,source,success,target,timestamp,type,url,user_AccountId,user_AuthenticatedId,user_Id), customDimensions, customMeasurements)` +
-						`| where appId !in ("test-app-id")` +
-						`| project-rename traceID = operation_Id, parentSpanID = operation_ParentId, startTime = timestamp` +
-						`| project startTime, itemType, serviceName, duration, traceID, spanID, parentSpanID, operationName, serviceTags, tags, itemId` +
-						`| order by startTime asc`,
-					TraceParentExploreQuery: `set truncationmaxrecords=10000; set truncationmaxsize=67108864; union isfuzzy=true availabilityResults,customEvents,dependencies,exceptions,pageViews,requests,traces` +
-						`| where (operation_Id != '' and operation_Id == 'test-op-id') or (customDimensions.ai_legacyRootId != '' and customDimensions.ai_legacyRootId == 'test-op-id')` +
-						`| where (operation_ParentId != '' and operation_ParentId == '${__data.fields.parentSpanID}')` +
-						`| extend duration = iff(isnull(column_ifexists("duration", real(null))), toreal(0), column_ifexists("duration", real(null)))` +
-						`| extend spanID = iff(itemType == "pageView" or isempty(column_ifexists("id", "")), tostring(new_guid()), column_ifexists("id", ""))` +
-						`| extend operationName = iff(isempty(column_ifexists("name", "")), column_ifexists("problemId", ""), column_ifexists("name", ""))` +
-						`| extend serviceName = cloud_RoleName` +
-						`| extend serviceTags = bag_pack_columns(cloud_RoleInstance, cloud_RoleName)` +
-						`| extend error = todynamic(iff(itemType == "exception", "true", "false"))` +
-						`| extend tags = bag_merge(bag_pack_columns(appId,appName,application_Version,assembly,client_Browser,client_City,client_CountryOrRegion,client_IP,client_Model,client_OS,client_StateOrProvince,client_Type,data,details,duration,error,handledAt,iKey,id,innermostAssembly,innermostMessage,innermostMethod,innermostType,itemCount,itemId,itemType,location,message,method,name,operation_Id,operation_Name,operation_ParentId,operation_SyntheticSource,outerAssembly,outerMessage,outerMethod,outerType,performanceBucket,problemId,resultCode,sdkVersion,session_Id,severityLevel,size,source,success,target,timestamp,type,url,user_AccountId,user_AuthenticatedId,user_Id), customDimensions, customMeasurements)` +
-						`| where appId !in ("test-app-id")` +
-						`| project-rename traceID = operation_Id, parentSpanID = operation_ParentId, startTime = timestamp` +
-						`| project startTime, itemType, serviceName, duration, traceID, spanID, parentSpanID, operationName, serviceTags, tags, itemId` +
-						`| order by startTime asc`,
-					TraceLogsExploreQuery: "union availabilityResults,\n" + "customEvents,\n" + "dependencies,\n" + "exceptions,\n" + "pageViews,\n" + "requests,\n" + "traces\n" +
-						"| where operation_Id == \"test-op-id\"",
-					AppInsightsQuery: true,
-					DashboardTime:    true,
-					TimeColumn:       "timestamp",
-				},
-			},
-			Err: require.NoError,
-		},
-		{
-			name:      "trace query with multiple filters",
-			fromAlert: false,
-			queryModel: []backend.DataQuery{
-				{
-					JSON: []byte(fmt.Sprintf(`{
-								"queryType": "Azure Traces",
-								"azureTraces": {
-									"resources":     ["/subscriptions/test-sub/resourceGroups/test-rg/providers/Microsoft.Insights/components/r1"],
-									"resultFormat": "%s",
-									"operationId":	"test-op-id",
-									"filters":		[{"filters": ["test-app-id"], "property": "appId", "operation": "ne"},{"filters": ["test-client-id"], "property": "clientId", "operation": "eq"}]
-							}
-						}`, dataquery.ResultFormatTable)),
-					RefID:     "A",
-					TimeRange: timeRange,
-					QueryType: string(dataquery.AzureQueryTypeAzureTraces),
-				},
-			},
-			azureLogAnalyticsQueries: []*AzureLogAnalyticsQuery{
-				{
-					RefID:        "A",
-					ResultFormat: dataquery.ResultFormatTable,
-					URL:          "v1/apps/r1/query",
-					JSON: []byte(fmt.Sprintf(`{
-								"queryType": "Azure Traces",
-								"azureTraces": {
-									"resources":     ["/subscriptions/test-sub/resourceGroups/test-rg/providers/Microsoft.Insights/components/r1"],
-									"resultFormat": "%s",
-									"operationId":	"test-op-id",
-									"filters":		[{"filters": ["test-app-id"], "property": "appId", "operation": "ne"},{"filters": ["test-client-id"], "property": "clientId", "operation": "eq"}]
-							}
-						}`, dataquery.ResultFormatTable)),
-					Query: `set truncationmaxrecords=10000; set truncationmaxsize=67108864; union isfuzzy=true availabilityResults,customEvents,dependencies,exceptions,pageViews,requests,traces` +
-						`| where (operation_Id != '' and operation_Id == 'test-op-id') or (customDimensions.ai_legacyRootId != '' and customDimensions.ai_legacyRootId == 'test-op-id')` +
-						`| extend duration = iff(isnull(column_ifexists("duration", real(null))), toreal(0), column_ifexists("duration", real(null)))` +
-						`| extend spanID = iff(itemType == "pageView" or isempty(column_ifexists("id", "")), tostring(new_guid()), column_ifexists("id", ""))` +
-						`| extend operationName = iff(isempty(column_ifexists("name", "")), column_ifexists("problemId", ""), column_ifexists("name", ""))` +
-						`| extend serviceName = cloud_RoleName` +
-						`| extend serviceTags = bag_pack_columns(cloud_RoleInstance, cloud_RoleName)` +
-						`| extend error = todynamic(iff(itemType == "exception", "true", "false"))` +
-						`| extend tags = bag_merge(bag_pack_columns(appId,appName,application_Version,assembly,client_Browser,client_City,client_CountryOrRegion,client_IP,client_Model,client_OS,client_StateOrProvince,client_Type,data,details,duration,error,handledAt,iKey,id,innermostAssembly,innermostMessage,innermostMethod,innermostType,itemCount,itemId,itemType,location,message,method,name,operation_Id,operation_Name,operation_ParentId,operation_SyntheticSource,outerAssembly,outerMessage,outerMethod,outerType,performanceBucket,problemId,resultCode,sdkVersion,session_Id,severityLevel,size,source,success,target,timestamp,type,url,user_AccountId,user_AuthenticatedId,user_Id), customDimensions, customMeasurements)` +
-						`| where appId !in ("test-app-id")| where clientId in ("test-client-id")` +
-						`| project-rename traceID = operation_Id, parentSpanID = operation_ParentId, startTime = timestamp` +
-						`| project startTime, itemType, serviceName, duration, traceID, spanID, parentSpanID, operationName, serviceTags, tags, itemId` +
-						`| order by startTime asc`,
-					Resources: []string{"/subscriptions/test-sub/resourceGroups/test-rg/providers/Microsoft.Insights/components/r1"},
-					TimeRange: timeRange,
-					QueryType: dataquery.AzureQueryTypeAzureTraces,
-					TraceExploreQuery: `set truncationmaxrecords=10000; set truncationmaxsize=67108864; union isfuzzy=true availabilityResults,customEvents,dependencies,exceptions,pageViews,requests,traces` +
-						`| where (operation_Id != '' and operation_Id == 'test-op-id') or (customDimensions.ai_legacyRootId != '' and customDimensions.ai_legacyRootId == 'test-op-id')` +
-						`| extend duration = iff(isnull(column_ifexists("duration", real(null))), toreal(0), column_ifexists("duration", real(null)))` +
-						`| extend spanID = iff(itemType == "pageView" or isempty(column_ifexists("id", "")), tostring(new_guid()), column_ifexists("id", ""))` +
-						`| extend operationName = iff(isempty(column_ifexists("name", "")), column_ifexists("problemId", ""), column_ifexists("name", ""))` +
-						`| extend serviceName = cloud_RoleName` +
-						`| extend serviceTags = bag_pack_columns(cloud_RoleInstance, cloud_RoleName)` +
-						`| extend error = todynamic(iff(itemType == "exception", "true", "false"))` +
-						`| extend tags = bag_merge(bag_pack_columns(appId,appName,application_Version,assembly,client_Browser,client_City,client_CountryOrRegion,client_IP,client_Model,client_OS,client_StateOrProvince,client_Type,data,details,duration,error,handledAt,iKey,id,innermostAssembly,innermostMessage,innermostMethod,innermostType,itemCount,itemId,itemType,location,message,method,name,operation_Id,operation_Name,operation_ParentId,operation_SyntheticSource,outerAssembly,outerMessage,outerMethod,outerType,performanceBucket,problemId,resultCode,sdkVersion,session_Id,severityLevel,size,source,success,target,timestamp,type,url,user_AccountId,user_AuthenticatedId,user_Id), customDimensions, customMeasurements)` +
-						`| where appId !in ("test-app-id")| where clientId in ("test-client-id")` +
-						`| project-rename traceID = operation_Id, parentSpanID = operation_ParentId, startTime = timestamp` +
-						`| project startTime, itemType, serviceName, duration, traceID, spanID, parentSpanID, operationName, serviceTags, tags, itemId` +
-						`| order by startTime asc`,
-					TraceParentExploreQuery: `set truncationmaxrecords=10000; set truncationmaxsize=67108864; union isfuzzy=true availabilityResults,customEvents,dependencies,exceptions,pageViews,requests,traces` +
-						`| where (operation_Id != '' and operation_Id == 'test-op-id') or (customDimensions.ai_legacyRootId != '' and customDimensions.ai_legacyRootId == 'test-op-id')` +
-						`| where (operation_ParentId != '' and operation_ParentId == '${__data.fields.parentSpanID}')` +
-						`| extend duration = iff(isnull(column_ifexists("duration", real(null))), toreal(0), column_ifexists("duration", real(null)))` +
-						`| extend spanID = iff(itemType == "pageView" or isempty(column_ifexists("id", "")), tostring(new_guid()), column_ifexists("id", ""))` +
-						`| extend operationName = iff(isempty(column_ifexists("name", "")), column_ifexists("problemId", ""), column_ifexists("name", ""))` +
-						`| extend serviceName = cloud_RoleName` +
-						`| extend serviceTags = bag_pack_columns(cloud_RoleInstance, cloud_RoleName)` +
-						`| extend error = todynamic(iff(itemType == "exception", "true", "false"))` +
-						`| extend tags = bag_merge(bag_pack_columns(appId,appName,application_Version,assembly,client_Browser,client_City,client_CountryOrRegion,client_IP,client_Model,client_OS,client_StateOrProvince,client_Type,data,details,duration,error,handledAt,iKey,id,innermostAssembly,innermostMessage,innermostMethod,innermostType,itemCount,itemId,itemType,location,message,method,name,operation_Id,operation_Name,operation_ParentId,operation_SyntheticSource,outerAssembly,outerMessage,outerMethod,outerType,performanceBucket,problemId,resultCode,sdkVersion,session_Id,severityLevel,size,source,success,target,timestamp,type,url,user_AccountId,user_AuthenticatedId,user_Id), customDimensions, customMeasurements)` +
-						`| where appId !in ("test-app-id")| where clientId in ("test-client-id")` +
-						`| project-rename traceID = operation_Id, parentSpanID = operation_ParentId, startTime = timestamp` +
-						`| project startTime, itemType, serviceName, duration, traceID, spanID, parentSpanID, operationName, serviceTags, tags, itemId` +
-						`| order by startTime asc`,
-					TraceLogsExploreQuery: "union availabilityResults,\n" + "customEvents,\n" + "dependencies,\n" + "exceptions,\n" + "pageViews,\n" + "requests,\n" + "traces\n" +
-						"| where operation_Id == \"test-op-id\"",
-					AppInsightsQuery: true,
-					DashboardTime:    true,
-					TimeColumn:       "timestamp",
-				},
-			},
-			Err: require.NoError,
-		},
-		{
-			name:      "trace query with trace result format",
-			fromAlert: false,
-			queryModel: []backend.DataQuery{
-				{
-					JSON: []byte(fmt.Sprintf(`{
-							"queryType": "Azure Traces",
-							"azureTraces": {
-								"resources":     ["/subscriptions/test-sub/resourceGroups/test-rg/providers/Microsoft.Insights/components/r1"],
-								"resultFormat": "%s"
-							}
-						}`, dataquery.ResultFormatTrace)),
-					RefID:     "A",
-					TimeRange: timeRange,
-					QueryType: string(dataquery.AzureQueryTypeAzureTraces),
-				},
-			},
-			azureLogAnalyticsQueries: []*AzureLogAnalyticsQuery{
-				{
-					RefID:        "A",
-					ResultFormat: dataquery.ResultFormatTrace,
-					URL:          "v1/apps/r1/query",
-					JSON: []byte(fmt.Sprintf(`{
-							"queryType": "Azure Traces",
-							"azureTraces": {
-								"resources":     ["/subscriptions/test-sub/resourceGroups/test-rg/providers/Microsoft.Insights/components/r1"],
-								"resultFormat": "%s"
-							}
-						}`, dataquery.ResultFormatTrace)),
-					Query: `set truncationmaxrecords=10000; set truncationmaxsize=67108864; union isfuzzy=true availabilityResults,customEvents,dependencies,exceptions,pageViews,requests` +
-						`| extend duration = iff(isnull(column_ifexists("duration", real(null))), toreal(0), column_ifexists("duration", real(null)))` +
-						`| extend spanID = iff(itemType == "pageView" or isempty(column_ifexists("id", "")), tostring(new_guid()), column_ifexists("id", ""))` +
-						`| extend operationName = iff(isempty(column_ifexists("name", "")), column_ifexists("problemId", ""), column_ifexists("name", ""))` +
-						`| extend serviceName = cloud_RoleName` +
-						`| extend serviceTags = bag_pack_columns(cloud_RoleInstance, cloud_RoleName)` +
-						`| extend error = todynamic(iff(itemType == "exception", "true", "false"))` +
-						`| extend tags = bag_merge(bag_pack_columns(appId,appName,application_Version,assembly,client_Browser,client_City,client_CountryOrRegion,client_IP,client_Model,client_OS,client_StateOrProvince,client_Type,data,details,duration,error,handledAt,iKey,id,innermostAssembly,innermostMessage,innermostMethod,innermostType,itemCount,itemId,itemType,location,message,method,name,operation_Id,operation_Name,operation_ParentId,operation_SyntheticSource,outerAssembly,outerMessage,outerMethod,outerType,performanceBucket,problemId,resultCode,sdkVersion,session_Id,severityLevel,size,source,success,target,timestamp,type,url,user_AccountId,user_AuthenticatedId,user_Id), customDimensions, customMeasurements)` +
-						`| project-rename traceID = operation_Id, parentSpanID = operation_ParentId, startTime = timestamp` +
-						`| project startTime, itemType, serviceName, duration, traceID, spanID, parentSpanID, operationName, serviceTags, tags, itemId` +
-						`| order by startTime asc`,
-					Resources: []string{"/subscriptions/test-sub/resourceGroups/test-rg/providers/Microsoft.Insights/components/r1"},
-					TimeRange: timeRange,
-					QueryType: dataquery.AzureQueryTypeAzureTraces,
-					TraceExploreQuery: `set truncationmaxrecords=10000; set truncationmaxsize=67108864; union isfuzzy=true availabilityResults,customEvents,dependencies,exceptions,pageViews,requests` +
-						`| where (operation_Id != '' and operation_Id == '${__data.fields.traceID}') or (customDimensions.ai_legacyRootId != '' and customDimensions.ai_legacyRootId == '${__data.fields.traceID}')` +
-						`| extend duration = iff(isnull(column_ifexists("duration", real(null))), toreal(0), column_ifexists("duration", real(null)))` +
-						`| extend spanID = iff(itemType == "pageView" or isempty(column_ifexists("id", "")), tostring(new_guid()), column_ifexists("id", ""))` +
-						`| extend operationName = iff(isempty(column_ifexists("name", "")), column_ifexists("problemId", ""), column_ifexists("name", ""))` +
-						`| extend serviceName = cloud_RoleName` +
-						`| extend serviceTags = bag_pack_columns(cloud_RoleInstance, cloud_RoleName)` +
-						`| extend error = todynamic(iff(itemType == "exception", "true", "false"))` +
-						`| extend tags = bag_merge(bag_pack_columns(appId,appName,application_Version,assembly,client_Browser,client_City,client_CountryOrRegion,client_IP,client_Model,client_OS,client_StateOrProvince,client_Type,data,details,duration,error,handledAt,iKey,id,innermostAssembly,innermostMessage,innermostMethod,innermostType,itemCount,itemId,itemType,location,message,method,name,operation_Id,operation_Name,operation_ParentId,operation_SyntheticSource,outerAssembly,outerMessage,outerMethod,outerType,performanceBucket,problemId,resultCode,sdkVersion,session_Id,severityLevel,size,source,success,target,timestamp,type,url,user_AccountId,user_AuthenticatedId,user_Id), customDimensions, customMeasurements)` +
-						`| project-rename traceID = operation_Id, parentSpanID = operation_ParentId, startTime = timestamp` +
-						`| project startTime, itemType, serviceName, duration, traceID, spanID, parentSpanID, operationName, serviceTags, tags, itemId` +
-						`| order by startTime asc`,
-					TraceParentExploreQuery: `set truncationmaxrecords=10000; set truncationmaxsize=67108864; union isfuzzy=true availabilityResults,customEvents,dependencies,exceptions,pageViews,requests` +
-						`| where (operation_Id != '' and operation_Id == '${__data.fields.traceID}') or (customDimensions.ai_legacyRootId != '' and customDimensions.ai_legacyRootId == '${__data.fields.traceID}')` +
-						`| where (operation_ParentId != '' and operation_ParentId == '${__data.fields.parentSpanID}')` +
-						`| extend duration = iff(isnull(column_ifexists("duration", real(null))), toreal(0), column_ifexists("duration", real(null)))` +
-						`| extend spanID = iff(itemType == "pageView" or isempty(column_ifexists("id", "")), tostring(new_guid()), column_ifexists("id", ""))` +
-						`| extend operationName = iff(isempty(column_ifexists("name", "")), column_ifexists("problemId", ""), column_ifexists("name", ""))` +
-						`| extend serviceName = cloud_RoleName` +
-						`| extend serviceTags = bag_pack_columns(cloud_RoleInstance, cloud_RoleName)` +
-						`| extend error = todynamic(iff(itemType == "exception", "true", "false"))` +
-						`| extend tags = bag_merge(bag_pack_columns(appId,appName,application_Version,assembly,client_Browser,client_City,client_CountryOrRegion,client_IP,client_Model,client_OS,client_StateOrProvince,client_Type,data,details,duration,error,handledAt,iKey,id,innermostAssembly,innermostMessage,innermostMethod,innermostType,itemCount,itemId,itemType,location,message,method,name,operation_Id,operation_Name,operation_ParentId,operation_SyntheticSource,outerAssembly,outerMessage,outerMethod,outerType,performanceBucket,problemId,resultCode,sdkVersion,session_Id,severityLevel,size,source,success,target,timestamp,type,url,user_AccountId,user_AuthenticatedId,user_Id), customDimensions, customMeasurements)` +
-						`| project-rename traceID = operation_Id, parentSpanID = operation_ParentId, startTime = timestamp` +
-						`| project startTime, itemType, serviceName, duration, traceID, spanID, parentSpanID, operationName, serviceTags, tags, itemId` +
-						`| order by startTime asc`,
-					TraceLogsExploreQuery: "union availabilityResults,\n" + "customEvents,\n" + "dependencies,\n" + "exceptions,\n" + "pageViews,\n" + "requests,\n" + "traces\n" +
-						"| where operation_Id == \"${__data.fields.traceID}\"",
-					AppInsightsQuery: true,
-					DashboardTime:    true,
-					TimeColumn:       "timestamp",
-				},
-			},
-			Err: require.NoError,
-		},
-		{
-			name:      "trace query with trace result format and operation ID",
-			fromAlert: false,
-			queryModel: []backend.DataQuery{
-				{
-					JSON: []byte(fmt.Sprintf(`{
-							"queryType": "Azure Traces",
-							"azureTraces": {
-								"operationId": 	"test-op-id",
-								"resources":    ["/subscriptions/test-sub/resourceGroups/test-rg/providers/Microsoft.Insights/components/r1"],
-								"resultFormat": "%s"
-							}
-						}`, dataquery.ResultFormatTrace)),
-					RefID:     "A",
-					TimeRange: timeRange,
-					QueryType: string(dataquery.AzureQueryTypeAzureTraces),
-				},
-			},
-			azureLogAnalyticsQueries: []*AzureLogAnalyticsQuery{
-				{
-					RefID:        "A",
-					ResultFormat: dataquery.ResultFormatTrace,
-					URL:          "v1/apps/r1/query",
-					JSON: []byte(fmt.Sprintf(`{
-							"queryType": "Azure Traces",
-							"azureTraces": {
-								"operationId": 	"test-op-id",
-								"resources":    ["/subscriptions/test-sub/resourceGroups/test-rg/providers/Microsoft.Insights/components/r1"],
-								"resultFormat": "%s"
-							}
-						}`, dataquery.ResultFormatTrace)),
-					Query: `set truncationmaxrecords=10000; set truncationmaxsize=67108864; union isfuzzy=true availabilityResults,customEvents,dependencies,exceptions,pageViews,requests` +
-						`| where (operation_Id != '' and operation_Id == 'test-op-id') or (customDimensions.ai_legacyRootId != '' and customDimensions.ai_legacyRootId == 'test-op-id')` +
-						`| extend duration = iff(isnull(column_ifexists("duration", real(null))), toreal(0), column_ifexists("duration", real(null)))` +
-						`| extend spanID = iff(itemType == "pageView" or isempty(column_ifexists("id", "")), tostring(new_guid()), column_ifexists("id", ""))` +
-						`| extend operationName = iff(isempty(column_ifexists("name", "")), column_ifexists("problemId", ""), column_ifexists("name", ""))` +
-						`| extend serviceName = cloud_RoleName` +
-						`| extend serviceTags = bag_pack_columns(cloud_RoleInstance, cloud_RoleName)` +
-						`| extend error = todynamic(iff(itemType == "exception", "true", "false"))` +
-						`| extend tags = bag_merge(bag_pack_columns(appId,appName,application_Version,assembly,client_Browser,client_City,client_CountryOrRegion,client_IP,client_Model,client_OS,client_StateOrProvince,client_Type,data,details,duration,error,handledAt,iKey,id,innermostAssembly,innermostMessage,innermostMethod,innermostType,itemCount,itemId,itemType,location,message,method,name,operation_Id,operation_Name,operation_ParentId,operation_SyntheticSource,outerAssembly,outerMessage,outerMethod,outerType,performanceBucket,problemId,resultCode,sdkVersion,session_Id,severityLevel,size,source,success,target,timestamp,type,url,user_AccountId,user_AuthenticatedId,user_Id), customDimensions, customMeasurements)` +
-						`| project-rename traceID = operation_Id, parentSpanID = operation_ParentId, startTime = timestamp` +
-						`| project startTime, itemType, serviceName, duration, traceID, spanID, parentSpanID, operationName, serviceTags, tags, itemId` +
-						`| order by startTime asc`,
-					Resources: []string{"/subscriptions/test-sub/resourceGroups/test-rg/providers/Microsoft.Insights/components/r1"},
-					TimeRange: timeRange,
-					QueryType: dataquery.AzureQueryTypeAzureTraces,
-					TraceExploreQuery: `set truncationmaxrecords=10000; set truncationmaxsize=67108864; union isfuzzy=true availabilityResults,customEvents,dependencies,exceptions,pageViews,requests` +
-						`| where (operation_Id != '' and operation_Id == 'test-op-id') or (customDimensions.ai_legacyRootId != '' and customDimensions.ai_legacyRootId == 'test-op-id')` +
-						`| extend duration = iff(isnull(column_ifexists("duration", real(null))), toreal(0), column_ifexists("duration", real(null)))` +
-						`| extend spanID = iff(itemType == "pageView" or isempty(column_ifexists("id", "")), tostring(new_guid()), column_ifexists("id", ""))` +
-						`| extend operationName = iff(isempty(column_ifexists("name", "")), column_ifexists("problemId", ""), column_ifexists("name", ""))` +
-						`| extend serviceName = cloud_RoleName` +
-						`| extend serviceTags = bag_pack_columns(cloud_RoleInstance, cloud_RoleName)` +
-						`| extend error = todynamic(iff(itemType == "exception", "true", "false"))` +
-						`| extend tags = bag_merge(bag_pack_columns(appId,appName,application_Version,assembly,client_Browser,client_City,client_CountryOrRegion,client_IP,client_Model,client_OS,client_StateOrProvince,client_Type,data,details,duration,error,handledAt,iKey,id,innermostAssembly,innermostMessage,innermostMethod,innermostType,itemCount,itemId,itemType,location,message,method,name,operation_Id,operation_Name,operation_ParentId,operation_SyntheticSource,outerAssembly,outerMessage,outerMethod,outerType,performanceBucket,problemId,resultCode,sdkVersion,session_Id,severityLevel,size,source,success,target,timestamp,type,url,user_AccountId,user_AuthenticatedId,user_Id), customDimensions, customMeasurements)` +
-						`| project-rename traceID = operation_Id, parentSpanID = operation_ParentId, startTime = timestamp` +
-						`| project startTime, itemType, serviceName, duration, traceID, spanID, parentSpanID, operationName, serviceTags, tags, itemId` +
-						`| order by startTime asc`,
-					TraceParentExploreQuery: `set truncationmaxrecords=10000; set truncationmaxsize=67108864; union isfuzzy=true availabilityResults,customEvents,dependencies,exceptions,pageViews,requests` +
-						`| where (operation_Id != '' and operation_Id == 'test-op-id') or (customDimensions.ai_legacyRootId != '' and customDimensions.ai_legacyRootId == 'test-op-id')` +
-						`| where (operation_ParentId != '' and operation_ParentId == '${__data.fields.parentSpanID}')` +
-						`| extend duration = iff(isnull(column_ifexists("duration", real(null))), toreal(0), column_ifexists("duration", real(null)))` +
-						`| extend spanID = iff(itemType == "pageView" or isempty(column_ifexists("id", "")), tostring(new_guid()), column_ifexists("id", ""))` +
-						`| extend operationName = iff(isempty(column_ifexists("name", "")), column_ifexists("problemId", ""), column_ifexists("name", ""))` +
-						`| extend serviceName = cloud_RoleName` +
-						`| extend serviceTags = bag_pack_columns(cloud_RoleInstance, cloud_RoleName)` +
-						`| extend error = todynamic(iff(itemType == "exception", "true", "false"))` +
-						`| extend tags = bag_merge(bag_pack_columns(appId,appName,application_Version,assembly,client_Browser,client_City,client_CountryOrRegion,client_IP,client_Model,client_OS,client_StateOrProvince,client_Type,data,details,duration,error,handledAt,iKey,id,innermostAssembly,innermostMessage,innermostMethod,innermostType,itemCount,itemId,itemType,location,message,method,name,operation_Id,operation_Name,operation_ParentId,operation_SyntheticSource,outerAssembly,outerMessage,outerMethod,outerType,performanceBucket,problemId,resultCode,sdkVersion,session_Id,severityLevel,size,source,success,target,timestamp,type,url,user_AccountId,user_AuthenticatedId,user_Id), customDimensions, customMeasurements)` +
-						`| project-rename traceID = operation_Id, parentSpanID = operation_ParentId, startTime = timestamp` +
-						`| project startTime, itemType, serviceName, duration, traceID, spanID, parentSpanID, operationName, serviceTags, tags, itemId` +
-						`| order by startTime asc`,
-					TraceLogsExploreQuery: "union availabilityResults,\n" + "customEvents,\n" + "dependencies,\n" + "exceptions,\n" + "pageViews,\n" + "requests,\n" + "traces\n" +
-						"| where operation_Id == \"test-op-id\"",
-					AppInsightsQuery: true,
-					DashboardTime:    true,
-					TimeColumn:       "timestamp",
-				},
-			},
-			Err: require.NoError,
-		},
-		{
-			name:      "trace query with trace result format and only trace type",
-			fromAlert: false,
-			queryModel: []backend.DataQuery{
-				{
-					JSON: []byte(fmt.Sprintf(`{
-							"queryType": "Azure Traces",
-							"azureTraces": {
-								"operationId": 	"test-op-id",
-								"resources":    ["/subscriptions/test-sub/resourceGroups/test-rg/providers/Microsoft.Insights/components/r1"],
-								"resultFormat": "%s",
-								"traceTypes":		["traces"]
-							}
-						}`, dataquery.ResultFormatTrace)),
-					RefID:     "A",
-					TimeRange: timeRange,
-					QueryType: string(dataquery.AzureQueryTypeAzureTraces),
-				},
-			},
-			azureLogAnalyticsQueries: []*AzureLogAnalyticsQuery{
-				{
-					RefID:        "A",
-					ResultFormat: dataquery.ResultFormatTrace,
-					URL:          "v1/apps/r1/query",
-					JSON: []byte(fmt.Sprintf(`{
-							"queryType": "Azure Traces",
-							"azureTraces": {
-								"operationId": 	"test-op-id",
-								"resources":    ["/subscriptions/test-sub/resourceGroups/test-rg/providers/Microsoft.Insights/components/r1"],
-								"resultFormat": "%s",
-								"traceTypes":		["traces"]
-							}
-						}`, dataquery.ResultFormatTrace)),
-					Query:                   "",
-					Resources:               []string{"/subscriptions/test-sub/resourceGroups/test-rg/providers/Microsoft.Insights/components/r1"},
-					TimeRange:               timeRange,
-					QueryType:               dataquery.AzureQueryTypeAzureTraces,
-					TraceExploreQuery:       "",
-					TraceParentExploreQuery: "",
-					TraceLogsExploreQuery: "union availabilityResults,\n" + "customEvents,\n" + "dependencies,\n" + "exceptions,\n" + "pageViews,\n" + "requests,\n" + "traces\n" +
-						"| where operation_Id == \"test-op-id\"",
-					AppInsightsQuery: true,
-					DashboardTime:    true,
-					TimeColumn:       "timestamp",
-				},
-			},
-			Err: require.NoError,
-		},
-		{
-			name:      "trace query with operation ID and correlated workspaces",
-			fromAlert: false,
-			queryModel: []backend.DataQuery{
-				{
-					JSON: []byte(fmt.Sprintf(`{
-							"queryType": "Azure Traces",
-							"azureTraces": {
-								"operationId": 	"op-id-multi",
-								"resources":    ["/subscriptions/test-sub/resourceGroups/test-rg/providers/Microsoft.Insights/components/r1"],
-								"resultFormat": "%s"
-							}
-						}`, dataquery.ResultFormatTrace)),
-					RefID:     "A",
-					TimeRange: timeRange,
-					QueryType: string(dataquery.AzureQueryTypeAzureTraces),
-				},
-			},
-			azureLogAnalyticsQueries: []*AzureLogAnalyticsQuery{
-				{
-					RefID:        "A",
-					ResultFormat: dataquery.ResultFormatTrace,
-					URL:          "v1/apps/r1/query",
-					JSON: []byte(fmt.Sprintf(`{
-							"queryType": "Azure Traces",
-							"azureTraces": {
-								"operationId": 	"op-id-multi",
-								"resources":    ["/subscriptions/test-sub/resourceGroups/test-rg/providers/Microsoft.Insights/components/r1"],
-								"resultFormat": "%s"
-							}
-						}`, dataquery.ResultFormatTrace)),
-					Query: `set truncationmaxrecords=10000; set truncationmaxsize=67108864; union isfuzzy=true availabilityResults,customEvents,dependencies,exceptions,pageViews,requests,app('/subscriptions/test-sub/resourcegroups/test-rg/providers/microsoft.insights/components/r2').availabilityResults,app('/subscriptions/test-sub/resourcegroups/test-rg/providers/microsoft.insights/components/r2').customEvents,app('/subscriptions/test-sub/resourcegroups/test-rg/providers/microsoft.insights/components/r2').dependencies,app('/subscriptions/test-sub/resourcegroups/test-rg/providers/microsoft.insights/components/r2').exceptions,app('/subscriptions/test-sub/resourcegroups/test-rg/providers/microsoft.insights/components/r2').pageViews,app('/subscriptions/test-sub/resourcegroups/test-rg/providers/microsoft.insights/components/r2').requests` +
-						`| where (operation_Id != '' and operation_Id == 'op-id-multi') or (customDimensions.ai_legacyRootId != '' and customDimensions.ai_legacyRootId == 'op-id-multi')` +
-						`| extend duration = iff(isnull(column_ifexists("duration", real(null))), toreal(0), column_ifexists("duration", real(null)))` +
-						`| extend spanID = iff(itemType == "pageView" or isempty(column_ifexists("id", "")), tostring(new_guid()), column_ifexists("id", ""))` +
-						`| extend operationName = iff(isempty(column_ifexists("name", "")), column_ifexists("problemId", ""), column_ifexists("name", ""))` +
-						`| extend serviceName = cloud_RoleName| extend serviceTags = bag_pack_columns(cloud_RoleInstance, cloud_RoleName)` +
-						`| extend error = todynamic(iff(itemType == "exception", "true", "false"))` +
-						`| extend tags = bag_merge(bag_pack_columns(appId,appName,application_Version,assembly,client_Browser,client_City,client_CountryOrRegion,client_IP,client_Model,client_OS,client_StateOrProvince,client_Type,data,details,duration,error,handledAt,iKey,id,innermostAssembly,innermostMessage,innermostMethod,innermostType,itemCount,itemId,itemType,location,message,method,name,operation_Id,operation_Name,operation_ParentId,operation_SyntheticSource,outerAssembly,outerMessage,outerMethod,outerType,performanceBucket,problemId,resultCode,sdkVersion,session_Id,severityLevel,size,source,success,target,timestamp,type,url,user_AccountId,user_AuthenticatedId,user_Id), customDimensions, customMeasurements)` +
-						`| project-rename traceID = operation_Id, parentSpanID = operation_ParentId, startTime = timestamp` +
-						`| project startTime, itemType, serviceName, duration, traceID, spanID, parentSpanID, operationName, serviceTags, tags, itemId` +
-						`| order by startTime asc`,
-					Resources: []string{"/subscriptions/test-sub/resourceGroups/test-rg/providers/Microsoft.Insights/components/r1"},
-					TimeRange: timeRange,
-					QueryType: dataquery.AzureQueryTypeAzureTraces,
-					TraceExploreQuery: `set truncationmaxrecords=10000; set truncationmaxsize=67108864; union isfuzzy=true availabilityResults,customEvents,dependencies,exceptions,pageViews,requests,app('/subscriptions/test-sub/resourcegroups/test-rg/providers/microsoft.insights/components/r2').availabilityResults,app('/subscriptions/test-sub/resourcegroups/test-rg/providers/microsoft.insights/components/r2').customEvents,app('/subscriptions/test-sub/resourcegroups/test-rg/providers/microsoft.insights/components/r2').dependencies,app('/subscriptions/test-sub/resourcegroups/test-rg/providers/microsoft.insights/components/r2').exceptions,app('/subscriptions/test-sub/resourcegroups/test-rg/providers/microsoft.insights/components/r2').pageViews,app('/subscriptions/test-sub/resourcegroups/test-rg/providers/microsoft.insights/components/r2').requests` +
-						`| where (operation_Id != '' and operation_Id == 'op-id-multi') or (customDimensions.ai_legacyRootId != '' and customDimensions.ai_legacyRootId == 'op-id-multi')` +
-						`| extend duration = iff(isnull(column_ifexists("duration", real(null))), toreal(0), column_ifexists("duration", real(null)))` +
-						`| extend spanID = iff(itemType == "pageView" or isempty(column_ifexists("id", "")), tostring(new_guid()), column_ifexists("id", ""))` +
-						`| extend operationName = iff(isempty(column_ifexists("name", "")), column_ifexists("problemId", ""), column_ifexists("name", ""))` +
-						`| extend serviceName = cloud_RoleName| extend serviceTags = bag_pack_columns(cloud_RoleInstance, cloud_RoleName)` +
-						`| extend error = todynamic(iff(itemType == "exception", "true", "false"))` +
-						`| extend tags = bag_merge(bag_pack_columns(appId,appName,application_Version,assembly,client_Browser,client_City,client_CountryOrRegion,client_IP,client_Model,client_OS,client_StateOrProvince,client_Type,data,details,duration,error,handledAt,iKey,id,innermostAssembly,innermostMessage,innermostMethod,innermostType,itemCount,itemId,itemType,location,message,method,name,operation_Id,operation_Name,operation_ParentId,operation_SyntheticSource,outerAssembly,outerMessage,outerMethod,outerType,performanceBucket,problemId,resultCode,sdkVersion,session_Id,severityLevel,size,source,success,target,timestamp,type,url,user_AccountId,user_AuthenticatedId,user_Id), customDimensions, customMeasurements)` +
-						`| project-rename traceID = operation_Id, parentSpanID = operation_ParentId, startTime = timestamp` +
-						`| project startTime, itemType, serviceName, duration, traceID, spanID, parentSpanID, operationName, serviceTags, tags, itemId` +
-						`| order by startTime asc`,
-					TraceParentExploreQuery: `set truncationmaxrecords=10000; set truncationmaxsize=67108864; union isfuzzy=true availabilityResults,customEvents,dependencies,exceptions,pageViews,requests,app('/subscriptions/test-sub/resourcegroups/test-rg/providers/microsoft.insights/components/r2').availabilityResults,app('/subscriptions/test-sub/resourcegroups/test-rg/providers/microsoft.insights/components/r2').customEvents,app('/subscriptions/test-sub/resourcegroups/test-rg/providers/microsoft.insights/components/r2').dependencies,app('/subscriptions/test-sub/resourcegroups/test-rg/providers/microsoft.insights/components/r2').exceptions,app('/subscriptions/test-sub/resourcegroups/test-rg/providers/microsoft.insights/components/r2').pageViews,app('/subscriptions/test-sub/resourcegroups/test-rg/providers/microsoft.insights/components/r2').requests` +
-						`| where (operation_Id != '' and operation_Id == 'op-id-multi') or (customDimensions.ai_legacyRootId != '' and customDimensions.ai_legacyRootId == 'op-id-multi')` +
-						`| where (operation_ParentId != '' and operation_ParentId == '${__data.fields.parentSpanID}')` +
-						`| extend duration = iff(isnull(column_ifexists("duration", real(null))), toreal(0), column_ifexists("duration", real(null)))` +
-						`| extend spanID = iff(itemType == "pageView" or isempty(column_ifexists("id", "")), tostring(new_guid()), column_ifexists("id", ""))` +
-						`| extend operationName = iff(isempty(column_ifexists("name", "")), column_ifexists("problemId", ""), column_ifexists("name", ""))` +
-						`| extend serviceName = cloud_RoleName| extend serviceTags = bag_pack_columns(cloud_RoleInstance, cloud_RoleName)` +
-						`| extend error = todynamic(iff(itemType == "exception", "true", "false"))` +
-						`| extend tags = bag_merge(bag_pack_columns(appId,appName,application_Version,assembly,client_Browser,client_City,client_CountryOrRegion,client_IP,client_Model,client_OS,client_StateOrProvince,client_Type,data,details,duration,error,handledAt,iKey,id,innermostAssembly,innermostMessage,innermostMethod,innermostType,itemCount,itemId,itemType,location,message,method,name,operation_Id,operation_Name,operation_ParentId,operation_SyntheticSource,outerAssembly,outerMessage,outerMethod,outerType,performanceBucket,problemId,resultCode,sdkVersion,session_Id,severityLevel,size,source,success,target,timestamp,type,url,user_AccountId,user_AuthenticatedId,user_Id), customDimensions, customMeasurements)` +
-						`| project-rename traceID = operation_Id, parentSpanID = operation_ParentId, startTime = timestamp` +
-						`| project startTime, itemType, serviceName, duration, traceID, spanID, parentSpanID, operationName, serviceTags, tags, itemId` +
-						`| order by startTime asc`,
-					TraceLogsExploreQuery: "union *,\n" +
-						"app('/subscriptions/test-sub/resourcegroups/test-rg/providers/microsoft.insights/components/r2').availabilityResults,\n" +
-						"app('/subscriptions/test-sub/resourcegroups/test-rg/providers/microsoft.insights/components/r2').customEvents,\n" +
-						"app('/subscriptions/test-sub/resourcegroups/test-rg/providers/microsoft.insights/components/r2').dependencies,\n" +
-						"app('/subscriptions/test-sub/resourcegroups/test-rg/providers/microsoft.insights/components/r2').exceptions,\n" +
-						"app('/subscriptions/test-sub/resourcegroups/test-rg/providers/microsoft.insights/components/r2').pageViews,\n" +
-						"app('/subscriptions/test-sub/resourcegroups/test-rg/providers/microsoft.insights/components/r2').requests,\n" +
-						"app('/subscriptions/test-sub/resourcegroups/test-rg/providers/microsoft.insights/components/r2').traces\n" +
-						"| where operation_Id == \"op-id-multi\"",
-					AppInsightsQuery: true,
-					DashboardTime:    true,
-					TimeColumn:       "timestamp",
-				},
-			},
-			Err: require.NoError,
-		},
-		{
-			name:      "trace query with multiple resources",
-			fromAlert: false,
-			queryModel: []backend.DataQuery{
-				{
-					JSON: []byte(fmt.Sprintf(`{
-							"queryType": "Azure Traces",
-							"azureTraces": {
-								"resources":    ["/subscriptions/test-sub/resourceGroups/test-rg/providers/Microsoft.Insights/components/r1", "/subscriptions/test-sub/resourceGroups/test-rg/providers/Microsoft.Insights/components/r2"],
-								"resultFormat": "%s"
-							}
-						}`, dataquery.ResultFormatTrace)),
-					RefID:     "A",
-					TimeRange: timeRange,
-					QueryType: string(dataquery.AzureQueryTypeAzureTraces),
-				},
-			},
-			azureLogAnalyticsQueries: []*AzureLogAnalyticsQuery{
-				{
-					RefID:        "A",
-					ResultFormat: dataquery.ResultFormatTrace,
-					URL:          "v1/apps/r1/query",
-					JSON: []byte(fmt.Sprintf(`{
-							"queryType": "Azure Traces",
-							"azureTraces": {
-								"resources":    ["/subscriptions/test-sub/resourceGroups/test-rg/providers/Microsoft.Insights/components/r1", "/subscriptions/test-sub/resourceGroups/test-rg/providers/Microsoft.Insights/components/r2"],
-								"resultFormat": "%s"
-							}
-						}`, dataquery.ResultFormatTrace)),
-					Query: `set truncationmaxrecords=10000; set truncationmaxsize=67108864; union isfuzzy=true availabilityResults,customEvents,dependencies,exceptions,pageViews,requests,app('/subscriptions/test-sub/resourcegroups/test-rg/providers/microsoft.insights/components/r2').availabilityResults,app('/subscriptions/test-sub/resourcegroups/test-rg/providers/microsoft.insights/components/r2').customEvents,app('/subscriptions/test-sub/resourcegroups/test-rg/providers/microsoft.insights/components/r2').dependencies,app('/subscriptions/test-sub/resourcegroups/test-rg/providers/microsoft.insights/components/r2').exceptions,app('/subscriptions/test-sub/resourcegroups/test-rg/providers/microsoft.insights/components/r2').pageViews,app('/subscriptions/test-sub/resourcegroups/test-rg/providers/microsoft.insights/components/r2').requests` +
-						`| extend duration = iff(isnull(column_ifexists("duration", real(null))), toreal(0), column_ifexists("duration", real(null)))` +
-						`| extend spanID = iff(itemType == "pageView" or isempty(column_ifexists("id", "")), tostring(new_guid()), column_ifexists("id", ""))` +
-						`| extend operationName = iff(isempty(column_ifexists("name", "")), column_ifexists("problemId", ""), column_ifexists("name", ""))` +
-						`| extend serviceName = cloud_RoleName| extend serviceTags = bag_pack_columns(cloud_RoleInstance, cloud_RoleName)` +
-						`| extend error = todynamic(iff(itemType == "exception", "true", "false"))` +
-						`| extend tags = bag_merge(bag_pack_columns(appId,appName,application_Version,assembly,client_Browser,client_City,client_CountryOrRegion,client_IP,client_Model,client_OS,client_StateOrProvince,client_Type,data,details,duration,error,handledAt,iKey,id,innermostAssembly,innermostMessage,innermostMethod,innermostType,itemCount,itemId,itemType,location,message,method,name,operation_Id,operation_Name,operation_ParentId,operation_SyntheticSource,outerAssembly,outerMessage,outerMethod,outerType,performanceBucket,problemId,resultCode,sdkVersion,session_Id,severityLevel,size,source,success,target,timestamp,type,url,user_AccountId,user_AuthenticatedId,user_Id), customDimensions, customMeasurements)` +
-						`| project-rename traceID = operation_Id, parentSpanID = operation_ParentId, startTime = timestamp` +
-						`| project startTime, itemType, serviceName, duration, traceID, spanID, parentSpanID, operationName, serviceTags, tags, itemId` +
-						`| order by startTime asc`,
-					Resources: []string{"/subscriptions/test-sub/resourceGroups/test-rg/providers/Microsoft.Insights/components/r1", "/subscriptions/test-sub/resourceGroups/test-rg/providers/Microsoft.Insights/components/r2"},
-					TimeRange: timeRange,
-					QueryType: dataquery.AzureQueryTypeAzureTraces,
-					TraceExploreQuery: `set truncationmaxrecords=10000; set truncationmaxsize=67108864; union isfuzzy=true availabilityResults,customEvents,dependencies,exceptions,pageViews,requests,app('/subscriptions/test-sub/resourcegroups/test-rg/providers/microsoft.insights/components/r2').availabilityResults,app('/subscriptions/test-sub/resourcegroups/test-rg/providers/microsoft.insights/components/r2').customEvents,app('/subscriptions/test-sub/resourcegroups/test-rg/providers/microsoft.insights/components/r2').dependencies,app('/subscriptions/test-sub/resourcegroups/test-rg/providers/microsoft.insights/components/r2').exceptions,app('/subscriptions/test-sub/resourcegroups/test-rg/providers/microsoft.insights/components/r2').pageViews,app('/subscriptions/test-sub/resourcegroups/test-rg/providers/microsoft.insights/components/r2').requests` +
-						`| where (operation_Id != '' and operation_Id == '${__data.fields.traceID}') or (customDimensions.ai_legacyRootId != '' and customDimensions.ai_legacyRootId == '${__data.fields.traceID}')` +
-						`| extend duration = iff(isnull(column_ifexists("duration", real(null))), toreal(0), column_ifexists("duration", real(null)))` +
-						`| extend spanID = iff(itemType == "pageView" or isempty(column_ifexists("id", "")), tostring(new_guid()), column_ifexists("id", ""))` +
-						`| extend operationName = iff(isempty(column_ifexists("name", "")), column_ifexists("problemId", ""), column_ifexists("name", ""))` +
-						`| extend serviceName = cloud_RoleName| extend serviceTags = bag_pack_columns(cloud_RoleInstance, cloud_RoleName)` +
-						`| extend error = todynamic(iff(itemType == "exception", "true", "false"))` +
-						`| extend tags = bag_merge(bag_pack_columns(appId,appName,application_Version,assembly,client_Browser,client_City,client_CountryOrRegion,client_IP,client_Model,client_OS,client_StateOrProvince,client_Type,data,details,duration,error,handledAt,iKey,id,innermostAssembly,innermostMessage,innermostMethod,innermostType,itemCount,itemId,itemType,location,message,method,name,operation_Id,operation_Name,operation_ParentId,operation_SyntheticSource,outerAssembly,outerMessage,outerMethod,outerType,performanceBucket,problemId,resultCode,sdkVersion,session_Id,severityLevel,size,source,success,target,timestamp,type,url,user_AccountId,user_AuthenticatedId,user_Id), customDimensions, customMeasurements)` +
-						`| project-rename traceID = operation_Id, parentSpanID = operation_ParentId, startTime = timestamp` +
-						`| project startTime, itemType, serviceName, duration, traceID, spanID, parentSpanID, operationName, serviceTags, tags, itemId` +
-						`| order by startTime asc`,
-					TraceParentExploreQuery: `set truncationmaxrecords=10000; set truncationmaxsize=67108864; union isfuzzy=true availabilityResults,customEvents,dependencies,exceptions,pageViews,requests,app('/subscriptions/test-sub/resourcegroups/test-rg/providers/microsoft.insights/components/r2').availabilityResults,app('/subscriptions/test-sub/resourcegroups/test-rg/providers/microsoft.insights/components/r2').customEvents,app('/subscriptions/test-sub/resourcegroups/test-rg/providers/microsoft.insights/components/r2').dependencies,app('/subscriptions/test-sub/resourcegroups/test-rg/providers/microsoft.insights/components/r2').exceptions,app('/subscriptions/test-sub/resourcegroups/test-rg/providers/microsoft.insights/components/r2').pageViews,app('/subscriptions/test-sub/resourcegroups/test-rg/providers/microsoft.insights/components/r2').requests` +
-						`| where (operation_Id != '' and operation_Id == '${__data.fields.traceID}') or (customDimensions.ai_legacyRootId != '' and customDimensions.ai_legacyRootId == '${__data.fields.traceID}')` +
-						`| where (operation_ParentId != '' and operation_ParentId == '${__data.fields.parentSpanID}')` +
-						`| extend duration = iff(isnull(column_ifexists("duration", real(null))), toreal(0), column_ifexists("duration", real(null)))` +
-						`| extend spanID = iff(itemType == "pageView" or isempty(column_ifexists("id", "")), tostring(new_guid()), column_ifexists("id", ""))` +
-						`| extend operationName = iff(isempty(column_ifexists("name", "")), column_ifexists("problemId", ""), column_ifexists("name", ""))` +
-						`| extend serviceName = cloud_RoleName| extend serviceTags = bag_pack_columns(cloud_RoleInstance, cloud_RoleName)` +
-						`| extend error = todynamic(iff(itemType == "exception", "true", "false"))` +
-						`| extend tags = bag_merge(bag_pack_columns(appId,appName,application_Version,assembly,client_Browser,client_City,client_CountryOrRegion,client_IP,client_Model,client_OS,client_StateOrProvince,client_Type,data,details,duration,error,handledAt,iKey,id,innermostAssembly,innermostMessage,innermostMethod,innermostType,itemCount,itemId,itemType,location,message,method,name,operation_Id,operation_Name,operation_ParentId,operation_SyntheticSource,outerAssembly,outerMessage,outerMethod,outerType,performanceBucket,problemId,resultCode,sdkVersion,session_Id,severityLevel,size,source,success,target,timestamp,type,url,user_AccountId,user_AuthenticatedId,user_Id), customDimensions, customMeasurements)` +
-						`| project-rename traceID = operation_Id, parentSpanID = operation_ParentId, startTime = timestamp` +
-						`| project startTime, itemType, serviceName, duration, traceID, spanID, parentSpanID, operationName, serviceTags, tags, itemId` +
-						`| order by startTime asc`,
-					TraceLogsExploreQuery: "union *,\n" +
-						"app('/subscriptions/test-sub/resourcegroups/test-rg/providers/microsoft.insights/components/r2').availabilityResults,\n" +
-						"app('/subscriptions/test-sub/resourcegroups/test-rg/providers/microsoft.insights/components/r2').customEvents,\n" +
-						"app('/subscriptions/test-sub/resourcegroups/test-rg/providers/microsoft.insights/components/r2').dependencies,\n" +
-						"app('/subscriptions/test-sub/resourcegroups/test-rg/providers/microsoft.insights/components/r2').exceptions,\n" +
-						"app('/subscriptions/test-sub/resourcegroups/test-rg/providers/microsoft.insights/components/r2').pageViews,\n" +
-						"app('/subscriptions/test-sub/resourcegroups/test-rg/providers/microsoft.insights/components/r2').requests,\n" +
-						"app('/subscriptions/test-sub/resourcegroups/test-rg/providers/microsoft.insights/components/r2').traces\n" +
-						"| where operation_Id == \"${__data.fields.traceID}\"",
-					AppInsightsQuery: true,
-					DashboardTime:    true,
-					TimeColumn:       "timestamp",
-				},
-			},
-			Err: require.NoError,
-		},
-		{
-			name:      "trace query with multiple resources and overlapping correlated workspaces",
-			fromAlert: false,
-			queryModel: []backend.DataQuery{
-				{
-					JSON: []byte(fmt.Sprintf(`{
-							"queryType": "Azure Traces",
-							"azureTraces": {
-								"operationId": 	"op-id-multi",
-								"resources":    ["/subscriptions/test-sub/resourceGroups/test-rg/providers/Microsoft.Insights/components/r1", "/subscriptions/test-sub/resourceGroups/test-rg/providers/Microsoft.Insights/components/r2"],
-								"resultFormat": "%s"
-							}
-						}`, dataquery.ResultFormatTrace)),
-					RefID:     "A",
-					TimeRange: timeRange,
-					QueryType: string(dataquery.AzureQueryTypeAzureTraces),
-				},
-			},
-			azureLogAnalyticsQueries: []*AzureLogAnalyticsQuery{
-				{
-					RefID:        "A",
-					ResultFormat: dataquery.ResultFormatTrace,
-					URL:          "v1/apps/r1/query",
-					JSON: []byte(fmt.Sprintf(`{
-							"queryType": "Azure Traces",
-							"azureTraces": {
-								"operationId": 	"op-id-multi",
-								"resources":    ["/subscriptions/test-sub/resourceGroups/test-rg/providers/Microsoft.Insights/components/r1", "/subscriptions/test-sub/resourceGroups/test-rg/providers/Microsoft.Insights/components/r2"],
-								"resultFormat": "%s"
-							}
-						}`, dataquery.ResultFormatTrace)),
-					Query: `set truncationmaxrecords=10000; set truncationmaxsize=67108864; union isfuzzy=true availabilityResults,customEvents,dependencies,exceptions,pageViews,requests,app('/subscriptions/test-sub/resourcegroups/test-rg/providers/microsoft.insights/components/r2').availabilityResults,app('/subscriptions/test-sub/resourcegroups/test-rg/providers/microsoft.insights/components/r2').customEvents,app('/subscriptions/test-sub/resourcegroups/test-rg/providers/microsoft.insights/components/r2').dependencies,app('/subscriptions/test-sub/resourcegroups/test-rg/providers/microsoft.insights/components/r2').exceptions,app('/subscriptions/test-sub/resourcegroups/test-rg/providers/microsoft.insights/components/r2').pageViews,app('/subscriptions/test-sub/resourcegroups/test-rg/providers/microsoft.insights/components/r2').requests` +
-						`| where (operation_Id != '' and operation_Id == 'op-id-multi') or (customDimensions.ai_legacyRootId != '' and customDimensions.ai_legacyRootId == 'op-id-multi')` +
-						`| extend duration = iff(isnull(column_ifexists("duration", real(null))), toreal(0), column_ifexists("duration", real(null)))` +
-						`| extend spanID = iff(itemType == "pageView" or isempty(column_ifexists("id", "")), tostring(new_guid()), column_ifexists("id", ""))` +
-						`| extend operationName = iff(isempty(column_ifexists("name", "")), column_ifexists("problemId", ""), column_ifexists("name", ""))` +
-						`| extend serviceName = cloud_RoleName| extend serviceTags = bag_pack_columns(cloud_RoleInstance, cloud_RoleName)` +
-						`| extend error = todynamic(iff(itemType == "exception", "true", "false"))` +
-						`| extend tags = bag_merge(bag_pack_columns(appId,appName,application_Version,assembly,client_Browser,client_City,client_CountryOrRegion,client_IP,client_Model,client_OS,client_StateOrProvince,client_Type,data,details,duration,error,handledAt,iKey,id,innermostAssembly,innermostMessage,innermostMethod,innermostType,itemCount,itemId,itemType,location,message,method,name,operation_Id,operation_Name,operation_ParentId,operation_SyntheticSource,outerAssembly,outerMessage,outerMethod,outerType,performanceBucket,problemId,resultCode,sdkVersion,session_Id,severityLevel,size,source,success,target,timestamp,type,url,user_AccountId,user_AuthenticatedId,user_Id), customDimensions, customMeasurements)` +
-						`| project-rename traceID = operation_Id, parentSpanID = operation_ParentId, startTime = timestamp` +
-						`| project startTime, itemType, serviceName, duration, traceID, spanID, parentSpanID, operationName, serviceTags, tags, itemId` +
-						`| order by startTime asc`,
-					Resources: []string{"/subscriptions/test-sub/resourceGroups/test-rg/providers/Microsoft.Insights/components/r1", "/subscriptions/test-sub/resourceGroups/test-rg/providers/Microsoft.Insights/components/r2"},
-					TimeRange: timeRange,
-					QueryType: dataquery.AzureQueryTypeAzureTraces,
-					TraceExploreQuery: `set truncationmaxrecords=10000; set truncationmaxsize=67108864; union isfuzzy=true availabilityResults,customEvents,dependencies,exceptions,pageViews,requests,app('/subscriptions/test-sub/resourcegroups/test-rg/providers/microsoft.insights/components/r2').availabilityResults,app('/subscriptions/test-sub/resourcegroups/test-rg/providers/microsoft.insights/components/r2').customEvents,app('/subscriptions/test-sub/resourcegroups/test-rg/providers/microsoft.insights/components/r2').dependencies,app('/subscriptions/test-sub/resourcegroups/test-rg/providers/microsoft.insights/components/r2').exceptions,app('/subscriptions/test-sub/resourcegroups/test-rg/providers/microsoft.insights/components/r2').pageViews,app('/subscriptions/test-sub/resourcegroups/test-rg/providers/microsoft.insights/components/r2').requests` +
-						`| where (operation_Id != '' and operation_Id == 'op-id-multi') or (customDimensions.ai_legacyRootId != '' and customDimensions.ai_legacyRootId == 'op-id-multi')` +
-						`| extend duration = iff(isnull(column_ifexists("duration", real(null))), toreal(0), column_ifexists("duration", real(null)))` +
-						`| extend spanID = iff(itemType == "pageView" or isempty(column_ifexists("id", "")), tostring(new_guid()), column_ifexists("id", ""))` +
-						`| extend operationName = iff(isempty(column_ifexists("name", "")), column_ifexists("problemId", ""), column_ifexists("name", ""))` +
-						`| extend serviceName = cloud_RoleName| extend serviceTags = bag_pack_columns(cloud_RoleInstance, cloud_RoleName)` +
-						`| extend error = todynamic(iff(itemType == "exception", "true", "false"))` +
-						`| extend tags = bag_merge(bag_pack_columns(appId,appName,application_Version,assembly,client_Browser,client_City,client_CountryOrRegion,client_IP,client_Model,client_OS,client_StateOrProvince,client_Type,data,details,duration,error,handledAt,iKey,id,innermostAssembly,innermostMessage,innermostMethod,innermostType,itemCount,itemId,itemType,location,message,method,name,operation_Id,operation_Name,operation_ParentId,operation_SyntheticSource,outerAssembly,outerMessage,outerMethod,outerType,performanceBucket,problemId,resultCode,sdkVersion,session_Id,severityLevel,size,source,success,target,timestamp,type,url,user_AccountId,user_AuthenticatedId,user_Id), customDimensions, customMeasurements)` +
-						`| project-rename traceID = operation_Id, parentSpanID = operation_ParentId, startTime = timestamp` +
-						`| project startTime, itemType, serviceName, duration, traceID, spanID, parentSpanID, operationName, serviceTags, tags, itemId` +
-						`| order by startTime asc`,
-					TraceParentExploreQuery: `set truncationmaxrecords=10000; set truncationmaxsize=67108864; union isfuzzy=true availabilityResults,customEvents,dependencies,exceptions,pageViews,requests,app('/subscriptions/test-sub/resourcegroups/test-rg/providers/microsoft.insights/components/r2').availabilityResults,app('/subscriptions/test-sub/resourcegroups/test-rg/providers/microsoft.insights/components/r2').customEvents,app('/subscriptions/test-sub/resourcegroups/test-rg/providers/microsoft.insights/components/r2').dependencies,app('/subscriptions/test-sub/resourcegroups/test-rg/providers/microsoft.insights/components/r2').exceptions,app('/subscriptions/test-sub/resourcegroups/test-rg/providers/microsoft.insights/components/r2').pageViews,app('/subscriptions/test-sub/resourcegroups/test-rg/providers/microsoft.insights/components/r2').requests` +
-						`| where (operation_Id != '' and operation_Id == 'op-id-multi') or (customDimensions.ai_legacyRootId != '' and customDimensions.ai_legacyRootId == 'op-id-multi')` +
-						`| where (operation_ParentId != '' and operation_ParentId == '${__data.fields.parentSpanID}')` +
-						`| extend duration = iff(isnull(column_ifexists("duration", real(null))), toreal(0), column_ifexists("duration", real(null)))` +
-						`| extend spanID = iff(itemType == "pageView" or isempty(column_ifexists("id", "")), tostring(new_guid()), column_ifexists("id", ""))` +
-						`| extend operationName = iff(isempty(column_ifexists("name", "")), column_ifexists("problemId", ""), column_ifexists("name", ""))` +
-						`| extend serviceName = cloud_RoleName| extend serviceTags = bag_pack_columns(cloud_RoleInstance, cloud_RoleName)` +
-						`| extend error = todynamic(iff(itemType == "exception", "true", "false"))` +
-						`| extend tags = bag_merge(bag_pack_columns(appId,appName,application_Version,assembly,client_Browser,client_City,client_CountryOrRegion,client_IP,client_Model,client_OS,client_StateOrProvince,client_Type,data,details,duration,error,handledAt,iKey,id,innermostAssembly,innermostMessage,innermostMethod,innermostType,itemCount,itemId,itemType,location,message,method,name,operation_Id,operation_Name,operation_ParentId,operation_SyntheticSource,outerAssembly,outerMessage,outerMethod,outerType,performanceBucket,problemId,resultCode,sdkVersion,session_Id,severityLevel,size,source,success,target,timestamp,type,url,user_AccountId,user_AuthenticatedId,user_Id), customDimensions, customMeasurements)` +
-						`| project-rename traceID = operation_Id, parentSpanID = operation_ParentId, startTime = timestamp` +
-						`| project startTime, itemType, serviceName, duration, traceID, spanID, parentSpanID, operationName, serviceTags, tags, itemId` +
-						`| order by startTime asc`,
-					TraceLogsExploreQuery: "union *,\n" +
-						"app('/subscriptions/test-sub/resourcegroups/test-rg/providers/microsoft.insights/components/r2').availabilityResults,\n" +
-						"app('/subscriptions/test-sub/resourcegroups/test-rg/providers/microsoft.insights/components/r2').customEvents,\n" +
-						"app('/subscriptions/test-sub/resourcegroups/test-rg/providers/microsoft.insights/components/r2').dependencies,\n" +
-						"app('/subscriptions/test-sub/resourcegroups/test-rg/providers/microsoft.insights/components/r2').exceptions,\n" +
-						"app('/subscriptions/test-sub/resourcegroups/test-rg/providers/microsoft.insights/components/r2').pageViews,\n" +
-						"app('/subscriptions/test-sub/resourcegroups/test-rg/providers/microsoft.insights/components/r2').requests,\n" +
-						"app('/subscriptions/test-sub/resourcegroups/test-rg/providers/microsoft.insights/components/r2').traces\n" +
-						"| where operation_Id == \"op-id-multi\"",
-					AppInsightsQuery: true,
-					DashboardTime:    true,
-					TimeColumn:       "timestamp",
-				},
-			},
-			Err: require.NoError,
-		},
-		{
-			name:      "trace query with multiple resources and non-overlapping correlated workspaces",
-			fromAlert: false,
-			queryModel: []backend.DataQuery{
-				{
-					JSON: []byte(fmt.Sprintf(`{
-							"queryType": "Azure Traces",
-							"azureTraces": {
-								"operationId": 	"op-id-non-overlapping",
-								"resources":    ["/subscriptions/test-sub/resourceGroups/test-rg/providers/Microsoft.Insights/components/r1", "/subscriptions/test-sub/resourceGroups/test-rg/providers/Microsoft.Insights/components/r2"],
-								"resultFormat": "%s"
-							}
-						}`, dataquery.ResultFormatTrace)),
-					RefID:     "A",
-					TimeRange: timeRange,
-					QueryType: string(dataquery.AzureQueryTypeAzureTraces),
-				},
-			},
-			azureLogAnalyticsQueries: []*AzureLogAnalyticsQuery{
-				{
-					RefID:        "A",
-					ResultFormat: dataquery.ResultFormatTrace,
-					URL:          "v1/apps/r1/query",
-					JSON: []byte(fmt.Sprintf(`{
-							"queryType": "Azure Traces",
-							"azureTraces": {
-								"operationId": 	"op-id-non-overlapping",
-								"resources":    ["/subscriptions/test-sub/resourceGroups/test-rg/providers/Microsoft.Insights/components/r1", "/subscriptions/test-sub/resourceGroups/test-rg/providers/Microsoft.Insights/components/r2"],
-								"resultFormat": "%s"
-							}
-						}`, dataquery.ResultFormatTrace)),
-					Query: `set truncationmaxrecords=10000; set truncationmaxsize=67108864; union isfuzzy=true availabilityResults,customEvents,dependencies,exceptions,pageViews,requests,app('/subscriptions/test-sub/resourcegroups/test-rg/providers/microsoft.insights/components/r2').availabilityResults,app('/subscriptions/test-sub/resourcegroups/test-rg/providers/microsoft.insights/components/r2').customEvents,app('/subscriptions/test-sub/resourcegroups/test-rg/providers/microsoft.insights/components/r2').dependencies,app('/subscriptions/test-sub/resourcegroups/test-rg/providers/microsoft.insights/components/r2').exceptions,app('/subscriptions/test-sub/resourcegroups/test-rg/providers/microsoft.insights/components/r2').pageViews,app('/subscriptions/test-sub/resourcegroups/test-rg/providers/microsoft.insights/components/r2').requests,app('/subscriptions/test-sub/resourcegroups/test-rg/providers/microsoft.insights/components/r3').availabilityResults,app('/subscriptions/test-sub/resourcegroups/test-rg/providers/microsoft.insights/components/r3').customEvents,app('/subscriptions/test-sub/resourcegroups/test-rg/providers/microsoft.insights/components/r3').dependencies,app('/subscriptions/test-sub/resourcegroups/test-rg/providers/microsoft.insights/components/r3').exceptions,app('/subscriptions/test-sub/resourcegroups/test-rg/providers/microsoft.insights/components/r3').pageViews,app('/subscriptions/test-sub/resourcegroups/test-rg/providers/microsoft.insights/components/r3').requests` +
-						`| where (operation_Id != '' and operation_Id == 'op-id-non-overlapping') or (customDimensions.ai_legacyRootId != '' and customDimensions.ai_legacyRootId == 'op-id-non-overlapping')` +
-						`| extend duration = iff(isnull(column_ifexists("duration", real(null))), toreal(0), column_ifexists("duration", real(null)))` +
-						`| extend spanID = iff(itemType == "pageView" or isempty(column_ifexists("id", "")), tostring(new_guid()), column_ifexists("id", ""))` +
-						`| extend operationName = iff(isempty(column_ifexists("name", "")), column_ifexists("problemId", ""), column_ifexists("name", ""))` +
-						`| extend serviceName = cloud_RoleName| extend serviceTags = bag_pack_columns(cloud_RoleInstance, cloud_RoleName)` +
-						`| extend error = todynamic(iff(itemType == "exception", "true", "false"))` +
-						`| extend tags = bag_merge(bag_pack_columns(appId,appName,application_Version,assembly,client_Browser,client_City,client_CountryOrRegion,client_IP,client_Model,client_OS,client_StateOrProvince,client_Type,data,details,duration,error,handledAt,iKey,id,innermostAssembly,innermostMessage,innermostMethod,innermostType,itemCount,itemId,itemType,location,message,method,name,operation_Id,operation_Name,operation_ParentId,operation_SyntheticSource,outerAssembly,outerMessage,outerMethod,outerType,performanceBucket,problemId,resultCode,sdkVersion,session_Id,severityLevel,size,source,success,target,timestamp,type,url,user_AccountId,user_AuthenticatedId,user_Id), customDimensions, customMeasurements)` +
-						`| project-rename traceID = operation_Id, parentSpanID = operation_ParentId, startTime = timestamp` +
-						`| project startTime, itemType, serviceName, duration, traceID, spanID, parentSpanID, operationName, serviceTags, tags, itemId` +
-						`| order by startTime asc`,
-					Resources: []string{"/subscriptions/test-sub/resourceGroups/test-rg/providers/Microsoft.Insights/components/r1", "/subscriptions/test-sub/resourceGroups/test-rg/providers/Microsoft.Insights/components/r2"},
-					TimeRange: timeRange,
-					QueryType: dataquery.AzureQueryTypeAzureTraces,
-					TraceExploreQuery: `set truncationmaxrecords=10000; set truncationmaxsize=67108864; union isfuzzy=true availabilityResults,customEvents,dependencies,exceptions,pageViews,requests,app('/subscriptions/test-sub/resourcegroups/test-rg/providers/microsoft.insights/components/r2').availabilityResults,app('/subscriptions/test-sub/resourcegroups/test-rg/providers/microsoft.insights/components/r2').customEvents,app('/subscriptions/test-sub/resourcegroups/test-rg/providers/microsoft.insights/components/r2').dependencies,app('/subscriptions/test-sub/resourcegroups/test-rg/providers/microsoft.insights/components/r2').exceptions,app('/subscriptions/test-sub/resourcegroups/test-rg/providers/microsoft.insights/components/r2').pageViews,app('/subscriptions/test-sub/resourcegroups/test-rg/providers/microsoft.insights/components/r2').requests,app('/subscriptions/test-sub/resourcegroups/test-rg/providers/microsoft.insights/components/r3').availabilityResults,app('/subscriptions/test-sub/resourcegroups/test-rg/providers/microsoft.insights/components/r3').customEvents,app('/subscriptions/test-sub/resourcegroups/test-rg/providers/microsoft.insights/components/r3').dependencies,app('/subscriptions/test-sub/resourcegroups/test-rg/providers/microsoft.insights/components/r3').exceptions,app('/subscriptions/test-sub/resourcegroups/test-rg/providers/microsoft.insights/components/r3').pageViews,app('/subscriptions/test-sub/resourcegroups/test-rg/providers/microsoft.insights/components/r3').requests` +
-						`| where (operation_Id != '' and operation_Id == 'op-id-non-overlapping') or (customDimensions.ai_legacyRootId != '' and customDimensions.ai_legacyRootId == 'op-id-non-overlapping')` +
-						`| extend duration = iff(isnull(column_ifexists("duration", real(null))), toreal(0), column_ifexists("duration", real(null)))` +
-						`| extend spanID = iff(itemType == "pageView" or isempty(column_ifexists("id", "")), tostring(new_guid()), column_ifexists("id", ""))` +
-						`| extend operationName = iff(isempty(column_ifexists("name", "")), column_ifexists("problemId", ""), column_ifexists("name", ""))` +
-						`| extend serviceName = cloud_RoleName| extend serviceTags = bag_pack_columns(cloud_RoleInstance, cloud_RoleName)` +
-						`| extend error = todynamic(iff(itemType == "exception", "true", "false"))` +
-						`| extend tags = bag_merge(bag_pack_columns(appId,appName,application_Version,assembly,client_Browser,client_City,client_CountryOrRegion,client_IP,client_Model,client_OS,client_StateOrProvince,client_Type,data,details,duration,error,handledAt,iKey,id,innermostAssembly,innermostMessage,innermostMethod,innermostType,itemCount,itemId,itemType,location,message,method,name,operation_Id,operation_Name,operation_ParentId,operation_SyntheticSource,outerAssembly,outerMessage,outerMethod,outerType,performanceBucket,problemId,resultCode,sdkVersion,session_Id,severityLevel,size,source,success,target,timestamp,type,url,user_AccountId,user_AuthenticatedId,user_Id), customDimensions, customMeasurements)` +
-						`| project-rename traceID = operation_Id, parentSpanID = operation_ParentId, startTime = timestamp` +
-						`| project startTime, itemType, serviceName, duration, traceID, spanID, parentSpanID, operationName, serviceTags, tags, itemId` +
-						`| order by startTime asc`,
-					TraceParentExploreQuery: `set truncationmaxrecords=10000; set truncationmaxsize=67108864; union isfuzzy=true availabilityResults,customEvents,dependencies,exceptions,pageViews,requests,app('/subscriptions/test-sub/resourcegroups/test-rg/providers/microsoft.insights/components/r2').availabilityResults,app('/subscriptions/test-sub/resourcegroups/test-rg/providers/microsoft.insights/components/r2').customEvents,app('/subscriptions/test-sub/resourcegroups/test-rg/providers/microsoft.insights/components/r2').dependencies,app('/subscriptions/test-sub/resourcegroups/test-rg/providers/microsoft.insights/components/r2').exceptions,app('/subscriptions/test-sub/resourcegroups/test-rg/providers/microsoft.insights/components/r2').pageViews,app('/subscriptions/test-sub/resourcegroups/test-rg/providers/microsoft.insights/components/r2').requests,app('/subscriptions/test-sub/resourcegroups/test-rg/providers/microsoft.insights/components/r3').availabilityResults,app('/subscriptions/test-sub/resourcegroups/test-rg/providers/microsoft.insights/components/r3').customEvents,app('/subscriptions/test-sub/resourcegroups/test-rg/providers/microsoft.insights/components/r3').dependencies,app('/subscriptions/test-sub/resourcegroups/test-rg/providers/microsoft.insights/components/r3').exceptions,app('/subscriptions/test-sub/resourcegroups/test-rg/providers/microsoft.insights/components/r3').pageViews,app('/subscriptions/test-sub/resourcegroups/test-rg/providers/microsoft.insights/components/r3').requests` +
-						`| where (operation_Id != '' and operation_Id == 'op-id-non-overlapping') or (customDimensions.ai_legacyRootId != '' and customDimensions.ai_legacyRootId == 'op-id-non-overlapping')` +
-						`| where (operation_ParentId != '' and operation_ParentId == '${__data.fields.parentSpanID}')` +
-						`| extend duration = iff(isnull(column_ifexists("duration", real(null))), toreal(0), column_ifexists("duration", real(null)))` +
-						`| extend spanID = iff(itemType == "pageView" or isempty(column_ifexists("id", "")), tostring(new_guid()), column_ifexists("id", ""))` +
-						`| extend operationName = iff(isempty(column_ifexists("name", "")), column_ifexists("problemId", ""), column_ifexists("name", ""))` +
-						`| extend serviceName = cloud_RoleName| extend serviceTags = bag_pack_columns(cloud_RoleInstance, cloud_RoleName)` +
-						`| extend error = todynamic(iff(itemType == "exception", "true", "false"))` +
-						`| extend tags = bag_merge(bag_pack_columns(appId,appName,application_Version,assembly,client_Browser,client_City,client_CountryOrRegion,client_IP,client_Model,client_OS,client_StateOrProvince,client_Type,data,details,duration,error,handledAt,iKey,id,innermostAssembly,innermostMessage,innermostMethod,innermostType,itemCount,itemId,itemType,location,message,method,name,operation_Id,operation_Name,operation_ParentId,operation_SyntheticSource,outerAssembly,outerMessage,outerMethod,outerType,performanceBucket,problemId,resultCode,sdkVersion,session_Id,severityLevel,size,source,success,target,timestamp,type,url,user_AccountId,user_AuthenticatedId,user_Id), customDimensions, customMeasurements)` +
-						`| project-rename traceID = operation_Id, parentSpanID = operation_ParentId, startTime = timestamp` +
-						`| project startTime, itemType, serviceName, duration, traceID, spanID, parentSpanID, operationName, serviceTags, tags, itemId` +
-						`| order by startTime asc`,
-					TraceLogsExploreQuery: "union *,\n" +
-						"app('/subscriptions/test-sub/resourcegroups/test-rg/providers/microsoft.insights/components/r2').availabilityResults,\n" +
-						"app('/subscriptions/test-sub/resourcegroups/test-rg/providers/microsoft.insights/components/r2').customEvents,\n" +
-						"app('/subscriptions/test-sub/resourcegroups/test-rg/providers/microsoft.insights/components/r2').dependencies,\n" +
-						"app('/subscriptions/test-sub/resourcegroups/test-rg/providers/microsoft.insights/components/r2').exceptions,\n" +
-						"app('/subscriptions/test-sub/resourcegroups/test-rg/providers/microsoft.insights/components/r2').pageViews,\n" +
-						"app('/subscriptions/test-sub/resourcegroups/test-rg/providers/microsoft.insights/components/r2').requests,\n" +
-						"app('/subscriptions/test-sub/resourcegroups/test-rg/providers/microsoft.insights/components/r2').traces,\n" +
-						"app('/subscriptions/test-sub/resourcegroups/test-rg/providers/microsoft.insights/components/r3').availabilityResults,\n" +
-						"app('/subscriptions/test-sub/resourcegroups/test-rg/providers/microsoft.insights/components/r3').customEvents,\n" +
-						"app('/subscriptions/test-sub/resourcegroups/test-rg/providers/microsoft.insights/components/r3').dependencies,\n" +
-						"app('/subscriptions/test-sub/resourcegroups/test-rg/providers/microsoft.insights/components/r3').exceptions,\n" +
-						"app('/subscriptions/test-sub/resourcegroups/test-rg/providers/microsoft.insights/components/r3').pageViews,\n" +
-						"app('/subscriptions/test-sub/resourcegroups/test-rg/providers/microsoft.insights/components/r3').requests,\n" +
-						"app('/subscriptions/test-sub/resourcegroups/test-rg/providers/microsoft.insights/components/r3').traces\n" +
-						"| where operation_Id == \"op-id-non-overlapping\"",
-					AppInsightsQuery: true,
-					DashboardTime:    true,
-					TimeColumn:       "timestamp",
-				},
-=======
 					}`, dataquery.ResultFormatTimeSeries)),
 				Query:            "Perf",
 				Resources:        []string{"/subscriptions/aaaaaaaa-bbbb-cccc-dddd-eeeeeeeeeeee/resourceGroups/cloud-datasources/providers/Microsoft.OperationalInsights/workspaces/AppInsightsTestDataWorkspace"},
@@ -1623,27 +328,128 @@
 				AppInsightsQuery: false,
 				DashboardTime:    true,
 				TimeColumn:       "TimeGenerated",
->>>>>>> 49e6bf26
-			},
+			}),
 			Err: require.NoError,
+		},
+		{
+			name:      "Basic Logs query",
+			fromAlert: false,
+			queryModel: backend.DataQuery{
+				JSON: []byte(fmt.Sprintf(`{
+						"queryType": "Azure Log Analytics",
+						"azureLogAnalytics": {
+							"resources":     ["/subscriptions/aaaaaaaa-bbbb-cccc-dddd-eeeeeeeeeeee/resourceGroups/cloud-datasources/providers/Microsoft.OperationalInsights/workspaces/TestDataWorkspace"],
+							"query":        "Perf",
+							"resultFormat": "%s",
+							"dashboardTime": true,
+							"timeColumn":	"TimeGenerated",
+							"basicLogsQuery": true
+						}
+					}`, dataquery.ResultFormatTimeSeries)),
+				RefID:     "A",
+				TimeRange: timeRange,
+				QueryType: string(dataquery.AzureQueryTypeAzureLogAnalytics),
+			},
+			azureLogAnalyticsQuery: makeQueryPointer(AzureLogAnalyticsQuery{
+				RefID:        "A",
+				ResultFormat: dataquery.ResultFormatTimeSeries,
+				URL:          "v1/subscriptions/aaaaaaaa-bbbb-cccc-dddd-eeeeeeeeeeee/resourceGroups/cloud-datasources/providers/Microsoft.OperationalInsights/workspaces/TestDataWorkspace/search",
+				JSON: []byte(fmt.Sprintf(`{
+						"queryType": "Azure Log Analytics",
+						"azureLogAnalytics": {
+							"resources":     ["/subscriptions/aaaaaaaa-bbbb-cccc-dddd-eeeeeeeeeeee/resourceGroups/cloud-datasources/providers/Microsoft.OperationalInsights/workspaces/TestDataWorkspace"],
+							"query":        "Perf",
+							"resultFormat": "%s",
+							"dashboardTime": true,
+							"timeColumn":	"TimeGenerated",
+							"basicLogsQuery": true
+						}
+					}`, dataquery.ResultFormatTimeSeries)),
+				Query:            "Perf",
+				Resources:        []string{"/subscriptions/aaaaaaaa-bbbb-cccc-dddd-eeeeeeeeeeee/resourceGroups/cloud-datasources/providers/Microsoft.OperationalInsights/workspaces/TestDataWorkspace"},
+				TimeRange:        timeRange,
+				QueryType:        dataquery.AzureQueryTypeAzureLogAnalytics,
+				AppInsightsQuery: false,
+				DashboardTime:    true,
+				BasicLogs:        true,
+				TimeColumn:       "TimeGenerated",
+			}),
+			Err: require.NoError,
+		},
+		{
+			name:      "Basic Logs query with multiple resources",
+			fromAlert: false,
+			queryModel: backend.DataQuery{
+				JSON: []byte(fmt.Sprintf(`{
+						"queryType": "Azure Log Analytics",
+						"azureLogAnalytics": {
+							"resources":     ["/subscriptions/aaaaaaaa-bbbb-cccc-dddd-eeeeeeeeeeee/resourceGroups/cloud-datasources/providers/Microsoft.OperationalInsights/workspaces/TestDataWorkspace1", "/subscriptions/aaaaaaaa-bbbb-cccc-dddd-eeeeeeeeeeee/resourceGroups/cloud-datasources/providers/Microsoft.OperationalInsights/workspaces/TestDataWorkspace2"],
+							"query":        "Perf",
+							"resultFormat": "%s",
+							"dashboardTime": true,
+							"timeColumn":	"TimeGenerated",
+							"basicLogsQuery": true
+						}
+					}`, dataquery.ResultFormatTimeSeries)),
+				RefID:     "A",
+				TimeRange: timeRange,
+				QueryType: string(dataquery.AzureQueryTypeAzureLogAnalytics),
+			},
+			azureLogAnalyticsQuery: nil,
+			Err:                    require.Error,
+		},
+		{
+			name:      "Basic Logs query with non LA workspace resources",
+			fromAlert: false,
+			queryModel: backend.DataQuery{
+				JSON: []byte(fmt.Sprintf(`{
+						"queryType": "Azure Log Analytics",
+						"azureLogAnalytics": {
+							"resources":     ["/subscriptions/test-sub/resourceGroups/test-rg/providers/Microsoft.Insights/components/r1"],
+							"query":        "Perf",
+							"resultFormat": "%s",
+							"dashboardTime": true,
+							"timeColumn":	"TimeGenerated",
+							"basicLogsQuery": true
+						}
+					}`, dataquery.ResultFormatTimeSeries)),
+				RefID:     "A",
+				TimeRange: timeRange,
+				QueryType: string(dataquery.AzureQueryTypeAzureLogAnalytics),
+			},
+			azureLogAnalyticsQuery: nil,
+			Err:                    require.Error,
+		},
+		{
+			name:      "Basic Logs query from alerts",
+			fromAlert: true,
+			queryModel: backend.DataQuery{
+				JSON: []byte(fmt.Sprintf(`{
+						"queryType": "Azure Log Analytics",
+						"azureLogAnalytics": {
+							"resources":     ["/subscriptions/test-sub/resourceGroups/test-rg/providers/Microsoft.Insights/components/r1"],
+							"query":        "Perf",
+							"resultFormat": "%s",
+							"dashboardTime": true,
+							"timeColumn":	"TimeGenerated",
+							"basicLogsQuery": true
+						}
+					}`, dataquery.ResultFormatTimeSeries)),
+				RefID:     "A",
+				TimeRange: timeRange,
+				QueryType: string(dataquery.AzureQueryTypeAzureLogAnalytics),
+			},
+			azureLogAnalyticsQuery: nil,
+			Err:                    require.Error,
 		},
 	}
 
 	for _, tt := range tests {
 		t.Run(tt.name, func(t *testing.T) {
-<<<<<<< HEAD
-			queries, err := datasource.buildQueries(ctx, tt.queryModel, dsInfo, tt.fromAlert)
+			query, err := buildLogAnalyticsQuery(tt.queryModel, dsInfo, appInsightsRegExp, tt.fromAlert)
 			tt.Err(t, err)
-			if len(queries) > 0 && len(tt.azureLogAnalyticsQueries) > 0 {
-				if diff := cmp.Diff(tt.azureLogAnalyticsQueries[0], queries[0]); diff != "" {
-					t.Errorf("Result mismatch (-want +got): \n%s", diff)
-				}
-=======
-			query, err := buildLogAnalyticsQuery(tt.queryModel, dsInfo, appInsightsRegExp)
-			tt.Err(t, err)
-			if diff := cmp.Diff(&tt.azureLogAnalyticsQuery, query); diff != "" {
+			if diff := cmp.Diff(tt.azureLogAnalyticsQuery, query); diff != "" {
 				t.Errorf("Result mismatch (-want +got): \n%s", diff)
->>>>>>> 49e6bf26
 			}
 		})
 	}
