--- conflicted
+++ resolved
@@ -26,42 +26,6 @@
 	"github.com/grafana/grafana/pkg/tsdb/azuremonitor/types"
 )
 
-<<<<<<< HEAD
-// AzureLogAnalyticsDatasource calls the Azure Log Analytics API's
-type AzureLogAnalyticsDatasource struct {
-	Proxy  types.ServiceProxy
-	Logger log.Logger
-}
-
-type BasicLogsUsagePayload struct {
-	Table     string `json:"table"`
-	Resource  string `json:"resource"`
-	QueryType string `json:"queryType"`
-	From      string `json:"from"`
-	To        string `json:"to"`
-}
-
-// AzureLogAnalyticsQuery is the query request that is built from the saved values for
-// from the UI
-type AzureLogAnalyticsQuery struct {
-	RefID                   string
-	ResultFormat            dataquery.ResultFormat
-	URL                     string
-	TraceExploreQuery       string
-	TraceParentExploreQuery string
-	TraceLogsExploreQuery   string
-	JSON                    json.RawMessage
-	TimeRange               backend.TimeRange
-	Query                   string
-	Resources               []string
-	QueryType               dataquery.AzureQueryType
-	AppInsightsQuery        bool
-	DashboardTime           bool
-	TimeColumn              string
-}
-
-=======
->>>>>>> 28d56ebe
 func (e *AzureLogAnalyticsDatasource) ResourceRequest(rw http.ResponseWriter, req *http.Request, cli *http.Client) (http.ResponseWriter, error) {
 	if req.URL.Path == "/usage/basiclogs" {
 		newUrl := &url.URL{
