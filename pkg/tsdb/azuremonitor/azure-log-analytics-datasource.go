--- conflicted
+++ resolved
@@ -152,35 +152,6 @@
 		return queryResultError(err)
 	}
 
-<<<<<<< HEAD
-	// I don't get why queryResult would be logged here, guessing logResponse was intendended.
-	//azlog.Debug("AzureLogsAnalytics", "Response", queryResult)
-
-	frames := data.Frames{}
-	if query.ResultFormat == "table" {
-		// queryResult.Tables, queryResult.Meta, err = e.parseToTables(logResponse, query.Model, query.Params)
-		// if err != nil {
-		// 	return nil, err
-		// }
-		frames, err = e.parseToFrameTables(logResponse, query.Model, query.Params)
-		if err != nil {
-			queryResult.Error = err
-			return queryResult, nil
-		}
-	} else {
-		frames, err = e.parseToFrameTimeSeries(logResponse, query.Model, query.Params)
-		if err != nil {
-			queryResult.Error = err
-			return queryResult, nil
-		}
-	}
-	queryResult.Dataframes, err = frames.MarshalArrow() // can move this down after done both series and this
-	if err != nil {
-		queryResult.Error = err
-		return queryResult, nil
-	}
-	return queryResult, nil
-=======
 	t, err := logResponse.GetPrimaryResultTable()
 	if err != nil {
 		return queryResultError(err)
@@ -213,7 +184,6 @@
 		return queryResultError(err)
 	}
 	return queryResult
->>>>>>> ef61a64c
 }
 
 func (e *AzureLogAnalyticsDatasource) createRequest(ctx context.Context, dsInfo *models.DataSource) (*http.Request, error) {
@@ -312,164 +282,7 @@
 		frame.Meta.Custom["encodedQuery"] = encodedQuery
 		return
 	}
-<<<<<<< HEAD
-
-	tables := make([]*tsdb.Table, 0)
-	for _, t := range data.Tables {
-		if t.Name == "PrimaryResult" {
-			table := tsdb.Table{
-				Columns: make([]tsdb.TableColumn, 0),
-				Rows:    make([]tsdb.RowValues, 0),
-			}
-
-			meta.Columns = make([]column, 0)
-			for _, v := range t.Columns {
-				meta.Columns = append(meta.Columns, column{Name: v.Name, Type: v.Type})
-				table.Columns = append(table.Columns, tsdb.TableColumn{Text: v.Name})
-			}
-
-			for _, r := range t.Rows {
-				values := make([]interface{}, len(table.Columns))
-				for i := 0; i < len(table.Columns); i++ {
-					values[i] = r[i]
-				}
-				table.Rows = append(table.Rows, values)
-			}
-			tables = append(tables, &table)
-			return tables, simplejson.NewFromAny(meta), nil
-		}
-	}
-
-	return nil, nil, errors.New("no data as no PrimaryResult table was returned in the response")
-}
-
-func (e *AzureLogAnalyticsDatasource) parseToFrameTables(logResponse AzureLogAnalyticsResponse, model *simplejson.Json, params url.Values) (data.Frames, error) {
-	// TODO: Metadata
-
-	for _, t := range logResponse.Tables {
-		if t.Name == "PrimaryResult" {
-			frame, err := LogTableToFrame(&t)
-			if err != nil {
-				return nil, err
-			}
-			return data.Frames{frame}, nil
-		}
-	}
-
-	return nil, fmt.Errorf("no data as no PrimaryResult table was returned in the response")
-}
-
-func (e *AzureLogAnalyticsDatasource) parseToFrameTimeSeries(logResponse AzureLogAnalyticsResponse, model *simplejson.Json, params url.Values) (data.Frames, error) {
-	// TODO: Metadata
-
-	for _, t := range logResponse.Tables {
-		if t.Name == "PrimaryResult" {
-			frame, err := LogTableToFrame(&t)
-			if err != nil {
-				return nil, err
-			}
-			tsSchema := frame.TimeSeriesSchema()
-			if tsSchema.Type == data.TimeSeriesTypeLong {
-				wideFrame, err := data.LongToWide(frame, &data.FillMissing{})
-				if err == nil {
-					frame = wideFrame
-				}
-			}
-			return data.Frames{frame}, nil
-		}
-	}
-
-	return nil, fmt.Errorf("no data as no PrimaryResult table was returned in the response")
-}
-
-func (e *AzureLogAnalyticsDatasource) parseToTimeSeries(data AzureLogAnalyticsResponse, model *simplejson.Json, params url.Values) (tsdb.TimeSeriesSlice, *simplejson.Json, error) {
-	meta, err := createMetadata(model, params)
-	if err != nil {
-		return nil, simplejson.NewFromAny(meta), err
-	}
-
-	for _, t := range data.Tables {
-		if t.Name == "PrimaryResult" {
-			timeIndex, metricIndex, valueIndex := -1, -1, -1
-			meta.Columns = make([]column, 0)
-			for i, v := range t.Columns {
-				meta.Columns = append(meta.Columns, column{Name: v.Name, Type: v.Type})
-
-				if timeIndex == -1 && v.Type == "datetime" {
-					timeIndex = i
-				}
-
-				if metricIndex == -1 && v.Type == "string" {
-					metricIndex = i
-				}
-
-				if valueIndex == -1 && (v.Type == "int" || v.Type == "long" || v.Type == "real" || v.Type == "double") {
-					valueIndex = i
-				}
-			}
-
-			if timeIndex == -1 {
-				azlog.Info("No time column specified. Returning existing columns, no data")
-				return nil, simplejson.NewFromAny(meta), nil
-			}
-
-			if valueIndex == -1 {
-				azlog.Info("No value column specified. Returning existing columns, no data")
-				return nil, simplejson.NewFromAny(meta), nil
-			}
-
-			slice := tsdb.TimeSeriesSlice{}
-			buckets := map[string]*tsdb.TimeSeriesPoints{}
-
-			getSeriesBucket := func(metricName string) *tsdb.TimeSeriesPoints {
-				if points, ok := buckets[metricName]; ok {
-					return points
-				}
-
-				series := tsdb.NewTimeSeries(metricName, []tsdb.TimePoint{})
-				slice = append(slice, series)
-				buckets[metricName] = &series.Points
-
-				return &series.Points
-			}
-
-			for _, r := range t.Rows {
-				timeStr, ok := r[timeIndex].(string)
-				if !ok {
-					return nil, simplejson.NewFromAny(meta), errors.New("invalid time value")
-				}
-				timeValue, err := time.Parse(time.RFC3339Nano, timeStr)
-				if err != nil {
-					return nil, simplejson.NewFromAny(meta), err
-				}
-
-				var value float64
-				if value, err = getFloat(r[valueIndex]); err != nil {
-					return nil, simplejson.NewFromAny(meta), err
-				}
-
-				var metricName string
-				if metricIndex == -1 {
-					metricName = t.Columns[valueIndex].Name
-				} else {
-					metricName, ok = r[metricIndex].(string)
-					if !ok {
-						return nil, simplejson.NewFromAny(meta), err
-					}
-				}
-
-				points := getSeriesBucket(metricName)
-				*points = append(*points, tsdb.NewTimePoint(null.FloatFrom(value), float64(timeValue.Unix()*1000)))
-			}
-
-			return slice, simplejson.NewFromAny(meta), nil
-		}
-	}
-
-	return nil, nil, errors.New("no data as no PrimaryResult table was returned in the response")
-=======
 	azlog.Error("failed to encode the query into the encodedQuery property")
->>>>>>> ef61a64c
 }
 
 // encodeQuery encodes the query in gzip so the frontend can build links.
