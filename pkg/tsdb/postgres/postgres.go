--- conflicted
+++ resolved
@@ -13,12 +13,8 @@
 	"github.com/grafana/grafana-plugin-sdk-go/backend/instancemgmt"
 	"github.com/grafana/grafana-plugin-sdk-go/data"
 	"github.com/grafana/grafana-plugin-sdk-go/data/sqlutil"
-<<<<<<< HEAD
 	"github.com/grafana/grafana/pkg/plugins/backendplugin"
 	"github.com/grafana/grafana/pkg/plugins/backendplugin/coreplugin"
-	"github.com/grafana/grafana/pkg/registry"
-=======
->>>>>>> b25eb0aa
 	"github.com/grafana/grafana/pkg/setting"
 	"github.com/grafana/grafana/pkg/util/errutil"
 
@@ -26,7 +22,6 @@
 	"github.com/grafana/grafana/pkg/tsdb/sqleng"
 )
 
-<<<<<<< HEAD
 var logger = log.New("tsdb.postgres")
 
 func init() {
@@ -59,28 +54,6 @@
 
 func (s *Service) getDSInfo(pluginCtx backend.PluginContext) (*sqleng.DataSourceHandler, error) {
 	i, err := s.im.Get(pluginCtx)
-=======
-func ProvideService(cfg *setting.Cfg) *PostgresService {
-	logger := log.New("tsdb.postgres")
-	return &PostgresService{
-		Cfg:        cfg,
-		logger:     logger,
-		tlsManager: newTLSManager(logger, cfg.DataPath),
-	}
-}
-
-type PostgresService struct {
-	Cfg        *setting.Cfg
-	logger     log.Logger
-	tlsManager tlsSettingsProvider
-}
-
-//nolint: staticcheck // plugins.DataPlugin deprecated
-func (s *PostgresService) NewExecutor(datasource *models.DataSource) (plugins.DataPlugin, error) {
-	s.logger.Debug("Creating Postgres query endpoint")
-
-	cnnstr, err := s.generateConnectionString(datasource)
->>>>>>> b25eb0aa
 	if err != nil {
 		return nil, err
 	}
