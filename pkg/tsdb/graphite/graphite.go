--- conflicted
+++ resolved
@@ -45,8 +45,8 @@
 		QueryDataHandler: s,
 	})
 
-	err := manager.RegisterAndStart(context.Background(), "graphite", factory)
-	if err != nil {
+	if err := manager.Register("graphite", factory); err != nil {
+		s.logger.Error("Failed to register plugin", "error", err)
 		return nil, err
 	}
 
@@ -81,23 +81,6 @@
 	}
 }
 
-<<<<<<< HEAD
-=======
-func (s *Service) Init() error {
-	s.logger = log.New("tsdb.graphite")
-	s.im = datasource.NewInstanceManager(newInstanceSettings(s.HTTPClientProvider))
-
-	factory := coreplugin.New(backend.ServeOpts{
-		QueryDataHandler: s,
-	})
-
-	if err := s.BackendPluginManager.Register("graphite", factory); err != nil {
-		s.logger.Error("Failed to register plugin", "error", err)
-	}
-	return nil
-}
-
->>>>>>> 7c97b9d0
 func (s *Service) getDSInfo(pluginCtx backend.PluginContext) (*datasourceInfo, error) {
 	i, err := s.im.Get(pluginCtx)
 	if err != nil {
