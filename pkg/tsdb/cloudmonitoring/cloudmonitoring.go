--- conflicted
+++ resolved
@@ -16,8 +16,6 @@
 	"strings"
 	"time"
 
-	"github.com/grafana/grafana/pkg/services/encryption"
-
 	"github.com/grafana/grafana-plugin-sdk-go/data"
 	"github.com/grafana/grafana/pkg/api/pluginproxy"
 	"github.com/grafana/grafana/pkg/components/simplejson"
@@ -26,6 +24,7 @@
 	"github.com/grafana/grafana/pkg/models"
 	"github.com/grafana/grafana/pkg/plugins"
 	"github.com/grafana/grafana/pkg/services/datasources"
+	"github.com/grafana/grafana/pkg/services/encryption"
 	"github.com/grafana/grafana/pkg/setting"
 	"golang.org/x/oauth2/google"
 )
@@ -68,12 +67,8 @@
 	perSeriesAlignerDefault   string = "ALIGN_MEAN"
 )
 
-<<<<<<< HEAD
-func ProvideService(cfg *setting.Cfg, pluginStore plugins.Store, httpClientProvider httpclient.Provider) *Service {
-=======
-func ProvideService(cfg *setting.Cfg, pluginManager plugins.Manager, httpClientProvider httpclient.Provider,
+func ProvideService(cfg *setting.Cfg, pluginStore plugins.Store, httpClientProvider httpclient.Provider,
 	dsService *datasources.Service) *Service {
->>>>>>> 821d92b8
 	return &Service{
 		pluginStore:        pluginStore,
 		HTTPClientProvider: httpClientProvider,
@@ -85,27 +80,17 @@
 type Service struct {
 	HTTPClientProvider httpclient.Provider
 	Cfg                *setting.Cfg
-<<<<<<< HEAD
 	pluginStore        plugins.Store
-=======
 	dsService          *datasources.Service
->>>>>>> 821d92b8
 }
 
 // Executor executes queries for the CloudMonitoring datasource.
 type Executor struct {
-<<<<<<< HEAD
-	httpClient  *http.Client
-	dsInfo      *models.DataSource
-	pluginStore plugins.Store
-	cfg         *setting.Cfg
-=======
 	httpClient        *http.Client
 	dsInfo            *models.DataSource
-	pluginManager     plugins.Manager
+	pluginStore       plugins.Store
 	encryptionService encryption.Service
 	cfg               *setting.Cfg
->>>>>>> 821d92b8
 }
 
 // NewExecutor returns an Executor.
@@ -117,18 +102,11 @@
 	}
 
 	return &Executor{
-<<<<<<< HEAD
-		httpClient:  httpClient,
-		dsInfo:      dsInfo,
-		pluginStore: s.pluginStore,
-		cfg:         s.Cfg,
-=======
 		httpClient:        httpClient,
 		dsInfo:            dsInfo,
-		pluginManager:     s.PluginManager,
+		pluginStore:       s.pluginStore,
 		encryptionService: s.dsService.EncryptionService,
 		cfg:               s.Cfg,
->>>>>>> 821d92b8
 	}, nil
 }
 
