--- conflicted
+++ resolved
@@ -56,59 +56,14 @@
 func transformRows(rows []Row, query Query) data.Frames {
 	frames := data.Frames{}
 	for _, row := range rows {
-<<<<<<< HEAD
-		for colIndex, column := range row.Columns {
-=======
 		var hasTimeCol = false
 
 		for _, column := range row.Columns {
->>>>>>> b4dd3138
 			if column == "time" {
 				hasTimeCol = true
 			}
 		}
 
-<<<<<<< HEAD
-			var timeArray []time.Time
-			var floatArray []*float64
-			var stringArray []string
-			var boolArray []bool
-			valType := typeof(row.Values[0][colIndex])
-			name := formatFrameName(row, column, query)
-
-			for _, valuePair := range row.Values {
-				timestamp, timestampErr := parseTimestamp(valuePair[0])
-				// we only add this row if the timestamp is valid
-				if timestampErr == nil {
-					timeArray = append(timeArray, timestamp)
-					if valType == "string" {
-						value := valuePair[colIndex].(string)
-						stringArray = append(stringArray, value)
-					} else if valType == "json.Number" {
-						value := parseNumber(valuePair[colIndex])
-						floatArray = append(floatArray, value)
-					} else if valType == "bool" {
-						value := valuePair[colIndex].(bool)
-						boolArray = append(boolArray, value)
-					}
-				}
-			}
-
-			if valType == "string" {
-				timeField := data.NewField("time", nil, timeArray)
-				valueField := data.NewField("value", row.Tags, stringArray)
-				valueField.SetConfig(&data.FieldConfig{DisplayNameFromDS: name})
-				frames = append(frames, newDataFrame(name, query.RawQuery, timeField, valueField))
-			} else if valType == "json.Number" {
-				timeField := data.NewField("time", nil, timeArray)
-				valueField := data.NewField("value", row.Tags, floatArray)
-				valueField.SetConfig(&data.FieldConfig{DisplayNameFromDS: name})
-				frames = append(frames, newDataFrame(name, query.RawQuery, timeField, valueField))
-			} else if valType == "bool" {
-				timeField := data.NewField("time", nil, timeArray)
-				valueField := data.NewField("value", row.Tags, boolArray)
-				valueField.SetConfig(&data.FieldConfig{DisplayNameFromDS: name})
-=======
 		if !hasTimeCol {
 			var values []string
 
@@ -127,33 +82,52 @@
 			field := data.NewField("value", nil, values)
 			frames = append(frames, data.NewFrame(row.Name, field))
 		} else {
-			for columnIndex, column := range row.Columns {
+			for colIndex, column := range row.Columns {
 				if column == "time" {
 					continue
 				}
 
 				var timeArray []time.Time
-				var valueArray []*float64
+				var floatArray []*float64
+				var stringArray []string
+				var boolArray []bool
+				valType := typeof(row.Values[0][colIndex])
+				name := formatFrameName(row, column, query)
 
 				for _, valuePair := range row.Values {
 					timestamp, timestampErr := parseTimestamp(valuePair[0])
 					// we only add this row if the timestamp is valid
 					if timestampErr == nil {
-						value := parseValue(valuePair[columnIndex])
 						timeArray = append(timeArray, timestamp)
-						valueArray = append(valueArray, value)
+						if valType == "string" {
+							value := valuePair[colIndex].(string)
+							stringArray = append(stringArray, value)
+						} else if valType == "json.Number" {
+							value := parseNumber(valuePair[colIndex])
+							floatArray = append(floatArray, value)
+						} else if valType == "bool" {
+							value := valuePair[colIndex].(bool)
+							boolArray = append(boolArray, value)
+						}
 					}
 				}
-				name := formatFrameName(row, column, query)
-
-				timeField := data.NewField("time", nil, timeArray)
-				valueField := data.NewField("value", row.Tags, valueArray)
-
-				// set a nice name on the value-field
-				valueField.SetConfig(&data.FieldConfig{DisplayNameFromDS: name})
-
->>>>>>> b4dd3138
-				frames = append(frames, newDataFrame(name, query.RawQuery, timeField, valueField))
+
+				if valType == "string" {
+					timeField := data.NewField("time", nil, timeArray)
+					valueField := data.NewField("value", row.Tags, stringArray)
+					valueField.SetConfig(&data.FieldConfig{DisplayNameFromDS: name})
+					frames = append(frames, newDataFrame(name, query.RawQuery, timeField, valueField))
+				} else if valType == "json.Number" {
+					timeField := data.NewField("time", nil, timeArray)
+					valueField := data.NewField("value", row.Tags, floatArray)
+					valueField.SetConfig(&data.FieldConfig{DisplayNameFromDS: name})
+					frames = append(frames, newDataFrame(name, query.RawQuery, timeField, valueField))
+				} else if valType == "bool" {
+					timeField := data.NewField("time", nil, timeArray)
+					valueField := data.NewField("value", row.Tags, boolArray)
+					valueField.SetConfig(&data.FieldConfig{DisplayNameFromDS: name})
+					frames = append(frames, newDataFrame(name, query.RawQuery, timeField, valueField))
+				}
 			}
 		}
 	}
