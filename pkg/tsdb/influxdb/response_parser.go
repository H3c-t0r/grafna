package influxdb

import (
	"encoding/json"
	"fmt"
	"regexp"
	"strconv"
	"strings"

	"github.com/grafana/grafana/pkg/components/null"
	"github.com/grafana/grafana/pkg/plugins"
)

type ResponseParser struct{}

var (
	legendFormat *regexp.Regexp
)

func init() {
	legendFormat = regexp.MustCompile(`\[\[(\w+)(\.\w+)*\]\]*|\$\s*(\w+?)*`)
}

func (rp *ResponseParser) Parse(response *Response, query *Query) plugins.DataQueryResult {
	var queryRes plugins.DataQueryResult

	for _, result := range response.Results {
		queryRes.Series = append(queryRes.Series, rp.transformRows(result.Series, queryRes, query)...)
		if result.Err != nil {
			queryRes.Error = result.Err
		}
	}

	return queryRes
}

func (rp *ResponseParser) transformRows(rows []Row, queryResult plugins.DataQueryResult, query *Query) plugins.DataTimeSeriesSlice {
	var result plugins.DataTimeSeriesSlice
	for _, row := range rows {
		for columnIndex, column := range row.Columns {
			if column == "time" {
				continue
			}

			var points plugins.DataTimeSeriesPoints
			for _, valuePair := range row.Values {
				point, err := rp.parseTimepoint(valuePair, columnIndex)
				if err == nil {
					points = append(points, point)
				}
			}
			result = append(result, plugins.DataTimeSeries{
				Name:   rp.formatSeriesName(row, column, query),
				Points: points,
				Tags:   row.Tags,
			})
		}
	}

	return result
}

func (rp *ResponseParser) formatSeriesName(row Row, column string, query *Query) string {
	if query.Alias == "" {
		return rp.buildSeriesNameFromQuery(row, column)
	}

	nameSegment := strings.Split(row.Name, ".")

	result := legendFormat.ReplaceAllFunc([]byte(query.Alias), func(in []byte) []byte {
		aliasFormat := string(in)
		aliasFormat = strings.Replace(aliasFormat, "[[", "", 1)
		aliasFormat = strings.Replace(aliasFormat, "]]", "", 1)
		aliasFormat = strings.Replace(aliasFormat, "$", "", 1)

		if aliasFormat == "m" || aliasFormat == "measurement" {
			return []byte(query.Measurement)
		}
		if aliasFormat == "col" {
			return []byte(column)
		}

		pos, err := strconv.Atoi(aliasFormat)
		if err == nil && len(nameSegment) >= pos {
			return []byte(nameSegment[pos])
		}

		if !strings.HasPrefix(aliasFormat, "tag_") {
			return in
		}

		tagKey := strings.Replace(aliasFormat, "tag_", "", 1)
		tagValue, exist := row.Tags[tagKey]
		if exist {
			return []byte(tagValue)
		}

		return in
	})

	return string(result)
}

func (rp *ResponseParser) buildSeriesNameFromQuery(row Row, column string) string {
	var tags []string
	for k, v := range row.Tags {
		tags = append(tags, fmt.Sprintf("%s: %s", k, v))
	}

	tagText := ""
	if len(tags) > 0 {
		tagText = fmt.Sprintf(" { %s }", strings.Join(tags, " "))
	}

	return fmt.Sprintf("%s.%s%s", row.Name, column, tagText)
}

func (rp *ResponseParser) parseTimepoint(valuePair []interface{}, valuePosition int) (plugins.DataTimePoint, error) {
	value := rp.parseValue(valuePair[valuePosition])

	timestampNumber, ok := valuePair[0].(json.Number)
	if !ok {
		return plugins.DataTimePoint{}, fmt.Errorf("valuePair[0] has invalid type: %#v", valuePair[0])
	}
	timestamp, err := timestampNumber.Float64()
	if err != nil {
		return plugins.DataTimePoint{}, err
	}

<<<<<<< HEAD
	return tsdb.NewTimePoint(value, timestamp*1000), nil
=======
	return plugins.DataTimePoint{value, null.FloatFrom(timestamp)}, nil
>>>>>>> 124ef813
}

func (rp *ResponseParser) parseValue(value interface{}) null.Float {
	number, ok := value.(json.Number)
	if !ok {
		return null.FloatFromPtr(nil)
	}

	fvalue, err := number.Float64()
	if err == nil {
		return null.FloatFrom(fvalue)
	}

	ivalue, err := number.Int64()
	if err == nil {
		return null.FloatFrom(float64(ivalue))
	}

	return null.FloatFromPtr(nil)
}<|MERGE_RESOLUTION|>--- conflicted
+++ resolved
@@ -127,11 +127,7 @@
 		return plugins.DataTimePoint{}, err
 	}
 
-<<<<<<< HEAD
-	return tsdb.NewTimePoint(value, timestamp*1000), nil
-=======
-	return plugins.DataTimePoint{value, null.FloatFrom(timestamp)}, nil
->>>>>>> 124ef813
+	return plugins.DataTimePoint{value, null.FloatFrom(timestamp * 1000)}, nil
 }
 
 func (rp *ResponseParser) parseValue(value interface{}) null.Float {
