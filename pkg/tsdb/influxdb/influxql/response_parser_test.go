package influxql

import (
	"encoding/json"
	"io"
	"strings"
	"testing"
	"time"

	"github.com/google/go-cmp/cmp"
	"github.com/grafana/grafana-plugin-sdk-go/backend"
	"github.com/grafana/grafana-plugin-sdk-go/data"
	"github.com/stretchr/testify/assert"
	"github.com/stretchr/testify/require"

	"github.com/grafana/grafana/pkg/tsdb/influxdb/models"
	"github.com/grafana/grafana/pkg/util"
)

func prepare(text string) io.ReadCloser {
	return io.NopCloser(strings.NewReader(text))
}

func generateQuery(query models.Query) *models.Query {
	if query.RefID == "" {
		query.RefID = "A"
	}
	if query.RawQuery == "" {
		query.RawQuery = "Test raw query"
	}

	if query.ResultFormat == "" {
		query.ResultFormat = "time_series"
	}
	return &query
}

func TestInfluxdbResponseParser(t *testing.T) {
	t.Run("Influxdb response parser should handle invalid JSON", func(t *testing.T) {
		response := `{ invalid }`

		query := models.Query{}

		result := ResponseParse(prepare(response), 200, generateQuery(query))

		require.Nil(t, result.Frames)
		require.Error(t, result.Error)
	})

	t.Run("Influxdb response parser should parse everything normally including nil bools and nil strings", func(t *testing.T) {
		response := `
		{
			"results": [
				{
					"series": [
						{
							"name": "cpu",
							"columns": ["time","mean","path","isActive"],
							"tags": {"datacenter": "America"},
							"values": [
								[111,222,null,null],
								[111,222,"/usr/path",false],
								[111,null,"/usr/path",true]
							]
						}
					]
				}
			]
		}
		`

		query := models.Query{}
		labels, err := data.LabelsFromString("datacenter=America")
		require.Nil(t, err)

		floatField := data.NewField("Value", labels, []*float64{
			util.Pointer(222.0), util.Pointer(222.0), nil,
		})
		floatField.Config = &data.FieldConfig{DisplayNameFromDS: "cpu.mean { datacenter: America }"}
		floatFrame := data.NewFrame("cpu.mean { datacenter: America }",
			data.NewField("Time", nil,
				[]time.Time{
					time.Date(1970, 1, 1, 0, 0, 0, 111000000, time.UTC),
					time.Date(1970, 1, 1, 0, 0, 0, 111000000, time.UTC),
					time.Date(1970, 1, 1, 0, 0, 0, 111000000, time.UTC),
				}),
			floatField,
		)
		floatFrame.Meta = &data.FrameMeta{PreferredVisualization: graphVisType, ExecutedQueryString: "Test raw query"}

		string_test := "/usr/path"
		stringField := data.NewField("Value", labels, []*string{
			nil, &string_test, &string_test,
		})
		stringField.Config = &data.FieldConfig{DisplayNameFromDS: "cpu.path { datacenter: America }"}
		stringFrame := data.NewFrame("cpu.path { datacenter: America }",
			data.NewField("Time", nil,
				[]time.Time{
					time.Date(1970, 1, 1, 0, 0, 0, 111000000, time.UTC),
					time.Date(1970, 1, 1, 0, 0, 0, 111000000, time.UTC),
					time.Date(1970, 1, 1, 0, 0, 0, 111000000, time.UTC),
				}),
			stringField,
		)
		stringFrame.Meta = &data.FrameMeta{PreferredVisualization: graphVisType, ExecutedQueryString: "Test raw query"}

		bool_true := true
		bool_false := false
		boolField := data.NewField("Value", labels, []*bool{
			nil, &bool_false, &bool_true,
		})
		boolField.Config = &data.FieldConfig{DisplayNameFromDS: "cpu.isActive { datacenter: America }"}
		boolFrame := data.NewFrame("cpu.isActive { datacenter: America }",
			data.NewField("Time", nil,
				[]time.Time{
					time.Date(1970, 1, 1, 0, 0, 0, 111000000, time.UTC),
					time.Date(1970, 1, 1, 0, 0, 0, 111000000, time.UTC),
					time.Date(1970, 1, 1, 0, 0, 0, 111000000, time.UTC),
				}),
			boolField,
		)
		boolFrame.Meta = &data.FrameMeta{PreferredVisualization: graphVisType, ExecutedQueryString: "Test raw query"}

		result := ResponseParse(prepare(response), 200, generateQuery(query))

		if diff := cmp.Diff(floatFrame, result.Frames[0], data.FrameTestCompareOptions()...); diff != "" {
			t.Errorf("Result mismatch (-want +got):\n%s", diff)
		}
		if diff := cmp.Diff(stringFrame, result.Frames[1], data.FrameTestCompareOptions()...); diff != "" {
			t.Errorf("Result mismatch (-want +got):\n%s", diff)
		}
		if diff := cmp.Diff(boolFrame, result.Frames[2], data.FrameTestCompareOptions()...); diff != "" {
			t.Errorf("Result mismatch (-want +got):\n%s", diff)
		}
	})

	t.Run("Influxdb response parser should parse metricFindQueries normally", func(t *testing.T) {
		response := `
		{
			"results": [
				{
					"series": [
						{
							"refId": "metricFindQuery",
							"name": "cpu",
							"values": [
								["cpu"],
								["disk"],
								["logs"]
							]
						}
					]
				}
			]
		}
		`

		query := models.Query{RefID: "metricFindQuery"}
		newField := data.NewField("Value", nil, []string{
			"cpu", "disk", "logs",
		})
		testFrame := data.NewFrame("cpu",
			newField,
		)

		result := ResponseParse(prepare(response), 200, generateQuery(query))

		if diff := cmp.Diff(testFrame, result.Frames[0], data.FrameTestCompareOptions()...); diff != "" {
			t.Errorf("Result mismatch (-want +got):\n%s", diff)
		}
	})

	t.Run("Influxdb response parser should parse metricFindQueries->SHOW TAG VALUES normally", func(t *testing.T) {
		response := `
		{
			"results": [
				{
					"series": [
						{
							"name": "cpu",
							"values": [
								["values", "cpu-total"],
								["values", "cpu0"],
								["values", "cpu1"]
							]
						}
					]
				}
			]
		}
		`

		query := models.Query{RawQuery: "SHOW TAG VALUES", RefID: "metricFindQuery"}
		newField := data.NewField("Value", nil, []string{
			"cpu-total", "cpu0", "cpu1",
		})
		testFrame := data.NewFrame("cpu",
			newField,
		)

		result := ResponseParse(prepare(response), 200, generateQuery(query))

		if diff := cmp.Diff(testFrame, result.Frames[0], data.FrameTestCompareOptions()...); diff != "" {
			t.Errorf("Result mismatch (-want +got):\n%s", diff)
		}
	})

	t.Run("Influxdb response parser populates the RawQuery in the response meta ExecutedQueryString", func(t *testing.T) {
		response := `
		{
			"results": [
				{
					"series": [
						{
							"name": "cpu",
							"columns": ["time","cpu"],
							"values": [
								["values", "cpu-total"],
								["values", "cpu0"],
								["values", "cpu1"]
							]
						}
					]
				}
			]
		}
		`

		query := models.Query{}
		query.RawQuery = "Test raw query"
		result := ResponseParse(prepare(response), 200, generateQuery(query))

		assert.Equal(t, result.Frames[0].Meta.ExecutedQueryString, "Test raw query")
	})

	t.Run("Influxdb response parser with invalid value-format", func(t *testing.T) {
		response := `
		{
			"results": [
				{
					"series": [
						{
							"name": "cpu",
							"columns": ["time","mean"],
							"values": [
								[100,50],
								[101,"hello"],
								[102,52]
							]
						}
					]
				}
			]
		}
		`

		query := models.Query{}

		newField := data.NewField("Value", nil, []*float64{
			util.Pointer(50.0), nil, util.Pointer(52.0),
		})
		newField.Config = &data.FieldConfig{DisplayNameFromDS: "cpu.mean"}
		testFrame := data.NewFrame("cpu.mean",
			data.NewField("Time", nil,
				[]time.Time{
					time.Date(1970, 1, 1, 0, 0, 0, 100000000, time.UTC),
					time.Date(1970, 1, 1, 0, 0, 0, 101000000, time.UTC),
					time.Date(1970, 1, 1, 0, 0, 0, 102000000, time.UTC),
				}),
			newField,
		)
		testFrame.Meta = &data.FrameMeta{PreferredVisualization: graphVisType, ExecutedQueryString: "Test raw query"}

		result := ResponseParse(prepare(response), 200, generateQuery(query))

		if diff := cmp.Diff(testFrame, result.Frames[0], data.FrameTestCompareOptions()...); diff != "" {
			t.Errorf("Result mismatch (-want +got):\n%s", diff)
		}
	})

	t.Run("Influxdb response parser with invalid timestamp-format", func(t *testing.T) {
		response := `
		{
			"results": [
				{
					"series": [
						{
							"name": "cpu",
							"columns": ["time","mean"],
							"values": [
								[100,50],
								["hello",51],
								["hello","hello"],
								[102,52]
							]
						}
					]
				}
			]
		}
		`

		query := models.Query{}

		newField := data.NewField("Value", nil, []*float64{
			util.Pointer(50.0), util.Pointer(52.0),
		})
		newField.Config = &data.FieldConfig{DisplayNameFromDS: "cpu.mean"}
		testFrame := data.NewFrame("cpu.mean",
			data.NewField("Time", nil,
				[]time.Time{
					time.Date(1970, 1, 1, 0, 0, 0, 100000000, time.UTC),
					time.Date(1970, 1, 1, 0, 0, 0, 102000000, time.UTC),
				}),
			newField,
		)
		testFrame.Meta = &data.FrameMeta{PreferredVisualization: graphVisType, ExecutedQueryString: "Test raw query"}

		result := ResponseParse(prepare(response), 200, generateQuery(query))

		if diff := cmp.Diff(testFrame, result.Frames[0], data.FrameTestCompareOptions()...); diff != "" {
			t.Errorf("Result mismatch (-want +got):\n%s", diff)
		}
	})

	t.Run("Influxdb response parser with $measurement alias when multiple measurement in response", func(t *testing.T) {
		response := `
		{
			"results": [
				{
					"series": [
						{
							"name": "cpu.upc",
							"columns": ["time","mean"],
							"tags": {
								"datacenter": "America",
								"dc.region.name": "Northeast",
								"cluster-name":   "Cluster"
							},
							"values": [
								[111,222]
							]
						},
						{
							"name": "logins.count",
							"columns": ["time","mean"],
							"tags": {
								"datacenter": "America",
								"dc.region.name": "Northeast",
								"cluster-name":   "Cluster"
							},
							"values": [
								[111,222]
							]
						}
					]
				}
			]
		}
		`

		query := models.Query{Alias: "alias $measurement"}
		result := ResponseParse(prepare(response), 200, generateQuery(query))
		assert.Equal(t, "alias cpu.upc", result.Frames[0].Name)
		assert.Equal(t, "alias logins.count", result.Frames[1].Name)
	})

<<<<<<< HEAD
	t.Run("Influxdb response parser when multiple measurement in response", func(t *testing.T) {
		response := `
		{
			"results": [
				{
					"series": [
						{
							"name": "cpu.upc",
							"columns": ["time","mean"],
							"tags": {
								"datacenter": "America",
								"cluster-name":   "Cluster"
							},
							"values": [
								[111,222]
							]
						},
						{
							"name": "logins.count",
							"columns": ["time","mean"],
							"tags": {
								"datacenter": "America",
								"cluster-name":   "Cluster"
							},
							"values": [
								[111,222]
							]
						}
					]
				}
			]
		}
		`

		query := models.Query{}
		result := ResponseParse(prepare(response), 200, generateQuery(query))
		assert.True(t, strings.Contains(result.Frames[0].Name, ","))
		assert.True(t, strings.Contains(result.Frames[1].Name, ","))
	})

=======
>>>>>>> 717a936c
	t.Run("Influxdb response parser with alias", func(t *testing.T) {
		response := `
		{
			"results": [
				{
					"series": [
						{
							"name": "cpu.upc",
							"columns": ["time","mean","sum"],
							"tags": {
								"datacenter": "America",
								"dc.region.name": "Northeast",
								"cluster-name":   "Cluster",
								"/cluster/name/": "Cluster/",
								"@cluster@name@": "Cluster@"
							},
							"values": [
								[111,222,333]
							]
						}
					]
				}
			]
		}
		`

		query := models.Query{Alias: "series alias"}
		labels, err := data.LabelsFromString("/cluster/name/=Cluster/, @cluster@name@=Cluster@, cluster-name=Cluster, datacenter=America, dc.region.name=Northeast")
		require.Nil(t, err)
		newField := data.NewField("Value", labels, []*float64{
			util.Pointer(222.0),
		})
		newField.Config = &data.FieldConfig{DisplayNameFromDS: "series alias"}
		testFrame := data.NewFrame("series alias",
			data.NewField("Time", nil,
				[]time.Time{
					time.Date(1970, 1, 1, 0, 0, 0, 111000000, time.UTC),
				}),
			newField,
		)
		testFrame.Meta = &data.FrameMeta{PreferredVisualization: graphVisType, ExecutedQueryString: "Test raw query"}
		result := ResponseParse(prepare(response), 200, generateQuery(query))
		t.Run("should parse aliases", func(t *testing.T) {
			if diff := cmp.Diff(testFrame, result.Frames[0], data.FrameTestCompareOptions()...); diff != "" {
				t.Errorf("Result mismatch (-want +got):\n%s", diff)
			}

			query = models.Query{Alias: "alias $m $measurement", Measurement: "10m"}
			result = ResponseParse(prepare(response), 200, generateQuery(query))

			name := "alias cpu.upc cpu.upc"
			testFrame.Name = name
			testFrame.Fields[1].Config.DisplayNameFromDS = name
			if diff := cmp.Diff(testFrame, result.Frames[0], data.FrameTestCompareOptions()...); diff != "" {
				t.Errorf("Result mismatch (-want +got):\n%s", diff)
			}

			query = models.Query{Alias: "alias $col", Measurement: "10m"}
			result = ResponseParse(prepare(response), 200, generateQuery(query))
			name = "alias mean"
			testFrame.Name = name
			testFrame.Fields[1].Config.DisplayNameFromDS = name
			if diff := cmp.Diff(testFrame, result.Frames[0], data.FrameTestCompareOptions()...); diff != "" {
				t.Errorf("Result mismatch (-want +got):\n%s", diff)
			}
			name = "alias sum"
			testFrame.Name = name
			newField = data.NewField("Value", labels, []*float64{
				util.Pointer(333.0),
			})
			testFrame.Fields[1] = newField
			testFrame.Fields[1].Config = &data.FieldConfig{DisplayNameFromDS: name}
			if diff := cmp.Diff(testFrame, result.Frames[1], data.FrameTestCompareOptions()...); diff != "" {
				t.Errorf("Result mismatch (-want +got):\n%s", diff)
			}

			query = models.Query{Alias: "alias $tag_datacenter"}
			result = ResponseParse(prepare(response), 200, generateQuery(query))
			name = "alias America"
			testFrame.Name = name
			newField = data.NewField("Value", labels, []*float64{
				util.Pointer(222.0),
			})
			testFrame.Fields[1] = newField
			testFrame.Fields[1].Config = &data.FieldConfig{DisplayNameFromDS: name}
			if diff := cmp.Diff(testFrame, result.Frames[0], data.FrameTestCompareOptions()...); diff != "" {
				t.Errorf("Result mismatch (-want +got):\n%s", diff)
			}

			query = models.Query{Alias: "alias $tag_datacenter/$tag_datacenter"}
			result = ResponseParse(prepare(response), 200, generateQuery(query))
			name = "alias America/America"
			testFrame.Name = name
			newField = data.NewField("Value", labels, []*float64{
				util.Pointer(222.0),
			})
			testFrame.Fields[1] = newField
			testFrame.Fields[1].Config = &data.FieldConfig{DisplayNameFromDS: name}
			if diff := cmp.Diff(testFrame, result.Frames[0], data.FrameTestCompareOptions()...); diff != "" {
				t.Errorf("Result mismatch (-want +got):\n%s", diff)
			}

			query = models.Query{Alias: "alias [[col]]", Measurement: "10m"}
			result = ResponseParse(prepare(response), 200, generateQuery(query))
			name = "alias mean"
			testFrame.Name = name
			testFrame.Fields[1].Config.DisplayNameFromDS = name
			if diff := cmp.Diff(testFrame, result.Frames[0], data.FrameTestCompareOptions()...); diff != "" {
				t.Errorf("Result mismatch (-want +got):\n%s", diff)
			}

			query = models.Query{Alias: "alias $0 $1 $2 $3 $4"}
			result = ResponseParse(prepare(response), 200, generateQuery(query))
			name = "alias cpu upc $2 $3 $4"
			testFrame.Name = name
			testFrame.Fields[1].Config.DisplayNameFromDS = name
			if diff := cmp.Diff(testFrame, result.Frames[0], data.FrameTestCompareOptions()...); diff != "" {
				t.Errorf("Result mismatch (-want +got):\n%s", diff)
			}

			query = models.Query{Alias: "alias $0, $1 - $2 - $3, $4: something"}
			result = ResponseParse(prepare(response), 200, generateQuery(query))
			name = "alias cpu, upc - $2 - $3, $4: something"
			testFrame.Name = name
			testFrame.Fields[1].Config.DisplayNameFromDS = name
			if diff := cmp.Diff(testFrame, result.Frames[0], data.FrameTestCompareOptions()...); diff != "" {
				t.Errorf("Result mismatch (-want +got):\n%s", diff)
			}

			query = models.Query{Alias: "alias $1"}
			result = ResponseParse(prepare(response), 200, generateQuery(query))
			name = "alias upc"
			testFrame.Name = name
			testFrame.Fields[1].Config.DisplayNameFromDS = name
			if diff := cmp.Diff(testFrame, result.Frames[0], data.FrameTestCompareOptions()...); diff != "" {
				t.Errorf("Result mismatch (-want +got):\n%s", diff)
			}

			query = models.Query{Alias: "alias $5"}
			result = ResponseParse(prepare(response), 200, generateQuery(query))
			name = "alias $5"
			testFrame.Name = name
			testFrame.Fields[1].Config.DisplayNameFromDS = name
			if diff := cmp.Diff(testFrame, result.Frames[0], data.FrameTestCompareOptions()...); diff != "" {
				t.Errorf("Result mismatch (-want +got):\n%s", diff)
			}

			query = models.Query{Alias: "series alias"}
			result = ResponseParse(prepare(response), 200, generateQuery(query))
			name = "series alias"
			testFrame.Name = name
			testFrame.Fields[1].Config.DisplayNameFromDS = name
			if diff := cmp.Diff(testFrame, result.Frames[0], data.FrameTestCompareOptions()...); diff != "" {
				t.Errorf("Result mismatch (-want +got):\n%s", diff)
			}

			query = models.Query{Alias: "alias [[m]] [[measurement]]", Measurement: "10m"}
			result = ResponseParse(prepare(response), 200, generateQuery(query))
			name = "alias cpu.upc cpu.upc"
			testFrame.Name = name
			testFrame.Fields[1].Config.DisplayNameFromDS = name
			if diff := cmp.Diff(testFrame, result.Frames[0], data.FrameTestCompareOptions()...); diff != "" {
				t.Errorf("Result mismatch (-want +got):\n%s", diff)
			}

			query = models.Query{Alias: "alias [[tag_datacenter]]"}
			result = ResponseParse(prepare(response), 200, generateQuery(query))
			name = "alias America"
			testFrame.Name = name
			testFrame.Fields[1].Config.DisplayNameFromDS = name
			if diff := cmp.Diff(testFrame, result.Frames[0], data.FrameTestCompareOptions()...); diff != "" {
				t.Errorf("Result mismatch (-want +got):\n%s", diff)
			}

			query = models.Query{Alias: "alias [[tag_dc.region.name]]"}
			result = ResponseParse(prepare(response), 200, generateQuery(query))
			name = "alias Northeast"
			testFrame.Name = name
			testFrame.Fields[1].Config.DisplayNameFromDS = name
			if diff := cmp.Diff(testFrame, result.Frames[0], data.FrameTestCompareOptions()...); diff != "" {
				t.Errorf("Result mismatch (-want +got):\n%s", diff)
			}

			query = models.Query{Alias: "alias [[tag_cluster-name]]"}
			result = ResponseParse(prepare(response), 200, generateQuery(query))
			name = "alias Cluster"
			testFrame.Name = name
			testFrame.Fields[1].Config.DisplayNameFromDS = name
			if diff := cmp.Diff(testFrame, result.Frames[0], data.FrameTestCompareOptions()...); diff != "" {
				t.Errorf("Result mismatch (-want +got):\n%s", diff)
			}

			query = models.Query{Alias: "alias [[tag_/cluster/name/]]"}
			result = ResponseParse(prepare(response), 200, generateQuery(query))
			name = "alias Cluster/"
			testFrame.Name = name
			testFrame.Fields[1].Config.DisplayNameFromDS = name
			if diff := cmp.Diff(testFrame, result.Frames[0], data.FrameTestCompareOptions()...); diff != "" {
				t.Errorf("Result mismatch (-want +got):\n%s", diff)
			}

			query = models.Query{Alias: "alias [[tag_@cluster@name@]]"}
			result = ResponseParse(prepare(response), 200, generateQuery(query))
			name = "alias Cluster@"
			testFrame.Name = name
			testFrame.Fields[1].Config.DisplayNameFromDS = name
			if diff := cmp.Diff(testFrame, result.Frames[0], data.FrameTestCompareOptions()...); diff != "" {
				t.Errorf("Result mismatch (-want +got):\n%s", diff)
			}
		})
		t.Run("shouldn't parse aliases", func(t *testing.T) {
			query = models.Query{Alias: "alias words with no brackets"}
			result = ResponseParse(prepare(response), 200, generateQuery(query))
			name := "alias words with no brackets"
			testFrame.Name = name
			testFrame.Fields[1].Config.DisplayNameFromDS = name
			if diff := cmp.Diff(testFrame, result.Frames[0], data.FrameTestCompareOptions()...); diff != "" {
				t.Errorf("Result mismatch (-want +got):\n%s", diff)
			}

			query = models.Query{Alias: "alias Test 1.5"}
			result = ResponseParse(prepare(response), 200, generateQuery(query))
			name = "alias Test 1.5"
			testFrame.Name = name
			testFrame.Fields[1].Config.DisplayNameFromDS = name
			if diff := cmp.Diff(testFrame, result.Frames[0], data.FrameTestCompareOptions()...); diff != "" {
				t.Errorf("Result mismatch (-want +got):\n%s", diff)
			}

			query = models.Query{Alias: "alias Test -1"}
			result = ResponseParse(prepare(response), 200, generateQuery(query))
			name = "alias Test -1"
			testFrame.Name = name
			testFrame.Fields[1].Config.DisplayNameFromDS = name
			if diff := cmp.Diff(testFrame, result.Frames[0], data.FrameTestCompareOptions()...); diff != "" {
				t.Errorf("Result mismatch (-want +got):\n%s", diff)
			}
		})
	})

	t.Run("Influxdb response parser with errors", func(t *testing.T) {
		response := `
		{
			"results": [
				{
					"error": "query-timeout limit exceeded"
				}
			]
		}
		`

		query := models.Query{}
		labels, err := data.LabelsFromString("datacenter=America")
		require.Nil(t, err)
		newField := data.NewField("Value", labels, []*float64{
			util.Pointer(222.0), util.Pointer(222.0), nil,
		})
		newField.Config = &data.FieldConfig{DisplayNameFromDS: "cpu.mean { datacenter: America }"}
		testFrame := data.NewFrame("cpu.mean { datacenter: America }",
			data.NewField("Time", nil,
				[]time.Time{
					time.Date(1970, 1, 1, 0, 0, 0, 111000000, time.UTC),
					time.Date(1970, 1, 1, 0, 0, 0, 111000000, time.UTC),
					time.Date(1970, 1, 1, 0, 0, 0, 111000000, time.UTC),
				}),
			newField,
		)
		testFrame.Meta = &data.FrameMeta{PreferredVisualization: graphVisType, ExecutedQueryString: "Test raw query"}
		result := ResponseParse(prepare(response), 200, generateQuery(query))

		require.EqualError(t, result.Error, "query-timeout limit exceeded")
	})

	t.Run("Influxdb response parser with top-level error", func(t *testing.T) {
		response := `
		{
			"error": "error parsing query: found THING"
		}
		`

		query := models.Query{}

		result := ResponseParse(prepare(response), 200, generateQuery(query))

		require.Nil(t, result.Frames)

		require.EqualError(t, result.Error, "error parsing query: found THING")
	})

	t.Run("Influxdb response parser parseNumber nil", func(t *testing.T) {
		value := parseNumber(nil)
		require.Nil(t, value)
	})

	t.Run("Influxdb response parser parseNumber valid JSON.number", func(t *testing.T) {
		value := parseNumber(json.Number("95.4"))
		require.Equal(t, *value, 95.4)
	})

	t.Run("Influxdb response parser parseNumber invalid type", func(t *testing.T) {
		value := parseNumber("95.4")
		require.Nil(t, value)
	})

	t.Run("Influxdb response parser parseTimestamp valid JSON.number", func(t *testing.T) {
		// currently we use milliseconds-precision with influxdb, so the test works with that.
		// if we change this to for example nanoseconds-precision, the tests will have to change.
		timestamp, err := parseTimestamp(json.Number("1609556645000"))
		require.NoError(t, err)
		require.Equal(t, timestamp.Format(time.RFC3339), "2021-01-02T03:04:05Z")
	})

	t.Run("Influxdb response parser parseNumber invalid type", func(t *testing.T) {
		_, err := parseTimestamp("hello")
		require.Error(t, err)
	})
}

func TestResponseParser_Parse_RetentionPolicy(t *testing.T) {
	t.Run("Influxdb response parser should parse metricFindQueries->SHOW RETENTION POLICIES normally", func(t *testing.T) {
		response := `
		{
		  "results": [
		    {
		      "statement_id": 0,
		      "series": [
		        {
		          "columns": [
		            "name",
		            "duration",
		            "shardGroupDuration",
		            "replicaN",
		            "default"
		          ],
		          "values": [
		            [
		              "autogen",
		              "0s",
		              "168h0m0s",
		              1,
		              false
		            ],
		            [
		              "bar",
		              "24h0m0s",
		              "1h0m0s",
		              1,
		              true
		            ],
		            [
		              "5m_avg",
		              "2400h0m0s",
		              "24h0m0s",
		              1,
		              false
		            ],
		            [
		              "1m_avg",
		              "240h0m0s",
		              "24h0m0s",
		              1,
		              false
		            ]
		          ]
		        }
		      ]
		    }
		  ]
		}
		`

		query := models.Query{RefID: "metricFindQuery", RawQuery: "SHOW RETENTION POLICIES"}
		policyFrame := data.NewFrame("",
			data.NewField("Value", nil, []string{
				"bar", "autogen", "5m_avg", "1m_avg",
			}),
		)

		result := ResponseParse(prepare(response), 200, generateQuery(query))

		if diff := cmp.Diff(policyFrame, result.Frames[0], data.FrameTestCompareOptions()...); diff != "" {
			t.Errorf("Result mismatch (-want +got):\n%s", diff)
		}
	})
}

func TestResponseParser_Parse(t *testing.T) {
	tests := []struct {
		name      string
		resFormat string
		input     string
		f         func(t *testing.T, got backend.DataResponse)
	}{
		{
			name:      "Influxdb response parser with valid value when null values returned",
			resFormat: "time_series",
			input: `{ "results": [ { "series": [ {
				"name": "cpu",
				"columns": ["time","mean"],
				"values": [
					[100,null],
					[101,null],
					[102,52]
				]
			}]}]}`,
			f: func(t *testing.T, got backend.DataResponse) {
				newField := data.NewField("Value", nil, []*float64{nil, nil, util.Pointer(52.0)})
				newField.Config = &data.FieldConfig{DisplayNameFromDS: "cpu.mean"}
				testFrame := data.NewFrame("cpu.mean",
					data.NewField("Time", nil,
						[]time.Time{
							time.Date(1970, 1, 1, 0, 0, 0, 100000000, time.UTC),
							time.Date(1970, 1, 1, 0, 0, 0, 101000000, time.UTC),
							time.Date(1970, 1, 1, 0, 0, 0, 102000000, time.UTC),
						}),
					newField,
				)
				testFrame.Meta = &data.FrameMeta{PreferredVisualization: graphVisType, ExecutedQueryString: "Test raw query"}
				assert.Equal(t, testFrame, got.Frames[0])
			},
		},
		{
			name:      "Influxdb response parser with valid value when all values are null",
			resFormat: "time_series",
			input: `{ "results": [ { "series": [ {
				"name": "cpu",
				"columns": ["time","mean"],
				"values": [
					[100,null],
					[101,null],
					[102,null]
				]
			}]}]}`,
			f: func(t *testing.T, got backend.DataResponse) {
				newField := data.NewField("Value", nil, []*float64{nil, nil, nil})
				newField.Config = &data.FieldConfig{DisplayNameFromDS: "cpu.mean"}
				testFrame := data.NewFrame("cpu.mean",
					data.NewField("Time", nil,
						[]time.Time{
							time.Date(1970, 1, 1, 0, 0, 0, 100000000, time.UTC),
							time.Date(1970, 1, 1, 0, 0, 0, 101000000, time.UTC),
							time.Date(1970, 1, 1, 0, 0, 0, 102000000, time.UTC),
						}),
					newField,
				)
				testFrame.Meta = &data.FrameMeta{PreferredVisualization: graphVisType, ExecutedQueryString: "Test raw query"}
				assert.Equal(t, testFrame, got.Frames[0])
			},
		},
		{
			name:      "Influxdb response parser with table result",
			resFormat: "table",
			input: `{
					  "results": [
					    {
					      "statement_id": 0,
					      "series": [
					        {
					          "name": "Annotation",
					          "columns": [
					            "time",
					            "domain",
					            "type",
					            "ASD",
					            "details"
					          ],
					          "values": [
					            [
					              1697789142916,
					              "AASD157",
					              "fghg",
					              null,
					              "Something happened AtTime=2023-10-20T08:05:42.902036"
					            ],
					            [
					              1697789142918,
					              "HUY23",
					              "val23",
					              null,
					              "Something else happened AtTime=2023-10-20T08:05:42.902036"
					            ]
					          ]
					        }
					      ]
					    }
					  ]
					}`,
			f: func(t *testing.T, got backend.DataResponse) {
				assert.Equal(t, "domain", got.Frames[0].Name)
				assert.Equal(t, "domain", got.Frames[0].Fields[1].Config.DisplayNameFromDS)
				assert.Equal(t, "ASD", got.Frames[2].Name)
				assert.Equal(t, "ASD", got.Frames[2].Fields[1].Config.DisplayNameFromDS)
				assert.Equal(t, tableVisType, got.Frames[0].Meta.PreferredVisualization)
			},
		},
	}
	for _, tt := range tests {
		t.Run(tt.name, func(t *testing.T) {
			got := ResponseParse(prepare(tt.input), 200, generateQuery(models.Query{ResultFormat: tt.resFormat}))
			require.NotNil(t, got)
			if tt.f != nil {
				tt.f(t, *got)
			}
		})
	}
}<|MERGE_RESOLUTION|>--- conflicted
+++ resolved
@@ -365,7 +365,6 @@
 		assert.Equal(t, "alias logins.count", result.Frames[1].Name)
 	})
 
-<<<<<<< HEAD
 	t.Run("Influxdb response parser when multiple measurement in response", func(t *testing.T) {
 		response := `
 		{
@@ -406,8 +405,6 @@
 		assert.True(t, strings.Contains(result.Frames[1].Name, ","))
 	})
 
-=======
->>>>>>> 717a936c
 	t.Run("Influxdb response parser with alias", func(t *testing.T) {
 		response := `
 		{
