--- conflicted
+++ resolved
@@ -98,7 +98,7 @@
 	var queries []Query
 
 	for _, reqQuery := range req.Queries {
-		query, err := s.QueryParser.Parse(reqQuery)
+		query, err := s.queryParser.Parse(reqQuery)
 		if err != nil {
 			return &backend.QueryDataResponse{}, err
 		}
@@ -136,32 +136,11 @@
 		return &backend.QueryDataResponse{}, fmt.Errorf("InfluxDB returned error status: %s", res.Status)
 	}
 
-<<<<<<< HEAD
-	resp := s.ResponseParser.Parse(res.Body, queries)
-=======
-	resp := s.responseParser.Parse(res.Body, query)
->>>>>>> 7ee7dfda
+	resp := s.responseParser.Parse(res.Body, queries)
 
 	return resp, nil
 }
 
-<<<<<<< HEAD
-=======
-func (s *Service) getQuery(dsInfo *models.DatasourceInfo, query *backend.QueryDataRequest) (*Query, error) {
-	queryCount := len(query.Queries)
-
-	// The model supports multiple queries, but right now this is only used from
-	// alerting so we only needed to support batch executing 1 query at a time.
-	if queryCount != 1 {
-		return nil, fmt.Errorf("query request should contain exactly 1 query, it contains: %d", queryCount)
-	}
-
-	q := query.Queries[0]
-
-	return s.queryParser.Parse(q)
-}
-
->>>>>>> 7ee7dfda
 func (s *Service) createRequest(ctx context.Context, dsInfo *models.DatasourceInfo, query string) (*http.Request, error) {
 	u, err := url.Parse(dsInfo.URL)
 	if err != nil {
