package influxdb

import (
	"context"
	"encoding/json"
	"errors"
	"fmt"
	"net/http"
	"net/url"
	"path"
	"strings"

	"github.com/grafana/grafana/pkg/infra/log"
	"github.com/grafana/grafana/pkg/models"
	"github.com/grafana/grafana/pkg/setting"
	"github.com/grafana/grafana/pkg/tsdb"
	"github.com/grafana/grafana/pkg/tsdb/influxdb/flux"
)

type InfluxDBExecutor struct {
	//*models.DataSource
	QueryParser    *InfluxdbQueryParser
	ResponseParser *ResponseParser
}

func NewInfluxDBExecutor(datasource *models.DataSource) (tsdb.TsdbQueryEndpoint, error) {
	return &InfluxDBExecutor{
		QueryParser:    &InfluxdbQueryParser{},
		ResponseParser: &ResponseParser{},
	}, nil
}

var (
	glog log.Logger
)

var ErrInvalidHttpMode error = errors.New("'httpMode' should be either 'GET' or 'POST'")

func init() {
	glog = log.New("tsdb.influxdb")
	tsdb.RegisterTsdbQueryEndpoint("influxdb", NewInfluxDBExecutor)
}

func (e *InfluxDBExecutor) Query(ctx context.Context, dsInfo *models.DataSource, tsdbQuery *tsdb.TsdbQuery) (*tsdb.Response, error) {
<<<<<<< HEAD

	glog.Info("query", "q", tsdbQuery.Queries)

=======
	glog.Debug("Received a query request", "numQueries", len(tsdbQuery.Queries))

>>>>>>> 57b2d087
	version := dsInfo.JsonData.Get("version").MustString("")
	if version == "Flux" {
		return flux.Query(ctx, dsInfo, tsdbQuery)
	}

<<<<<<< HEAD
=======
	glog.Debug("Making a non-Flux type query")

>>>>>>> 57b2d087
	// NOTE: the following path is currently only called from alerting queries
	// In dashboards, the request runs through proxy and are managed in the frontend

	query, err := e.getQuery(dsInfo, tsdbQuery.Queries, tsdbQuery)
	if err != nil {
		return nil, err
	}

	rawQuery, err := query.Build(tsdbQuery)
	if err != nil {
		return nil, err
	}

	if setting.Env == setting.DEV {
		glog.Debug("Influxdb query", "raw query", rawQuery)
	}

	req, err := e.createRequest(ctx, dsInfo, rawQuery)
	if err != nil {
		return nil, err
	}

	httpClient, err := dsInfo.GetHttpClient()
	if err != nil {
		return nil, err
	}

	resp, err := httpClient.Do(req)
	if err != nil {
		return nil, err
	}

	defer resp.Body.Close()
	if resp.StatusCode/100 != 2 {
		return nil, fmt.Errorf("Influxdb returned statuscode invalid status code: %v", resp.Status)
	}

	var response Response
	dec := json.NewDecoder(resp.Body)
	dec.UseNumber()
	if err := dec.Decode(&response); err != nil {
		return nil, err
	}
	if response.Err != nil {
		return nil, response.Err
	}

	result := &tsdb.Response{}
	result.Results = make(map[string]*tsdb.QueryResult)
	result.Results["A"] = e.ResponseParser.Parse(&response, query)

	return result, nil
}

func (e *InfluxDBExecutor) getQuery(dsInfo *models.DataSource, queries []*tsdb.Query, context *tsdb.TsdbQuery) (*Query, error) {
	if len(queries) == 0 {
		return nil, fmt.Errorf("query request contains no queries")
	}

	// The model supports multiple queries, but right now this is only used from
	// alerting so we only needed to support batch executing 1 query at a time.
	query, err := e.QueryParser.Parse(queries[0].Model, dsInfo)
	if err != nil {
		return nil, err
	}
	return query, nil
}

func (e *InfluxDBExecutor) createRequest(ctx context.Context, dsInfo *models.DataSource, query string) (*http.Request, error) {
	u, err := url.Parse(dsInfo.Url)
	if err != nil {
		return nil, err
	}

	u.Path = path.Join(u.Path, "query")
	httpMode := dsInfo.JsonData.Get("httpMode").MustString("GET")

	var req *http.Request
	switch httpMode {
	case "GET":
		req, err = http.NewRequestWithContext(ctx, http.MethodGet, u.String(), nil)
		if err != nil {
			return nil, err
		}
	case "POST":
		bodyValues := url.Values{}
		bodyValues.Add("q", query)
		body := bodyValues.Encode()
		req, err = http.NewRequestWithContext(ctx, http.MethodPost, u.String(), strings.NewReader(body))
		if err != nil {
			return nil, err
		}
	default:
		return nil, ErrInvalidHttpMode
	}

	req.Header.Set("User-Agent", "Grafana")

	params := req.URL.Query()
	params.Set("db", dsInfo.Database)
	params.Set("epoch", "s")

	if httpMode == "GET" {
		params.Set("q", query)
	} else if httpMode == "POST" {
		req.Header.Set("Content-type", "application/x-www-form-urlencoded")
	}

	req.URL.RawQuery = params.Encode()

	if dsInfo.BasicAuth {
		req.SetBasicAuth(dsInfo.BasicAuthUser, dsInfo.DecryptedBasicAuthPassword())
	}

	if !dsInfo.BasicAuth && dsInfo.User != "" {
		req.SetBasicAuth(dsInfo.User, dsInfo.DecryptedPassword())
	}

	glog.Debug("Influxdb request", "url", req.URL.String())
	return req, nil
}<|MERGE_RESOLUTION|>--- conflicted
+++ resolved
@@ -42,24 +42,15 @@
 }
 
 func (e *InfluxDBExecutor) Query(ctx context.Context, dsInfo *models.DataSource, tsdbQuery *tsdb.TsdbQuery) (*tsdb.Response, error) {
-<<<<<<< HEAD
-
-	glog.Info("query", "q", tsdbQuery.Queries)
-
-=======
 	glog.Debug("Received a query request", "numQueries", len(tsdbQuery.Queries))
 
->>>>>>> 57b2d087
 	version := dsInfo.JsonData.Get("version").MustString("")
 	if version == "Flux" {
 		return flux.Query(ctx, dsInfo, tsdbQuery)
 	}
 
-<<<<<<< HEAD
-=======
 	glog.Debug("Making a non-Flux type query")
 
->>>>>>> 57b2d087
 	// NOTE: the following path is currently only called from alerting queries
 	// In dashboards, the request runs through proxy and are managed in the frontend
 
