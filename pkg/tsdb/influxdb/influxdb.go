--- conflicted
+++ resolved
@@ -46,14 +46,9 @@
 		QueryDataHandler: s,
 	})
 
-<<<<<<< HEAD
-	if err := backendPluginManager.RegisterAndStart(context.Background(), "influxdb", factory); err != nil {
+	if err := backendPluginManager.Register("influxdb", factory); err != nil {
 		s.glog.Error("Failed to register plugin", "error", err)
 		return nil, err
-=======
-	if err := s.BackendPluginManager.Register("influxdb", factory); err != nil {
-		glog.Error("Failed to register plugin", "error", err)
->>>>>>> 7c97b9d0
 	}
 
 	return s, nil
