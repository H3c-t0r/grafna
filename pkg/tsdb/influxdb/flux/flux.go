package flux

import (
	"context"
	"fmt"

	"github.com/grafana/grafana-plugin-sdk-go/backend"
	"github.com/grafana/grafana/pkg/infra/log"
	"github.com/grafana/grafana/pkg/models"
	"github.com/grafana/grafana/pkg/tsdb"
	influxdb2 "github.com/influxdata/influxdb-client-go/v2"
	"github.com/influxdata/influxdb-client-go/v2/api"
)

var (
	glog log.Logger
)

func init() {
	glog = log.New("tsdb.influx_flux")
}

// Query builds flux queries, executes them, and returns the results.
func Query(ctx context.Context, dsInfo *models.DataSource, tsdbQuery *tsdb.TsdbQuery) (*tsdb.Response, error) {
	glog.Debug("Received a query", "query", *tsdbQuery)
	tRes := &tsdb.Response{
		Results: make(map[string]*tsdb.QueryResult),
	}
	r, err := runnerFromDataSource(dsInfo)
	if err != nil {
		return nil, err
	}
	defer r.client.Close()

	for _, query := range tsdbQuery.Queries {
		qm, err := getQueryModelTSDB(query, tsdbQuery.TimeRange, dsInfo)
		if err != nil {
			tRes.Results[query.RefId] = &tsdb.QueryResult{Error: err}
			continue
		}

		res := executeQuery(context.Background(), *qm, r, 50)

		tRes.Results[query.RefId] = backendDataResponseToTSDBResponse(&res, query.RefId)
	}
	return tRes, nil
}

// runner is an influxdb2 Client with an attached org property and is used
// for running flux queries.
type runner struct {
	client influxdb2.Client
	org    string
}

// This is an interface to help testing
type queryRunner interface {
	runQuery(ctx context.Context, q string) (*api.QueryTableResult, error)
}

// runQuery executes fluxQuery against the Runner's organization and returns a Flux typed result.
<<<<<<< HEAD
func (r *runner) runQuery(ctx context.Context, fluxQuery string) (*api.QueryTableResult, error) {
	qa := r.client.QueryApi(r.org)
=======
func (r *Runner) runQuery(ctx context.Context, fluxQuery string) (*api.QueryTableResult, error) {
	qa := r.client.QueryAPI(r.org)
>>>>>>> be3bf807
	return qa.Query(ctx, fluxQuery)
}

// runnerFromDataSource creates a runner from the datasource model (the datasource instance's configuration).
func runnerFromDataSource(dsInfo *models.DataSource) (*runner, error) {
	org := dsInfo.JsonData.Get("organization").MustString("")
	if org == "" {
		return nil, fmt.Errorf("missing organization in datasource configuration")
	}

	url := dsInfo.Url
	if url == "" {
		return nil, fmt.Errorf("missing URL from datasource configuration")
	}
	token, found := dsInfo.SecureJsonData.DecryptedValue("token")
	if !found {
		return nil, fmt.Errorf("token is missing from datasource configuration and is needed to use Flux")
	}

<<<<<<< HEAD
	return &runner{
		client: influxdb2.NewClient(url, token),
=======
	opts := influxdb2.DefaultOptions()
	hc, err := dsInfo.GetHttpClient()
	if err != nil {
		return nil, err
	}
	opts.HTTPOptions().SetHTTPClient(hc)
	return &Runner{
		client: influxdb2.NewClientWithOptions(url, token, opts),
>>>>>>> be3bf807
		org:    org,
	}, nil
}

// backendDataResponseToTSDBResponse takes the SDK's style response and changes it into a
// tsdb.QueryResult. This is a wrapper so less of existing code needs to be changed. This should
// be able to be removed in the near future https://github.com/grafana/grafana/pull/25472.
func backendDataResponseToTSDBResponse(dr *backend.DataResponse, refID string) *tsdb.QueryResult {
	qr := &tsdb.QueryResult{RefId: refID}

	qr.Error = dr.Error

	if dr.Frames != nil {
		qr.Dataframes = tsdb.NewDecodedDataFrames(dr.Frames)
	}
	return qr
}<|MERGE_RESOLUTION|>--- conflicted
+++ resolved
@@ -59,13 +59,8 @@
 }
 
 // runQuery executes fluxQuery against the Runner's organization and returns a Flux typed result.
-<<<<<<< HEAD
 func (r *runner) runQuery(ctx context.Context, fluxQuery string) (*api.QueryTableResult, error) {
-	qa := r.client.QueryApi(r.org)
-=======
-func (r *Runner) runQuery(ctx context.Context, fluxQuery string) (*api.QueryTableResult, error) {
 	qa := r.client.QueryAPI(r.org)
->>>>>>> be3bf807
 	return qa.Query(ctx, fluxQuery)
 }
 
@@ -85,19 +80,14 @@
 		return nil, fmt.Errorf("token is missing from datasource configuration and is needed to use Flux")
 	}
 
-<<<<<<< HEAD
-	return &runner{
-		client: influxdb2.NewClient(url, token),
-=======
 	opts := influxdb2.DefaultOptions()
 	hc, err := dsInfo.GetHttpClient()
 	if err != nil {
 		return nil, err
 	}
 	opts.HTTPOptions().SetHTTPClient(hc)
-	return &Runner{
+	return &runner{
 		client: influxdb2.NewClientWithOptions(url, token, opts),
->>>>>>> be3bf807
 		org:    org,
 	}, nil
 }
