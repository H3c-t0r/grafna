--- conflicted
+++ resolved
@@ -166,16 +166,7 @@
 	if ok && table != fb.tableID {
 		fb.totalSeries++
 		if fb.totalSeries > fb.maxSeries {
-<<<<<<< HEAD
-			msg := fmt.Sprintf("Results are truncated, max series reached (%d)", fb.maxSeries)
-			fb.active.AppendNotices(data.Notice{
-				Severity: data.NoticeSeverityWarning,
-				Text:     msg,
-			})
-			return fmt.Errorf(msg)
-=======
 			return fmt.Errorf("results are truncated, max series reached (%d)", fb.maxSeries)
->>>>>>> a2a6b944
 		}
 
 		if fb.isTimeSeries {
