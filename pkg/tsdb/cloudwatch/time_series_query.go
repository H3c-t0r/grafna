--- conflicted
+++ resolved
@@ -47,18 +47,10 @@
 							Error: theErr,
 						}
 					}
-<<<<<<< HEAD
-				}()
-
-				client, err := e.clients.cloudWatchClient(e.getDSInfo(region))
-				if err != nil {
-					return err
-=======
->>>>>>> ce7b142d
 				}
 			}()
 
-			client, err := e.getClient(region)
+			client, err := e.clients.cloudWatchClient(e.getDSInfo(region))
 			if err != nil {
 				return err
 			}
