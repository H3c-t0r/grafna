--- conflicted
+++ resolved
@@ -49,27 +49,21 @@
 			},
 		}
 
-<<<<<<< HEAD
 		im := datasource.NewInstanceManager(func(s backend.DataSourceInstanceSettings) (instancemgmt.Instance, error) {
 			return datasourceInfo{}, nil
 		})
 
-		executor := newExecutor(nil, im)
+		executor := newExecutor(nil, im, newTestConfig())
 		resp, err := executor.QueryData(context.Background(), &backend.QueryDataRequest{
 			PluginContext: backend.PluginContext{
 				DataSourceInstanceSettings: &backend.DataSourceInstanceSettings{},
 			},
 			Queries: []backend.DataQuery{
-=======
-		executor := newExecutor(nil, newTestConfig())
-		resp, err := executor.DataQuery(context.Background(), fakeDataSource(), plugins.DataQuery{
-			Queries: []plugins.DataSubQuery{
->>>>>>> 7764739a
 				{
 					JSON: json.RawMessage(`{
 						"type":    "logAction",
 						"subtype": "DescribeLogGroups",
-						"limit": 50
+						"limit":   50
 					}`),
 				},
 			},
@@ -114,22 +108,16 @@
 			},
 		}
 
-<<<<<<< HEAD
 		im := datasource.NewInstanceManager(func(s backend.DataSourceInstanceSettings) (instancemgmt.Instance, error) {
 			return datasourceInfo{}, nil
 		})
 
-		executor := newExecutor(nil, im)
+		executor := newExecutor(nil, im, newTestConfig())
 		resp, err := executor.QueryData(context.Background(), &backend.QueryDataRequest{
 			PluginContext: backend.PluginContext{
 				DataSourceInstanceSettings: &backend.DataSourceInstanceSettings{},
 			},
 			Queries: []backend.DataQuery{
-=======
-		executor := newExecutor(nil, newTestConfig())
-		resp, err := executor.DataQuery(context.Background(), fakeDataSource(), plugins.DataQuery{
-			Queries: []plugins.DataSubQuery{
->>>>>>> 7764739a
 				{
 					JSON: json.RawMessage(`{
 						"type":    "logAction",
@@ -198,22 +186,16 @@
 
 	const refID = "A"
 
-<<<<<<< HEAD
 	im := datasource.NewInstanceManager(func(s backend.DataSourceInstanceSettings) (instancemgmt.Instance, error) {
 		return datasourceInfo{}, nil
 	})
 
-	executor := newExecutor(nil, im)
+	executor := newExecutor(nil, im, newTestConfig())
 	resp, err := executor.QueryData(context.Background(), &backend.QueryDataRequest{
 		PluginContext: backend.PluginContext{
 			DataSourceInstanceSettings: &backend.DataSourceInstanceSettings{},
 		},
 		Queries: []backend.DataQuery{
-=======
-	executor := newExecutor(nil, newTestConfig())
-	resp, err := executor.DataQuery(context.Background(), fakeDataSource(), plugins.DataQuery{
-		Queries: []plugins.DataSubQuery{
->>>>>>> 7764739a
 			{
 				RefID: refID,
 				JSON: json.RawMessage(`{
@@ -288,30 +270,23 @@
 			To:   time.Unix(1584700643, 0),
 		}
 
-<<<<<<< HEAD
 		im := datasource.NewInstanceManager(func(s backend.DataSourceInstanceSettings) (instancemgmt.Instance, error) {
 			return datasourceInfo{}, nil
 		})
 
-		executor := newExecutor(nil, im)
+		executor := newExecutor(nil, im, newTestConfig())
 		_, err := executor.QueryData(context.Background(), &backend.QueryDataRequest{
 			PluginContext: backend.PluginContext{
 				DataSourceInstanceSettings: &backend.DataSourceInstanceSettings{},
 			},
 			Queries: []backend.DataQuery{
-=======
-		executor := newExecutor(nil, newTestConfig())
-		_, err := executor.DataQuery(context.Background(), fakeDataSource(), plugins.DataQuery{
-			TimeRange: &timeRange,
-			Queries: []plugins.DataSubQuery{
->>>>>>> 7764739a
 				{
 					TimeRange: timeRange,
 					JSON: json.RawMessage(`{
-						"type":    "logAction",
-						"subtype": "StartQuery",
-						"limit": 50,
-						"region": "default",
+						"type":        "logAction",
+						"subtype":     "StartQuery",
+						"limit":       50,
+						"region":      "default",
 						"queryString": "fields @message"
 					}`),
 				},
@@ -348,31 +323,24 @@
 			To:   time.Unix(1584873443000, 0),
 		}
 
-<<<<<<< HEAD
 		im := datasource.NewInstanceManager(func(s backend.DataSourceInstanceSettings) (instancemgmt.Instance, error) {
 			return datasourceInfo{}, nil
 		})
 
-		executor := newExecutor(nil, im)
+		executor := newExecutor(nil, im, newTestConfig())
 		resp, err := executor.QueryData(context.Background(), &backend.QueryDataRequest{
 			PluginContext: backend.PluginContext{
 				DataSourceInstanceSettings: &backend.DataSourceInstanceSettings{},
 			},
 			Queries: []backend.DataQuery{
-=======
-		executor := newExecutor(nil, newTestConfig())
-		resp, err := executor.DataQuery(context.Background(), fakeDataSource(), plugins.DataQuery{
-			TimeRange: &timeRange,
-			Queries: []plugins.DataSubQuery{
->>>>>>> 7764739a
 				{
 					RefID:     refID,
 					TimeRange: timeRange,
 					JSON: json.RawMessage(`{
-						"type":    "logAction",
-						"subtype": "StartQuery",
-						"limit": 50,
-						"region": "default",
+						"type":        "logAction",
+						"subtype":     "StartQuery",
+						"limit":       50,
+						"region":      "default",
 						"queryString": "fields @message"
 					}`),
 				},
@@ -440,19 +408,12 @@
 		To:   time.Unix(1584700643, 0),
 	}
 
-<<<<<<< HEAD
-	executor := newExecutor(nil, im)
+	executor := newExecutor(nil, im, newTestConfig())
 	resp, err := executor.QueryData(context.Background(), &backend.QueryDataRequest{
 		PluginContext: backend.PluginContext{
 			DataSourceInstanceSettings: &backend.DataSourceInstanceSettings{},
 		},
 		Queries: []backend.DataQuery{
-=======
-	executor := newExecutor(nil, newTestConfig())
-	resp, err := executor.DataQuery(context.Background(), fakeDataSource(), plugins.DataQuery{
-		TimeRange: &timeRange,
-		Queries: []plugins.DataSubQuery{
->>>>>>> 7764739a
 			{
 				TimeRange: timeRange,
 				JSON: json.RawMessage(`{
@@ -536,22 +497,16 @@
 		},
 	}
 
-<<<<<<< HEAD
 	im := datasource.NewInstanceManager(func(s backend.DataSourceInstanceSettings) (instancemgmt.Instance, error) {
 		return datasourceInfo{}, nil
 	})
 
-	executor := newExecutor(nil, im)
+	executor := newExecutor(nil, im, newTestConfig())
 	resp, err := executor.QueryData(context.Background(), &backend.QueryDataRequest{
 		PluginContext: backend.PluginContext{
 			DataSourceInstanceSettings: &backend.DataSourceInstanceSettings{},
 		},
 		Queries: []backend.DataQuery{
-=======
-	executor := newExecutor(nil, newTestConfig())
-	resp, err := executor.DataQuery(context.Background(), fakeDataSource(), plugins.DataQuery{
-		Queries: []plugins.DataSubQuery{
->>>>>>> 7764739a
 			{
 				RefID: refID,
 				JSON: json.RawMessage(`{
