package cloudwatch

import (
	"context"
	"encoding/json"
	"fmt"
	"testing"
	"time"

	"github.com/aws/aws-sdk-go/aws"
	"github.com/aws/aws-sdk-go/aws/session"
	"github.com/aws/aws-sdk-go/service/cloudwatchlogs"
	"github.com/aws/aws-sdk-go/service/cloudwatchlogs/cloudwatchlogsiface"
	"github.com/grafana/grafana-plugin-sdk-go/backend"
	"github.com/grafana/grafana-plugin-sdk-go/backend/datasource"
	"github.com/grafana/grafana-plugin-sdk-go/backend/instancemgmt"
	"github.com/grafana/grafana-plugin-sdk-go/data"

	"github.com/stretchr/testify/assert"
	"github.com/stretchr/testify/require"
)

func TestQuery_DescribeLogGroups(t *testing.T) {
	origNewCWLogsClient := NewCWLogsClient
	t.Cleanup(func() {
		NewCWLogsClient = origNewCWLogsClient
	})

	var cli FakeCWLogsClient

	NewCWLogsClient = func(sess *session.Session) cloudwatchlogsiface.CloudWatchLogsAPI {
		return cli
	}

	t.Run("Empty log group name prefix", func(t *testing.T) {
		cli = FakeCWLogsClient{
			logGroups: cloudwatchlogs.DescribeLogGroupsOutput{
				LogGroups: []*cloudwatchlogs.LogGroup{
					{
						LogGroupName: aws.String("group_a"),
					},
					{
						LogGroupName: aws.String("group_b"),
					},
					{
						LogGroupName: aws.String("group_c"),
					},
				},
			},
		}

<<<<<<< HEAD
		im := datasource.NewInstanceManager(func(s backend.DataSourceInstanceSettings) (instancemgmt.Instance, error) {
			return datasourceInfo{}, nil
		})

		executor := newExecutor(nil, im, newTestConfig())
		resp, err := executor.QueryData(context.Background(), &backend.QueryDataRequest{
			PluginContext: backend.PluginContext{
				DataSourceInstanceSettings: &backend.DataSourceInstanceSettings{},
			},
			Queries: []backend.DataQuery{
=======
		executor := newExecutor(nil, newTestConfig(), fakeSessionCache{})
		resp, err := executor.DataQuery(context.Background(), fakeDataSource(), plugins.DataQuery{
			Queries: []plugins.DataSubQuery{
>>>>>>> d3544d6d
				{
					JSON: json.RawMessage(`{
						"type":    "logAction",
						"subtype": "DescribeLogGroups",
						"limit":   50
					}`),
				},
			},
		})
		require.NoError(t, err)
		require.NotNil(t, resp)

		assert.Equal(t, &backend.QueryDataResponse{Responses: backend.Responses{
			"": backend.DataResponse{
				Frames: data.Frames{
					&data.Frame{
						Name: "logGroups",
						Fields: []*data.Field{
							data.NewField("logGroupName", nil, []*string{
								aws.String("group_a"), aws.String("group_b"), aws.String("group_c"),
							}),
						},
						Meta: &data.FrameMeta{
							PreferredVisualization: "logs",
						},
					},
				},
			},
		},
		}, resp)
	})

	t.Run("Non-empty log group name prefix", func(t *testing.T) {
		cli = FakeCWLogsClient{
			logGroups: cloudwatchlogs.DescribeLogGroupsOutput{
				LogGroups: []*cloudwatchlogs.LogGroup{
					{
						LogGroupName: aws.String("group_a"),
					},
					{
						LogGroupName: aws.String("group_b"),
					},
					{
						LogGroupName: aws.String("group_c"),
					},
				},
			},
		}

<<<<<<< HEAD
		im := datasource.NewInstanceManager(func(s backend.DataSourceInstanceSettings) (instancemgmt.Instance, error) {
			return datasourceInfo{}, nil
		})

		executor := newExecutor(nil, im, newTestConfig())
		resp, err := executor.QueryData(context.Background(), &backend.QueryDataRequest{
			PluginContext: backend.PluginContext{
				DataSourceInstanceSettings: &backend.DataSourceInstanceSettings{},
			},
			Queries: []backend.DataQuery{
=======
		executor := newExecutor(nil, newTestConfig(), fakeSessionCache{})
		resp, err := executor.DataQuery(context.Background(), fakeDataSource(), plugins.DataQuery{
			Queries: []plugins.DataSubQuery{
>>>>>>> d3544d6d
				{
					JSON: json.RawMessage(`{
						"type":    "logAction",
						"subtype": "DescribeLogGroups",
						"limit": 50,
						"region": "default",
						"logGroupNamePrefix": "g"
					}`),
				},
			},
		})
		require.NoError(t, err)
		require.NotNil(t, resp)

		assert.Equal(t, &backend.QueryDataResponse{Responses: backend.Responses{
			"": backend.DataResponse{
				Frames: data.Frames{
					&data.Frame{
						Name: "logGroups",
						Fields: []*data.Field{
							data.NewField("logGroupName", nil, []*string{
								aws.String("group_a"), aws.String("group_b"), aws.String("group_c"),
							}),
						},
						Meta: &data.FrameMeta{
							PreferredVisualization: "logs",
						},
					},
				},
			},
		},
		}, resp)
	})
}

func TestQuery_GetLogGroupFields(t *testing.T) {
	origNewCWLogsClient := NewCWLogsClient
	t.Cleanup(func() {
		NewCWLogsClient = origNewCWLogsClient
	})

	var cli FakeCWLogsClient

	NewCWLogsClient = func(sess *session.Session) cloudwatchlogsiface.CloudWatchLogsAPI {
		return cli
	}

	cli = FakeCWLogsClient{
		logGroupFields: cloudwatchlogs.GetLogGroupFieldsOutput{
			LogGroupFields: []*cloudwatchlogs.LogGroupField{
				{
					Name:    aws.String("field_a"),
					Percent: aws.Int64(100),
				},
				{
					Name:    aws.String("field_b"),
					Percent: aws.Int64(30),
				},
				{
					Name:    aws.String("field_c"),
					Percent: aws.Int64(55),
				},
			},
		},
	}

	const refID = "A"

<<<<<<< HEAD
	im := datasource.NewInstanceManager(func(s backend.DataSourceInstanceSettings) (instancemgmt.Instance, error) {
		return datasourceInfo{}, nil
	})

	executor := newExecutor(nil, im, newTestConfig())
	resp, err := executor.QueryData(context.Background(), &backend.QueryDataRequest{
		PluginContext: backend.PluginContext{
			DataSourceInstanceSettings: &backend.DataSourceInstanceSettings{},
		},
		Queries: []backend.DataQuery{
=======
	executor := newExecutor(nil, newTestConfig(), fakeSessionCache{})
	resp, err := executor.DataQuery(context.Background(), fakeDataSource(), plugins.DataQuery{
		Queries: []plugins.DataSubQuery{
>>>>>>> d3544d6d
			{
				RefID: refID,
				JSON: json.RawMessage(`{
					"type":    "logAction",
					"subtype": "GetLogGroupFields",
					"logGroupName": "group_a",
					"limit": 50
				}`),
			},
		},
	})
	require.NoError(t, err)
	require.NotNil(t, resp)

	expFrame := &data.Frame{
		Name: refID,
		Fields: []*data.Field{
			data.NewField("name", nil, []*string{
				aws.String("field_a"), aws.String("field_b"), aws.String("field_c"),
			}),
			data.NewField("percent", nil, []*int64{
				aws.Int64(100), aws.Int64(30), aws.Int64(55),
			}),
		},
		Meta: &data.FrameMeta{
			PreferredVisualization: "logs",
		},
	}
	expFrame.RefID = refID
	assert.Equal(t, &backend.QueryDataResponse{Responses: backend.Responses{
		refID: backend.DataResponse{
			Frames: data.Frames{expFrame},
		},
	},
	}, resp)
}

func TestQuery_StartQuery(t *testing.T) {
	origNewCWLogsClient := NewCWLogsClient
	t.Cleanup(func() {
		NewCWLogsClient = origNewCWLogsClient
	})

	var cli FakeCWLogsClient

	NewCWLogsClient = func(sess *session.Session) cloudwatchlogsiface.CloudWatchLogsAPI {
		return cli
	}

	t.Run("invalid time range", func(t *testing.T) {
		cli = FakeCWLogsClient{
			logGroupFields: cloudwatchlogs.GetLogGroupFieldsOutput{
				LogGroupFields: []*cloudwatchlogs.LogGroupField{
					{
						Name:    aws.String("field_a"),
						Percent: aws.Int64(100),
					},
					{
						Name:    aws.String("field_b"),
						Percent: aws.Int64(30),
					},
					{
						Name:    aws.String("field_c"),
						Percent: aws.Int64(55),
					},
				},
			},
		}

		timeRange := backend.TimeRange{
			From: time.Unix(1584873443, 0),
			To:   time.Unix(1584700643, 0),
		}

<<<<<<< HEAD
		im := datasource.NewInstanceManager(func(s backend.DataSourceInstanceSettings) (instancemgmt.Instance, error) {
			return datasourceInfo{}, nil
		})

		executor := newExecutor(nil, im, newTestConfig())
		_, err := executor.QueryData(context.Background(), &backend.QueryDataRequest{
			PluginContext: backend.PluginContext{
				DataSourceInstanceSettings: &backend.DataSourceInstanceSettings{},
			},
			Queries: []backend.DataQuery{
=======
		executor := newExecutor(nil, newTestConfig(), fakeSessionCache{})
		_, err := executor.DataQuery(context.Background(), fakeDataSource(), plugins.DataQuery{
			TimeRange: &timeRange,
			Queries: []plugins.DataSubQuery{
>>>>>>> d3544d6d
				{
					TimeRange: timeRange,
					JSON: json.RawMessage(`{
						"type":        "logAction",
						"subtype":     "StartQuery",
						"limit":       50,
						"region":      "default",
						"queryString": "fields @message"
					}`),
				},
			},
		})
		require.Error(t, err)

		assert.Equal(t, fmt.Errorf("invalid time range: start time must be before end time"), err)
	})

	t.Run("valid time range", func(t *testing.T) {
		const refID = "A"
		cli = FakeCWLogsClient{
			logGroupFields: cloudwatchlogs.GetLogGroupFieldsOutput{
				LogGroupFields: []*cloudwatchlogs.LogGroupField{
					{
						Name:    aws.String("field_a"),
						Percent: aws.Int64(100),
					},
					{
						Name:    aws.String("field_b"),
						Percent: aws.Int64(30),
					},
					{
						Name:    aws.String("field_c"),
						Percent: aws.Int64(55),
					},
				},
			},
		}

		timeRange := backend.TimeRange{
			From: time.Unix(1584700643000, 0),
			To:   time.Unix(1584873443000, 0),
		}

<<<<<<< HEAD
		im := datasource.NewInstanceManager(func(s backend.DataSourceInstanceSettings) (instancemgmt.Instance, error) {
			return datasourceInfo{}, nil
		})

		executor := newExecutor(nil, im, newTestConfig())
		resp, err := executor.QueryData(context.Background(), &backend.QueryDataRequest{
			PluginContext: backend.PluginContext{
				DataSourceInstanceSettings: &backend.DataSourceInstanceSettings{},
			},
			Queries: []backend.DataQuery{
=======
		executor := newExecutor(nil, newTestConfig(), fakeSessionCache{})
		resp, err := executor.DataQuery(context.Background(), fakeDataSource(), plugins.DataQuery{
			TimeRange: &timeRange,
			Queries: []plugins.DataSubQuery{
>>>>>>> d3544d6d
				{
					RefID:     refID,
					TimeRange: timeRange,
					JSON: json.RawMessage(`{
						"type":        "logAction",
						"subtype":     "StartQuery",
						"limit":       50,
						"region":      "default",
						"queryString": "fields @message"
					}`),
				},
			},
		})
		require.NoError(t, err)

		expFrame := data.NewFrame(
			refID,
			data.NewField("queryId", nil, []string{"abcd-efgh-ijkl-mnop"}),
		)
		expFrame.RefID = refID
		expFrame.Meta = &data.FrameMeta{
			Custom: map[string]interface{}{
				"Region": "default",
			},
			PreferredVisualization: "logs",
		}
		assert.Equal(t, &backend.QueryDataResponse{Responses: backend.Responses{
			refID: {
				Frames: data.Frames{expFrame},
			},
		},
		}, resp)
	})
}

func TestQuery_StopQuery(t *testing.T) {
	origNewCWLogsClient := NewCWLogsClient
	t.Cleanup(func() {
		NewCWLogsClient = origNewCWLogsClient
	})

	var cli FakeCWLogsClient

	NewCWLogsClient = func(sess *session.Session) cloudwatchlogsiface.CloudWatchLogsAPI {
		return cli
	}

	cli = FakeCWLogsClient{
		logGroupFields: cloudwatchlogs.GetLogGroupFieldsOutput{
			LogGroupFields: []*cloudwatchlogs.LogGroupField{
				{
					Name:    aws.String("field_a"),
					Percent: aws.Int64(100),
				},
				{
					Name:    aws.String("field_b"),
					Percent: aws.Int64(30),
				},
				{
					Name:    aws.String("field_c"),
					Percent: aws.Int64(55),
				},
			},
		},
	}

	im := datasource.NewInstanceManager(func(s backend.DataSourceInstanceSettings) (instancemgmt.Instance, error) {
		return datasourceInfo{}, nil
	})

	timeRange := backend.TimeRange{
		From: time.Unix(1584873443, 0),
		To:   time.Unix(1584700643, 0),
	}

<<<<<<< HEAD
	executor := newExecutor(nil, im, newTestConfig())
	resp, err := executor.QueryData(context.Background(), &backend.QueryDataRequest{
		PluginContext: backend.PluginContext{
			DataSourceInstanceSettings: &backend.DataSourceInstanceSettings{},
		},
		Queries: []backend.DataQuery{
=======
	executor := newExecutor(nil, newTestConfig(), fakeSessionCache{})
	resp, err := executor.DataQuery(context.Background(), fakeDataSource(), plugins.DataQuery{
		TimeRange: &timeRange,
		Queries: []plugins.DataSubQuery{
>>>>>>> d3544d6d
			{
				TimeRange: timeRange,
				JSON: json.RawMessage(`{
					"type":    "logAction",
					"subtype": "StopQuery",
					"queryId": "abcd-efgh-ijkl-mnop"
				}`),
			},
		},
	})
	require.NoError(t, err)

	expFrame := &data.Frame{
		Name: "StopQueryResponse",
		Fields: []*data.Field{
			data.NewField("success", nil, []bool{true}),
		},
		Meta: &data.FrameMeta{
			PreferredVisualization: "logs",
		},
	}
	assert.Equal(t, &backend.QueryDataResponse{Responses: backend.Responses{
		"": {
			Frames: data.Frames{expFrame},
		},
	},
	}, resp)
}

func TestQuery_GetQueryResults(t *testing.T) {
	origNewCWLogsClient := NewCWLogsClient
	t.Cleanup(func() {
		NewCWLogsClient = origNewCWLogsClient
	})

	var cli FakeCWLogsClient

	NewCWLogsClient = func(sess *session.Session) cloudwatchlogsiface.CloudWatchLogsAPI {
		return cli
	}

	const refID = "A"
	cli = FakeCWLogsClient{
		queryResults: cloudwatchlogs.GetQueryResultsOutput{
			Results: [][]*cloudwatchlogs.ResultField{
				{
					{
						Field: aws.String("@timestamp"),
						Value: aws.String("2020-03-20 10:37:23.000"),
					},
					{
						Field: aws.String("field_b"),
						Value: aws.String("b_1"),
					},
					{
						Field: aws.String("@ptr"),
						Value: aws.String("abcdefg"),
					},
				},
				{
					{
						Field: aws.String("@timestamp"),
						Value: aws.String("2020-03-20 10:40:43.000"),
					},
					{
						Field: aws.String("field_b"),
						Value: aws.String("b_2"),
					},
					{
						Field: aws.String("@ptr"),
						Value: aws.String("hijklmnop"),
					},
				},
			},
			Statistics: &cloudwatchlogs.QueryStatistics{
				BytesScanned:   aws.Float64(512),
				RecordsMatched: aws.Float64(256),
				RecordsScanned: aws.Float64(1024),
			},
			Status: aws.String("Complete"),
		},
	}

<<<<<<< HEAD
	im := datasource.NewInstanceManager(func(s backend.DataSourceInstanceSettings) (instancemgmt.Instance, error) {
		return datasourceInfo{}, nil
	})

	executor := newExecutor(nil, im, newTestConfig())
	resp, err := executor.QueryData(context.Background(), &backend.QueryDataRequest{
		PluginContext: backend.PluginContext{
			DataSourceInstanceSettings: &backend.DataSourceInstanceSettings{},
		},
		Queries: []backend.DataQuery{
=======
	executor := newExecutor(nil, newTestConfig(), fakeSessionCache{})
	resp, err := executor.DataQuery(context.Background(), fakeDataSource(), plugins.DataQuery{
		Queries: []plugins.DataSubQuery{
>>>>>>> d3544d6d
			{
				RefID: refID,
				JSON: json.RawMessage(`{
					"type":    "logAction",
					"subtype": "GetQueryResults",
					"queryId": "abcd-efgh-ijkl-mnop"
				}`),
			},
		},
	})
	require.NoError(t, err)

	time1, err := time.Parse("2006-01-02 15:04:05.000", "2020-03-20 10:37:23.000")
	require.NoError(t, err)
	time2, err := time.Parse("2006-01-02 15:04:05.000", "2020-03-20 10:40:43.000")
	require.NoError(t, err)
	expField1 := data.NewField("@timestamp", nil, []*time.Time{
		aws.Time(time1), aws.Time(time2),
	})
	expField1.SetConfig(&data.FieldConfig{DisplayName: "Time"})
	expField2 := data.NewField("field_b", nil, []*string{
		aws.String("b_1"), aws.String("b_2"),
	})
	expFrame := data.NewFrame(refID, expField1, expField2)
	expFrame.RefID = refID
	expFrame.Meta = &data.FrameMeta{
		Custom: map[string]interface{}{
			"Status": "Complete",
		},
		Stats: []data.QueryStat{
			{
				FieldConfig: data.FieldConfig{DisplayName: "Bytes scanned"},
				Value:       512,
			},
			{
				FieldConfig: data.FieldConfig{DisplayName: "Records scanned"},
				Value:       1024,
			},
			{
				FieldConfig: data.FieldConfig{DisplayName: "Records matched"},
				Value:       256,
			},
		},
		PreferredVisualization: "logs",
	}

	assert.Equal(t, &backend.QueryDataResponse{Responses: backend.Responses{
		refID: {
			Frames: data.Frames{expFrame},
		},
	},
	}, resp)
}<|MERGE_RESOLUTION|>--- conflicted
+++ resolved
@@ -49,22 +49,16 @@
 			},
 		}
 
-<<<<<<< HEAD
 		im := datasource.NewInstanceManager(func(s backend.DataSourceInstanceSettings) (instancemgmt.Instance, error) {
 			return datasourceInfo{}, nil
 		})
 
-		executor := newExecutor(nil, im, newTestConfig())
+		executor := newExecutor(nil, im, newTestConfig(), fakeSessionCache{})
 		resp, err := executor.QueryData(context.Background(), &backend.QueryDataRequest{
 			PluginContext: backend.PluginContext{
 				DataSourceInstanceSettings: &backend.DataSourceInstanceSettings{},
 			},
 			Queries: []backend.DataQuery{
-=======
-		executor := newExecutor(nil, newTestConfig(), fakeSessionCache{})
-		resp, err := executor.DataQuery(context.Background(), fakeDataSource(), plugins.DataQuery{
-			Queries: []plugins.DataSubQuery{
->>>>>>> d3544d6d
 				{
 					JSON: json.RawMessage(`{
 						"type":    "logAction",
@@ -114,22 +108,16 @@
 			},
 		}
 
-<<<<<<< HEAD
 		im := datasource.NewInstanceManager(func(s backend.DataSourceInstanceSettings) (instancemgmt.Instance, error) {
 			return datasourceInfo{}, nil
 		})
 
-		executor := newExecutor(nil, im, newTestConfig())
+		executor := newExecutor(nil, im, newTestConfig(), fakeSessionCache{})
 		resp, err := executor.QueryData(context.Background(), &backend.QueryDataRequest{
 			PluginContext: backend.PluginContext{
 				DataSourceInstanceSettings: &backend.DataSourceInstanceSettings{},
 			},
 			Queries: []backend.DataQuery{
-=======
-		executor := newExecutor(nil, newTestConfig(), fakeSessionCache{})
-		resp, err := executor.DataQuery(context.Background(), fakeDataSource(), plugins.DataQuery{
-			Queries: []plugins.DataSubQuery{
->>>>>>> d3544d6d
 				{
 					JSON: json.RawMessage(`{
 						"type":    "logAction",
@@ -198,22 +186,16 @@
 
 	const refID = "A"
 
-<<<<<<< HEAD
 	im := datasource.NewInstanceManager(func(s backend.DataSourceInstanceSettings) (instancemgmt.Instance, error) {
 		return datasourceInfo{}, nil
 	})
 
-	executor := newExecutor(nil, im, newTestConfig())
+	executor := newExecutor(nil, im, newTestConfig(), fakeSessionCache{})
 	resp, err := executor.QueryData(context.Background(), &backend.QueryDataRequest{
 		PluginContext: backend.PluginContext{
 			DataSourceInstanceSettings: &backend.DataSourceInstanceSettings{},
 		},
 		Queries: []backend.DataQuery{
-=======
-	executor := newExecutor(nil, newTestConfig(), fakeSessionCache{})
-	resp, err := executor.DataQuery(context.Background(), fakeDataSource(), plugins.DataQuery{
-		Queries: []plugins.DataSubQuery{
->>>>>>> d3544d6d
 			{
 				RefID: refID,
 				JSON: json.RawMessage(`{
@@ -288,23 +270,16 @@
 			To:   time.Unix(1584700643, 0),
 		}
 
-<<<<<<< HEAD
 		im := datasource.NewInstanceManager(func(s backend.DataSourceInstanceSettings) (instancemgmt.Instance, error) {
 			return datasourceInfo{}, nil
 		})
 
-		executor := newExecutor(nil, im, newTestConfig())
+		executor := newExecutor(nil, im, newTestConfig(), fakeSessionCache{})
 		_, err := executor.QueryData(context.Background(), &backend.QueryDataRequest{
 			PluginContext: backend.PluginContext{
 				DataSourceInstanceSettings: &backend.DataSourceInstanceSettings{},
 			},
 			Queries: []backend.DataQuery{
-=======
-		executor := newExecutor(nil, newTestConfig(), fakeSessionCache{})
-		_, err := executor.DataQuery(context.Background(), fakeDataSource(), plugins.DataQuery{
-			TimeRange: &timeRange,
-			Queries: []plugins.DataSubQuery{
->>>>>>> d3544d6d
 				{
 					TimeRange: timeRange,
 					JSON: json.RawMessage(`{
@@ -348,23 +323,16 @@
 			To:   time.Unix(1584873443000, 0),
 		}
 
-<<<<<<< HEAD
 		im := datasource.NewInstanceManager(func(s backend.DataSourceInstanceSettings) (instancemgmt.Instance, error) {
 			return datasourceInfo{}, nil
 		})
 
-		executor := newExecutor(nil, im, newTestConfig())
+		executor := newExecutor(nil, im, newTestConfig(), fakeSessionCache{})
 		resp, err := executor.QueryData(context.Background(), &backend.QueryDataRequest{
 			PluginContext: backend.PluginContext{
 				DataSourceInstanceSettings: &backend.DataSourceInstanceSettings{},
 			},
 			Queries: []backend.DataQuery{
-=======
-		executor := newExecutor(nil, newTestConfig(), fakeSessionCache{})
-		resp, err := executor.DataQuery(context.Background(), fakeDataSource(), plugins.DataQuery{
-			TimeRange: &timeRange,
-			Queries: []plugins.DataSubQuery{
->>>>>>> d3544d6d
 				{
 					RefID:     refID,
 					TimeRange: timeRange,
@@ -440,19 +408,12 @@
 		To:   time.Unix(1584700643, 0),
 	}
 
-<<<<<<< HEAD
-	executor := newExecutor(nil, im, newTestConfig())
+	executor := newExecutor(nil, im, newTestConfig(), fakeSessionCache{})
 	resp, err := executor.QueryData(context.Background(), &backend.QueryDataRequest{
 		PluginContext: backend.PluginContext{
 			DataSourceInstanceSettings: &backend.DataSourceInstanceSettings{},
 		},
 		Queries: []backend.DataQuery{
-=======
-	executor := newExecutor(nil, newTestConfig(), fakeSessionCache{})
-	resp, err := executor.DataQuery(context.Background(), fakeDataSource(), plugins.DataQuery{
-		TimeRange: &timeRange,
-		Queries: []plugins.DataSubQuery{
->>>>>>> d3544d6d
 			{
 				TimeRange: timeRange,
 				JSON: json.RawMessage(`{
@@ -536,22 +497,16 @@
 		},
 	}
 
-<<<<<<< HEAD
 	im := datasource.NewInstanceManager(func(s backend.DataSourceInstanceSettings) (instancemgmt.Instance, error) {
 		return datasourceInfo{}, nil
 	})
 
-	executor := newExecutor(nil, im, newTestConfig())
+	executor := newExecutor(nil, im, newTestConfig(), fakeSessionCache{})
 	resp, err := executor.QueryData(context.Background(), &backend.QueryDataRequest{
 		PluginContext: backend.PluginContext{
 			DataSourceInstanceSettings: &backend.DataSourceInstanceSettings{},
 		},
 		Queries: []backend.DataQuery{
-=======
-	executor := newExecutor(nil, newTestConfig(), fakeSessionCache{})
-	resp, err := executor.DataQuery(context.Background(), fakeDataSource(), plugins.DataQuery{
-		Queries: []plugins.DataSubQuery{
->>>>>>> d3544d6d
 			{
 				RefID: refID,
 				JSON: json.RawMessage(`{
