--- conflicted
+++ resolved
@@ -13,7 +13,6 @@
 	"github.com/grafana/grafana-plugin-sdk-go/backend"
 	"github.com/grafana/grafana-plugin-sdk-go/data"
 	"github.com/grafana/grafana/pkg/components/simplejson"
-<<<<<<< HEAD
 	"golang.org/x/sync/errgroup"
 )
 
@@ -21,15 +20,6 @@
 	resp := backend.NewQueryDataResponse()
 
 	resultChan := make(chan backend.Responses, len(req.Queries))
-=======
-	"github.com/grafana/grafana/pkg/plugins"
-	"golang.org/x/sync/errgroup"
-)
-
-func (e *cloudWatchExecutor) executeLogActions(ctx context.Context,
-	queryContext plugins.DataQuery) (plugins.DataResponse, error) {
-	resultChan := make(chan plugins.DataQueryResult, len(queryContext.Queries))
->>>>>>> 53ba6456
 	eg, ectx := errgroup.WithContext(ctx)
 
 	for _, query := range req.Queries {
@@ -59,14 +49,8 @@
 					return err
 				}
 
-<<<<<<< HEAD
 				resultChan <- backend.Responses{
 					query.RefID: backend.DataResponse{Frames: groupedFrames},
-=======
-				resultChan <- plugins.DataQueryResult{
-					RefID:      query.RefID,
-					Dataframes: plugins.NewDecodedDataFrames(groupedFrames),
->>>>>>> 53ba6456
 				}
 				return nil
 			}
@@ -79,44 +63,29 @@
 				}
 			}
 
-<<<<<<< HEAD
 			resultChan <- backend.Responses{
 				query.RefID: backend.DataResponse{Frames: data.Frames{dataframe}},
-=======
-			resultChan <- plugins.DataQueryResult{
-				RefID:      query.RefID,
-				Dataframes: plugins.NewDecodedDataFrames(data.Frames{dataframe}),
->>>>>>> 53ba6456
 			}
 			return nil
 		})
 	}
 	if err := eg.Wait(); err != nil {
-		return plugins.DataResponse{}, err
+		return nil, err
 	}
 
 	close(resultChan)
 
-<<<<<<< HEAD
 	for result := range resultChan {
 		for refID, response := range result {
 			respD := resp.Responses[refID]
 			respD.Frames = response.Frames
 			resp.Responses[refID] = respD
 		}
-=======
-	response := plugins.DataResponse{
-		Results: make(map[string]plugins.DataQueryResult),
-	}
-	for result := range resultChan {
-		response.Results[result.RefID] = result
->>>>>>> 53ba6456
 	}
 
 	return resp, nil
 }
 
-<<<<<<< HEAD
 func (e *cloudWatchExecutor) executeLogAction(ctx context.Context, model *simplejson.Json, query backend.DataQuery, pluginCtx backend.PluginContext) (*data.Frame, error) {
 	subType := model.Get("subtype").MustString()
 
@@ -126,12 +95,6 @@
 	}
 
 	defaultRegion := dsInfo.region
-=======
-func (e *cloudWatchExecutor) executeLogAction(ctx context.Context, queryContext plugins.DataQuery,
-	query plugins.DataSubQuery) (*data.Frame, error) {
-	parameters := query.Model
-	subType := query.Model.Get("subtype").MustString()
->>>>>>> 53ba6456
 
 	region := model.Get("region").MustString(defaultRegion)
 	logsClient, err := e.getCWLogsClient(region, pluginCtx)
@@ -145,23 +108,13 @@
 	case "DescribeLogGroups":
 		data, err = e.handleDescribeLogGroups(ctx, logsClient, model)
 	case "GetLogGroupFields":
-<<<<<<< HEAD
 		data, err = e.handleGetLogGroupFields(ctx, logsClient, model, query.RefID)
 	case "StartQuery":
 		data, err = e.handleStartQuery(ctx, logsClient, model, query.TimeRange, query.RefID)
-=======
-		data, err = e.handleGetLogGroupFields(ctx, logsClient, parameters, query.RefID)
-	case "StartQuery":
-		data, err = e.handleStartQuery(ctx, logsClient, parameters, *queryContext.TimeRange, query.RefID)
->>>>>>> 53ba6456
 	case "StopQuery":
 		data, err = e.handleStopQuery(ctx, logsClient, model)
 	case "GetQueryResults":
-<<<<<<< HEAD
 		data, err = e.handleGetQueryResults(ctx, logsClient, model, query.RefID)
-=======
-		data, err = e.handleGetQueryResults(ctx, logsClient, parameters, query.RefID)
->>>>>>> 53ba6456
 	case "GetLogEvents":
 		data, err = e.handleGetLogEvents(ctx, logsClient, model)
 	}
@@ -256,22 +209,9 @@
 }
 
 func (e *cloudWatchExecutor) executeStartQuery(ctx context.Context, logsClient cloudwatchlogsiface.CloudWatchLogsAPI,
-<<<<<<< HEAD
 	parameters *simplejson.Json, timeRange backend.TimeRange) (*cloudwatchlogs.StartQueryOutput, error) {
 	startTime := timeRange.From
 	endTime := timeRange.To
-=======
-	parameters *simplejson.Json, timeRange plugins.DataTimeRange) (*cloudwatchlogs.StartQueryOutput, error) {
-	startTime, err := timeRange.ParseFrom()
-	if err != nil {
-		return nil, err
-	}
-
-	endTime, err := timeRange.ParseTo()
-	if err != nil {
-		return nil, err
-	}
->>>>>>> 53ba6456
 
 	if !startTime.Before(endTime) {
 		return nil, fmt.Errorf("invalid time range: start time must be before end time")
@@ -299,13 +239,8 @@
 }
 
 func (e *cloudWatchExecutor) handleStartQuery(ctx context.Context, logsClient cloudwatchlogsiface.CloudWatchLogsAPI,
-<<<<<<< HEAD
 	model *simplejson.Json, timeRange backend.TimeRange, refID string) (*data.Frame, error) {
 	startQueryResponse, err := e.executeStartQuery(ctx, logsClient, model, timeRange)
-=======
-	parameters *simplejson.Json, timeRange plugins.DataTimeRange, refID string) (*data.Frame, error) {
-	startQueryResponse, err := e.executeStartQuery(ctx, logsClient, parameters, timeRange)
->>>>>>> 53ba6456
 	if err != nil {
 		return nil, err
 	}
