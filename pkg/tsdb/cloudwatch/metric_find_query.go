package cloudwatch

import (
	"context"
	"errors"
	"fmt"
	"reflect"
	"sort"
	"strings"
	"sync"
	"time"

	"github.com/aws/aws-sdk-go/aws"
	"github.com/aws/aws-sdk-go/aws/awsutil"
	"github.com/aws/aws-sdk-go/aws/session"
	"github.com/aws/aws-sdk-go/service/cloudwatch"
	"github.com/aws/aws-sdk-go/service/ec2"
	"github.com/aws/aws-sdk-go/service/resourcegroupstaggingapi"
	"github.com/grafana/grafana/pkg/components/simplejson"
	"github.com/grafana/grafana/pkg/infra/metrics"
	"github.com/grafana/grafana/pkg/tsdb"
)

type suggestData struct {
	Text  string
	Value string
}

type CustomMetricsCache struct {
	Expire time.Time
	Cache  []string
}

var customMetricsMetricsMap = make(map[string]map[string]map[string]*CustomMetricsCache)
var customMetricsDimensionsMap = make(map[string]map[string]map[string]*CustomMetricsCache)
var metricsMap = map[string][]string{
	"AWS/ACMPrivateCA":      {"CRLGenerated", "Failure", "MisconfiguredCRLBucket", "Success", "Time"},
	"AWS/AmazonMQ":          {"ConsumerCount", "CpuCreditBalance", "CpuUtilization", "CurrentConnectionsCount", "DequeueCount", "DispatchCount", "EnqueueCount", "EnqueueTime", "ExpiredCount", "HeapUsage", "InflightCount", "JournalFilesForFastRecovery", "JournalFilesForFullRecovery", "MemoryUsage", "NetworkIn", "NetworkOut", "OpenTransactionsCount", "ProducerCount", "QueueSize", "StorePercentUsage", "TotalConsumerCount", "TotalMessageCount", "TotalProducerCount"},
	"AWS/ApiGateway":        {"4XXError", "5XXError", "CacheHitCount", "CacheMissCount", "Count", "IntegrationLatency", "Latency"},
	"AWS/AppStream":         {"ActualCapacity", "AvailableCapacity", "CapacityUtilization", "DesiredCapacity", "InUseCapacity", "InsufficientCapacityError", "PendingCapacity", "RunningCapacity"},
	"AWS/AppSync":           {"4XXError", "5XXError", "Latency"},
	"AWS/ApplicationELB":    {"ActiveConnectionCount", "ClientTLSNegotiationErrorCount", "ConsumedLCUs", "ELBAuthError", "ELBAuthFailure", "ELBAuthLatency", "ELBAuthRefreshTokenSuccess", "ELBAuthSuccess", "ELBAuthUserClaimsSizeExceeded", "HTTPCode_ELB_3XX_Count", "HTTPCode_ELB_4XX_Count", "HTTPCode_ELB_5XX_Count", "HTTPCode_Target_2XX_Count", "HTTPCode_Target_3XX_Count", "HTTPCode_Target_4XX_Count", "HTTPCode_Target_5XX_Count", "HTTP_Fixed_Response_Count", "HTTP_Redirect_Count", "HTTP_Redirect_Url_Limit_Exceeded_Count", "HealthyHostCount", "IPv6ProcessedBytes", "IPv6RequestCount", "LambdaInternalError", "LambdaTargetProcessedBytes", "LambdaUserError", "NewConnectionCount", "NonStickyRequestCount", "ProcessedBytes", "RejectedConnectionCount", "RequestCount", "RequestCountPerTarget", "RuleEvaluations", "StandardProcessedBytes", "TargetConnectionErrorCount", "TargetResponseTime", "TargetTLSNegotiationErrorCount", "UnHealthyHostCount"},
	"AWS/Athena":            {"DataScannedInBytes", "EngineExecutionTime", "QueryPlanningTime", "QueryQueueTime", "QueryState", "QueryType", "ServiceProcessingTime", "TotalExecutionTime", "WorkGroup"},
	"AWS/AutoScaling":       {"GroupDesiredCapacity", "GroupInServiceInstances", "GroupMaxSize", "GroupMinSize", "GroupPendingInstances", "GroupStandbyInstances", "GroupTerminatingInstances", "GroupTotalInstances"},
	"AWS/Billing":           {"EstimatedCharges"},
	"AWS/Chatbot":           {"EventsThrottled", "EventsProcessed", "MessageDeliverySuccess", "MessageDeliveryFailure", "UnsupportedEvents"},
	"AWS/CloudFront":        {"4xxErrorRate", "5xxErrorRate", "BytesDownloaded", "BytesUploaded", "Requests", "TotalErrorRate"},
	"AWS/CloudHSM":          {"HsmKeysSessionOccupied", "HsmKeysTokenOccupied", "HsmSessionCount", "HsmSslCtxsOccupied", "HsmTemperature", "HsmUnhealthy", "HsmUsersAvailable", "HsmUsersMax", "InterfaceEth2OctetsInput", "InterfaceEth2OctetsOutput"},
	"AWS/CloudSearch":       {"IndexUtilization", "Partitions", "SearchableDocuments", "SuccessfulRequests"},
	"AWS/CodeBuild":         {"BuildDuration", "Builds", "DownloadSourceDuration", "Duration", "FailedBuilds", "FinalizingDuration", "InstallDuration", "PostBuildDuration", "PreBuildDuration", "ProvisioningDuration", "QueuedDuration", "SubmittedDuration", "SucceededBuilds", "UploadArtifactsDuration"},
	"AWS/Cognito":           {"AccountTakeOverRisk", "CompromisedCredentialsRisk", "NoRisk", "OverrideBlock", "Risk"},
	"AWS/Connect":           {"CallBackNotDialableNumber", "CallRecordingUploadError", "CallsBreachingConcurrencyQuota", "CallsPerInterval", "ConcurrentCalls", "ConcurrentCallsPercentage", "ContactFlowErrors", "ContactFlowFatalErrors", "LongestQueueWaitTime", "MisconfiguredPhoneNumbers", "MissedCalls", "PublicSigningKeyUsage", "QueueCapacityExceededError", "QueueSize", "ThrottledCalls", "ToInstancePacketLossRate"},
	"AWS/DataSync":          {"BytesVerifiedSource", "BytesPreparedSource", "FilesVerifiedSource", "FilesPreparedSource", "BytesVerifiedDestination", "BytesPreparedDestination", "FilesVerifiedDestination", "FilesPreparedDestination", "FilesTransferred", "BytesTransferred", "BytesWritten"},
	"AWS/DDoSProtection":    {"DDoSDetected", "DDoSAttackBitsPerSecond", "DDoSAttackPacketsPerSecond", "DDoSAttackRequestsPerSecond"},
	"AWS/DMS":               {"CDCChangesDiskSource", "CDCChangesDiskTarget", "CDCChangesMemorySource", "CDCChangesMemoryTarget", "CDCIncomingChanges", "CDCLatencySource", "CDCLatencyTarget", "CDCThroughputBandwidthSource", "CDCThroughputBandwidthTarget", "CDCThroughputRowsSource", "CDCThroughputRowsTarget", "CPUUtilization", "FreeStorageSpace", "FreeableMemory", "FullLoadThroughputBandwidthSource", "FullLoadThroughputBandwidthTarget", "FullLoadThroughputRowsSource", "FullLoadThroughputRowsTarget", "NetworkReceiveThroughput", "NetworkTransmitThroughput", "ReadIOPS", "ReadLatency", "ReadThroughput", "SwapUsage", "WriteIOPS", "WriteLatency", "WriteThroughput"},
	"AWS/DocDB":             {"BackupRetentionPeriodStorageUsed", "BufferCacheHitRatio", "ChangeStreamLogSize", "CPUUtilization", "DatabaseConnections", "DBInstanceReplicaLag", "DBClusterReplicaLagMaximum", "DBClusterReplicaLagMinimum", "DiskQueueDepth", "EngineUptime", "FreeableMemory", "FreeLocalStorage", "NetworkReceiveThroughput", "NetworkThroughput", "NetworkTransmitThroughput", "ReadIOPS", "ReadLatency", "ReadThroughput", "SnapshotStorageUsed", "SwapUsage", "TotalBackupStorageBilled", "VolumeBytesUsed", "VolumeReadIOPs", "VolumeWriteIOPs", "WriteIOPS", "WriteLatency", "WriteThroughput"},
	"AWS/DX":                {"ConnectionBpsEgress", "ConnectionBpsIngress", "ConnectionCRCErrorCount", "ConnectionLightLevelRx", "ConnectionLightLevelTx", "ConnectionPpsEgress", "ConnectionPpsIngress", "ConnectionState"},
	"AWS/DAX":               {"CPUUtilization", "NetworkPacketsIn", "NetworkPacketsOut", "GetItemRequestCount", "BatchGetItemRequestCount", "BatchWriteItemRequestCount", "DeleteItemRequestCount", "PutItemRequestCount", "UpdateItemRequestCount", "TransactWriteItemsCount", "TransactGetItemsCount", "ItemCacheHits", "ItemCacheMisses", "QueryCacheHits", "QueryCacheMisses", "ScanCacheHits", "ScanCacheMisses", "TotalRequestCount", "ErrorRequestCount", "FaultRequestCount", "FailedRequestCount", "QueryRequestCount", "ScanRequestCount", "ClientConnections", "EstimatedDbSize", "EvictedSize"},
	"AWS/DynamoDB":          {"ConditionalCheckFailedRequests", "ConsumedReadCapacityUnits", "ConsumedWriteCapacityUnits", "OnlineIndexConsumedWriteCapacity", "OnlineIndexPercentageProgress", "OnlineIndexThrottleEvents", "PendingReplicationCount", "ProvisionedReadCapacityUnits", "ProvisionedWriteCapacityUnits", "ReadThrottleEvents", "ReplicationLatency", "ReturnedBytes", "ReturnedItemCount", "ReturnedRecordsCount", "SuccessfulRequestLatency", "SystemErrors", "ThrottledRequests", "TimeToLiveDeletedItemCount", "UserErrors", "WriteThrottleEvents"},
	"AWS/EBS":               {"BurstBalance", "VolumeConsumedReadWriteOps", "VolumeIdleTime", "VolumeQueueLength", "VolumeReadBytes", "VolumeReadOps", "VolumeThroughputPercentage", "VolumeTotalReadTime", "VolumeTotalWriteTime", "VolumeWriteBytes", "VolumeWriteOps"},
	"AWS/EC2":               {"CPUCreditBalance", "CPUCreditUsage", "CPUSurplusCreditBalance", "CPUSurplusCreditsCharged", "CPUUtilization", "DiskReadBytes", "DiskReadOps", "DiskWriteBytes", "DiskWriteOps", "EBSByteBalance%", "EBSIOBalance%", "EBSReadBytes", "EBSReadOps", "EBSWriteBytes", "EBSWriteOps", "NetworkIn", "NetworkOut", "NetworkPacketsIn", "NetworkPacketsOut", "StatusCheckFailed", "StatusCheckFailed_Instance", "StatusCheckFailed_System"},
	"AWS/EC2/API":           {"ClientErrors", "RequestLimitExceeded", "ServerErrors", "SuccessfulCalls"},
	"AWS/EC2Spot":           {"AvailableInstancePoolsCount", "BidsSubmittedForCapacity", "EligibleInstancePoolCount", "FulfilledCapacity", "MaxPercentCapacityAllocation", "PendingCapacity", "PercentCapacityAllocation", "TargetCapacity", "TerminatingCapacity"},
	"AWS/ECS":               {"CPUReservation", "CPUUtilization", "GPUReservation", "MemoryReservation", "MemoryUtilization"},
	"AWS/EFS":               {"BurstCreditBalance", "ClientConnections", "DataReadIOBytes", "DataWriteIOBytes", "MetadataIOBytes", "PercentIOLimit", "PermittedThroughput", "TotalIOBytes"},
	"AWS/ELB":               {"BackendConnectionErrors", "EstimatedALBActiveConnectionCount", "EstimatedALBConsumedLCUs", "EstimatedALBNewConnectionCount", "EstimatedProcessedBytes", "HTTPCode_Backend_2XX", "HTTPCode_Backend_3XX", "HTTPCode_Backend_4XX", "HTTPCode_Backend_5XX", "HTTPCode_ELB_4XX", "HTTPCode_ELB_5XX", "HealthyHostCount", "Latency", "RequestCount", "SpilloverCount", "SurgeQueueLength", "UnHealthyHostCount"},
	"AWS/ES":                {"AutomatedSnapshotFailure", "CPUCreditBalance", "CPUUtilization", "ClusterIndexWritesBlocked", "ClusterStatus.green", "ClusterStatus.red", "ClusterStatus.yellow", "ClusterUsedSpace", "DeletedDocuments", "DiskQueueDepth", "ElasticsearchRequests", "FreeStorageSpace", "IndexingLatency", "IndexingRate", "InvalidHostHeaderRequests", "JVMGCOldCollectionCount", "JVMGCOldCollectionTime", "JVMGCYoungCollectionCount", "JVMGCYoungCollectionTime", "JVMMemoryPressure", "KMSKeyError", "KMSKeyInaccessible", "KibanaHealthyNodes", "MasterCPUCreditBalance", "MasterCPUUtilization", "MasterFreeStorageSpace", "MasterJVMMemoryPressure", "MasterReachableFromNode", "Nodes", "ReadIOPS", "ReadLatency", "ReadThroughput", "RequestCount", "SearchLatency", "SearchRate", "SearchableDocuments", "SysMemoryUtilization", "ThreadpoolBulkQueue", "ThreadpoolBulkRejected", "ThreadpoolBulkThreads", "ThreadpoolForce_mergeQueue", "ThreadpoolForce_mergeRejected", "ThreadpoolForce_mergeThreads", "ThreadpoolIndexQueue", "ThreadpoolIndexRejected", "ThreadpoolIndexThreads", "ThreadpoolSearchQueue", "ThreadpoolSearchRejected", "ThreadpoolSearchThreads", "WriteIOPS", "WriteLatency", "WriteThroughput"},
	"AWS/ElastiCache":       {"ActiveDefragHits", "BytesReadIntoMemcached", "BytesUsedForCache", "BytesUsedForCacheItems", "BytesUsedForHash", "BytesWrittenOutFromMemcached", "CPUUtilization", "CacheHits", "CacheMisses", "CasBadval", "CasHits", "CasMisses", "CmdConfigGet", "CmdConfigSet", "CmdFlush", "CmdGet", "CmdSet", "CmdTouch", "CurrConfig", "CurrConnections", "CurrItems", "DecrHits", "DecrMisses", "DeleteHits", "DeleteMisses", "EngineCPUUtilization", "EvictedUnfetched", "Evictions", "ExpiredUnfetched", "FreeableMemory", "GetHits", "GetMisses", "GetTypeCmds", "HashBasedCmds", "HyperLogLogBasedCmds", "IncrHits", "IncrMisses", "KeyBasedCmds", "ListBasedCmds", "NetworkBytesIn", "NetworkBytesOut", "NewConnections", "NewItems", "Reclaimed", "ReplicationBytes", "ReplicationLag", "SaveInProgress", "SetBasedCmds", "SetTypeCmds", "SlabsMoved", "SortedSetBasedCmds", "StringBasedCmds", "SwapUsage", "TouchHits", "TouchMisses", "UnusedMemory"},
	"AWS/ElasticBeanstalk":  {"ApplicationLatencyP10", "ApplicationLatencyP50", "ApplicationLatencyP75", "ApplicationLatencyP85", "ApplicationLatencyP90", "ApplicationLatencyP95", "ApplicationLatencyP99", "ApplicationLatencyP99.9", "ApplicationRequests2xx", "ApplicationRequests3xx", "ApplicationRequests4xx", "ApplicationRequests5xx", "ApplicationRequestsTotal", "CPUIdle", "CPUIowait", "CPUIrq", "CPUNice", "CPUSoftirq", "CPUSystem", "CPUUser", "EnvironmentHealth", "InstanceHealth", "InstancesDegraded", "InstancesInfo", "InstancesNoData", "InstancesOk", "InstancesPending", "InstancesSevere", "InstancesUnknown", "InstancesWarning", "LoadAverage1min", "LoadAverage5min", "RootFilesystemUtil"},
	"AWS/ElasticInference":  {"AcceleratorHealthCheckFailed", "AcceleratorMemoryUsage", "ConnectivityCheckFailed"},
	"AWS/ElasticMapReduce":  {"AppsCompleted", "AppsFailed", "AppsKilled", "AppsPending", "AppsRunning", "AppsSubmitted", "BackupFailed", "CapacityRemainingGB", "Cluster Status", "ContainerAllocated", "ContainerPending", "ContainerPendingRatio", "ContainerReserved", "CoreNodesPending", "CoreNodesRunning", "CorruptBlocks", "DfsPendingReplicationBlocks", "HBase", "HDFSBytesRead", "HDFSBytesWritten", "HDFSUtilization", "HbaseBackupFailed", "IO", "IsIdle", "JobsFailed", "JobsRunning", "LiveDataNodes", "LiveTaskTrackers", "MRActiveNodes", "MRDecommissionedNodes", "MRLostNodes", "MRRebootedNodes", "MRTotalNodes", "MRUnhealthyNodes", "Map/Reduce", "MapSlotsOpen", "MapTasksRemaining", "MapTasksRunning", "MemoryAllocatedMB", "MemoryAvailableMB", "MemoryReservedMB", "MemoryTotalMB", "MissingBlocks", "MostRecentBackupDuration", "Node Status", "PendingDeletionBlocks", "ReduceSlotsOpen", "ReduceTasksRemaining", "ReduceTasksRunning", "RemainingMapTasksPerSlot", "S3BytesRead", "S3BytesWritten", "TaskNodesPending", "TaskNodesRunning", "TimeSinceLastSuccessfulBackup", "TotalLoad", "UnderReplicatedBlocks", "YARNMemoryAvailablePercentage"},
	"AWS/ElasticTranscoder": {"Billed Audio Output", "Billed HD Output", "Billed SD Output", "Errors", "Jobs Completed", "Jobs Errored", "Outputs per Job", "Standby Time", "Throttles"},
	"AWS/Events":            {"DeadLetterInvocations", "FailedInvocations", "Invocations", "MatchedEvents", "ThrottledRules", "TriggeredRules"},
	"AWS/FSx":               {"DataReadBytes", "DataReadOperations", "DataWriteBytes", "DataWriteOperations", "FreeDataStorageCapacity", "MetadataOperations"},
	"AWS/Firehose":          {"BackupToS3.Bytes", "BackupToS3.DataFreshness", "BackupToS3.Records", "BackupToS3.Success", "DataReadFromKinesisStream.Bytes", "DataReadFromKinesisStream.Records", "DeliveryToElasticsearch.Bytes", "DeliveryToElasticsearch.Records", "DeliveryToElasticsearch.Success", "DeliveryToRedshift.Bytes", "DeliveryToRedshift.Records", "DeliveryToRedshift.Success", "DeliveryToS3.Bytes", "DeliveryToS3.DataFreshness", "DeliveryToS3.Records", "DeliveryToS3.Success", "DeliveryToSplunk.Bytes", "DeliveryToSplunk.DataFreshness", "DeliveryToSplunk.Records", "DeliveryToSplunk.Success", "DescribeDeliveryStream.Latency", "DescribeDeliveryStream.Requests", "ExecuteProcessing.Duration", "ExecuteProcessing.Success", "FailedConversion.Bytes", "FailedConversion.Records", "IncomingBytes", "IncomingRecords", "KinesisMillisBehindLatest", "ListDeliveryStreams.Latency", "ListDeliveryStreams.Requests", "PutRecord.Bytes", "PutRecord.Latency", "PutRecord.Requests", "PutRecordBatch.Bytes", "PutRecordBatch.Latency", "PutRecordBatch.Records", "PutRecordBatch.Requests", "SucceedConversion.Bytes", "SucceedConversion.Records", "SucceedProcessing.Bytes", "SucceedProcessing.Records", "ThrottledDescribeStream", "ThrottledGetRecords", "ThrottledGetShardIterator", "UpdateDeliveryStream.Latency", "UpdateDeliveryStream.Requests"},
	"AWS/GameLift":          {"ActivatingGameSessions", "ActiveGameSessions", "ActiveInstances", "ActiveServerProcesses", "AvailableGameSessions", "AverageWaitTime", "CurrentPlayerSessions", "CurrentTickets", "DesiredInstances", "FirstChoiceNotViable", "FirstChoiceOutOfCapacity", "GameSessionInterruptions", "HealthyServerProcesses", "IdleInstances", "InstanceInterruptions", "LowestLatencyPlacement", "LowestPricePlacement", "MatchAcceptancesTimedOut", "MatchesAccepted", "MatchesCreated", "MatchesPlaced", "MatchesRejected", "MaxInstances", "MinInstances", "PercentAvailableGameSessions", "PercentHealthyServerProcesses", "PercentIdleInstances", "Placement", "PlacementsCanceled", "PlacementsFailed", "PlacementsStarted", "PlacementsSucceeded", "PlacementsTimedOut", "PlayerSessionActivations", "PlayersStarted", "QueueDepth", "RuleEvaluationsFailed", "RuleEvaluationsPassed", "ServerProcessAbnormalTerminations", "ServerProcessActivations", "ServerProcessTerminations", "TicketsFailed", "TicketsStarted", "TicketsTimedOut", "TimeToMatch", "TimeToTicketSuccess"},
	"AWS/Glue":              {"glue.driver.BlockManager.disk.diskSpaceUsed_MB", "glue.driver.ExecutorAllocationManager.executors.numberAllExecutors", "glue.driver.ExecutorAllocationManager.executors.numberMaxNeededExecutors", "glue.driver.aggregate.bytesRead", "glue.driver.aggregate.elapsedTime", "glue.driver.aggregate.numCompletedStages", "glue.driver.aggregate.numCompletedTasks", "glue.driver.aggregate.numFailedTasks", "glue.driver.aggregate.numKilledTasks", "glue.driver.aggregate.recordsRead", "glue.driver.aggregate.shuffleBytesWritten", "glue.driver.aggregate.shuffleLocalBytesRead", "glue.driver.jvm.heap.usage  glue.executorId.jvm.heap.usage  glue.ALL.jvm.heap.usage", "glue.driver.jvm.heap.used  glue.executorId.jvm.heap.used  glue.ALL.jvm.heap.used", "glue.driver.s3.filesystem.read_bytes  glue.executorId.s3.filesystem.read_bytes  glue.ALL.s3.filesystem.read_bytes", "glue.driver.s3.filesystem.write_bytes  glue.executorId.s3.filesystem.write_bytes  glue.ALL.s3.filesystem.write_bytes", "glue.driver.system.cpuSystemLoad  glue.executorId.system.cpuSystemLoad  glue.ALL.system.cpuSystemLoad"},
	"AWS/Inspector":         {"TotalAssessmentRunFindings", "TotalAssessmentRuns", "TotalHealthyAgents", "TotalMatchingAgents"},
	"AWS/IoT":               {"CanceledJobExecutionCount", "CanceledJobExecutionTotalCount", "ClientError", "Connect.AuthError", "Connect.ClientError", "Connect.ServerError", "Connect.Success", "Connect.Throttle", "DeleteThingShadow.Accepted", "FailedJobExecutionCount", "FailedJobExecutionTotalCount", "Failure", "GetThingShadow.Accepted", "InProgressJobExecutionCount", "InProgressJobExecutionTotalCount", "NonCompliantResources", "NumLogBatchesFailedToPublishThrottled", "NumLogEventsFailedToPublishThrottled", "ParseError", "Ping.Success", "PublishIn.AuthError", "PublishIn.ClientError", "PublishIn.ServerError", "PublishIn.Success", "PublishIn.Throttle", "PublishOut.AuthError", "PublishOut.ClientError", "PublishOut.Success", "QueuedJobExecutionCount", "QueuedJobExecutionTotalCount", "RejectedJobExecutionCount", "RejectedJobExecutionTotalCount", "RemovedJobExecutionCount", "RemovedJobExecutionTotalCount", "ResourcesEvaluated", "RuleMessageThrottled", "RuleNotFound", "RulesExecuted", "ServerError", "Subscribe.AuthError", "Subscribe.ClientError", "Subscribe.ServerError", "Subscribe.Success", "Subscribe.Throttle", "SuccededJobExecutionCount", "SuccededJobExecutionTotalCount", "Success", "TopicMatch", "Unsubscribe.ClientError", "Unsubscribe.ServerError", "Unsubscribe.Success", "Unsubscribe.Throttle", "UpdateThingShadow.Accepted", "Violations", "ViolationsCleared", "ViolationsInvalidated"},
	"AWS/IoTAnalytics":      {"ActionExecution", "ActivityExecutionError", "IncomingMessages"},
	"AWS/KMS":               {"SecondsUntilKeyMaterialExpiration"},
	"AWS/Kafka":             {"ActiveControllerCount", "BytesInPerSec", "BytesOutPerSec", "CpuIdle", "CpuSystem", "CpuUser", "FetchConsumerLocalTimeMsMean", "FetchConsumerRequestQueueTimeMsMean", "FetchConsumerResponseQueueTimeMsMean", "FetchConsumerResponseSendTimeMsMean", "FetchConsumerTotalTimeMsMean", "FetchFollowerLocalTimeMsMean", "FetchFollowerRequestQueueTimeMsMean", "FetchFollowerResponseQueueTimeMsMean", "FetchFollowerResponseSendTimeMsMean", "FetchFollowerTotalTimeMsMean", "FetchMessageConversionsPerSec", "FetchThrottleByteRate", "FetchThrottleQueueSize", "FetchThrottleTime", "GlobalPartitionCount", "GlobalTopicCount", "KafkaAppLogsDiskUsed", "KafkaDataLogsDiskUsed", "LeaderCount", "MemoryBuffered", "MemoryCached", "MemoryFree", "MemoryUsed", "MessagesInPerSec", "NetworkProcessorAvgIdlePercent", "NetworkRxDropped", "NetworkRxErrors", "NetworkRxPackets", "NetworkTxDropped", "NetworkTxErrors", "NetworkTxPackets", "OfflinePartitionsCount", "PartitionCount", "ProduceLocalTimeMsMean", "ProduceMessageConversionsPerSec", "ProduceMessageConversionsTimeMsMean", "ProduceRequestQueueTimeMsMean", "ProduceResponseQueueTimeMsMean", "ProduceResponseSendTimeMsMean", "ProduceThrottleByteRate", "ProduceThrottleQueueSize", "ProduceThrottleTime", "ProduceTotalTimeMsMean", "RequestBytesMean", "RequestExemptFromThrottleTime", "RequestHandlerAvgIdlePercent", "RequestThrottleQueueSize", "RequestThrottleTime", "RequestTime", "RootDiskUsed", "SwapFree", "SwapUsed", "UnderMinIsrPartitionCount", "UnderReplicatedPartitions", "ZooKeeperRequestLatencyMsMean", "ZooKeeperSessionState"},
	"AWS/Kinesis":           {"GetRecords.Bytes", "GetRecords.IteratorAge", "GetRecords.IteratorAgeMilliseconds", "GetRecords.Latency", "GetRecords.Records", "GetRecords.Success", "IncomingBytes", "IncomingRecords", "IteratorAgeMilliseconds", "OutgoingBytes", "OutgoingRecords", "PutRecord.Bytes", "PutRecord.Latency", "PutRecord.Success", "PutRecords.Bytes", "PutRecords.Latency", "PutRecords.Records", "PutRecords.Success", "ReadProvisionedThroughputExceeded", "SubscribeToShard.RateExceeded", "SubscribeToShard.Success", "SubscribeToShardEvent.Bytes", "SubscribeToShardEvent.MillisBehindLatest", "SubscribeToShardEvent.Records", "SubscribeToShardEvent.Success", "WriteProvisionedThroughputExceeded"},
	"AWS/KinesisAnalytics":  {"Bytes", "InputProcessing.DroppedRecords", "InputProcessing.Duration", "InputProcessing.OkBytes", "InputProcessing.OkRecords", "InputProcessing.ProcessingFailedRecords", "InputProcessing.Success", "KPUs", "LambdaDelivery.DeliveryFailedRecords", "LambdaDelivery.Duration", "LambdaDelivery.OkRecords", "MillisBehindLatest", "Records", "Success"},
	"AWS/KinesisVideo":      {"GetHLSMasterPlaylist.Latency", "GetHLSMasterPlaylist.Requests", "GetHLSMasterPlaylist.Success", "GetHLSMediaPlaylist.Latency", "GetHLSMediaPlaylist.Requests", "GetHLSMediaPlaylist.Success", "GetHLSStreamingSessionURL.Latency", "GetHLSStreamingSessionURL.Requests", "GetHLSStreamingSessionURL.Success", "GetMP4InitFragment.Latency", "GetMP4InitFragment.Requests", "GetMP4InitFragment.Success", "GetMP4MediaFragment.Latency", "GetMP4MediaFragment.OutgoingBytes", "GetMP4MediaFragment.Requests", "GetMP4MediaFragment.Success", "GetMedia.ConnectionErrors", "GetMedia.MillisBehindNow", "GetMedia.OutgoingBytes", "GetMedia.OutgoingFragments", "GetMedia.OutgoingFrames", "GetMedia.Requests", "GetMedia.Success", "GetMediaForFragmentList.OutgoingBytes", "GetMediaForFragmentList.OutgoingFragments", "GetMediaForFragmentList.OutgoingFrames", "GetMediaForFragmentList.Requests", "GetMediaForFragmentList.Success", "GetTSFragment.Latency", "GetTSFragment.OutgoingBytes", "GetTSFragment.Requests", "GetTSFragment.Success", "ListFragments.Latency", "PutMedia.ActiveConnections", "PutMedia.BufferingAckLatency", "PutMedia.ConnectionErrors", "PutMedia.ErrorAckCount", "PutMedia.FragmentIngestionLatency", "PutMedia.FragmentPersistLatency", "PutMedia.IncomingBytes", "PutMedia.IncomingFragments", "PutMedia.IncomingFrames", "PutMedia.Latency", "PutMedia.PersistedAckLatency", "PutMedia.ReceivedAckLatency", "PutMedia.Requests", "PutMedia.Success"},
	"AWS/Lambda":            {"ConcurrentExecutions", "DeadLetterErrors", "Duration", "Errors", "Invocations", "IteratorAge", "Throttles", "UnreservedConcurrentExecutions"},
	"AWS/Lex":               {"BotChannelAuthErrors", "BotChannelConfigurationErrors", "BotChannelInboundThrottledEvents", "BotChannelOutboundThrottledEvents", "BotChannelRequestCount", "BotChannelResponseCardErrors", "BotChannelSystemErrors", "MissedUtteranceCount", "RuntimeInvalidLambdaResponses", "RuntimeLambdaErrors", "RuntimePollyErrors", "RuntimeRequestCount", "RuntimeSucessfulRequestLatency", "RuntimeSystemErrors", "RuntimeThrottledEvents", "RuntimeUserErrors"},
	"AWS/Logs":              {"DeliveryErrors", "DeliveryThrottling", "ForwardedBytes", "ForwardedLogEvents", "IncomingBytes", "IncomingLogEvents"},
	"AWS/ML":                {"PredictCount", "PredictFailureCount"},
	"AWS/MediaConnect":      {"ARQRecovered", "ARQRequests", "CATError", "CRCError", "ConnectedOutputs", "ContinuityCounter", "FECPackets", "FECRecovered", "NotRecoveredPackets", "OverflowPackets", "PATError", "PCRAccuracyError", "PCRError", "PIDError", "PMTError", "PTSError", "PacketLossPercent", "RecoveredPackets", "RoundTripTime", "SourceBitRate", "TSByteError", "TSSyncLoss", "TransportError"},
	"AWS/MediaConvert":      {"AudioOutputSeconds", "Errors", "HDOutputSeconds", "JobsCompletedCount", "JobsErroredCount", "SDOutputSeconds", "StandbyTime", "TranscodingTime", "UHDOutputSeconds"},
	"AWS/MediaPackage":      {"ActiveInput", "EgressBytes", "EgressRequestCount", "EgressResponseTime", "IngressBytes", "IngressResponseTime"},
	"AWS/MediaTailor":       {"AdDecisionServer.Ads", "AdDecisionServer.Duration", "AdDecisionServer.Errors", "AdDecisionServer.FillRate", "AdDecisionServer.Timeouts", "AdNotReady", "Avails.Duration", "Avails.FillRate", "Avails.FilledDuration", "GetManifest.Errors", "Origin.Errors", "Origin.Timeouts"},
	"AWS/NATGateway":        {"ActiveConnectionCount", "BytesInFromDestination", "BytesInFromSource", "BytesOutToDestination", "BytesOutToSource", "ConnectionAttemptCount", "ConnectionEstablishedCount", "ErrorPortAllocation", "IdleTimeoutCount", "PacketsDropCount", "PacketsInFromDestination", "PacketsInFromSource", "PacketsOutToDestination", "PacketsOutToSource"},
	"AWS/Neptune":           {"CPUUtilization", "ClusterReplicaLag", "ClusterReplicaLagMaximum", "ClusterReplicaLagMinimum", "EngineUptime", "FreeLocalStorage", "FreeableMemory", "GremlinErrors", "GremlinHttp1xx", "GremlinHttp2xx", "GremlinHttp4xx", "GremlinHttp5xx", "GremlinRequests", "GremlinRequestsPerSec", "GremlinWebSocketAvailableConnections", "GremlinWebSocketClientErrors", "GremlinWebSocketServerErrors", "GremlinWebSocketSuccess", "Http100", "Http101", "Http1xx", "Http200", "Http2xx", "Http400", "Http403", "Http405", "Http413", "Http429", "Http4xx", "Http500", "Http501", "Http5xx", "LoaderErrors", "LoaderRequests", "NetworkReceiveThroughput", "NetworkThroughput", "NetworkTransmitThroughput", "SparqlErrors", "SparqlHttp1xx", "SparqlHttp2xx", "SparqlHttp4xx", "SparqlHttp5xx", "SparqlRequests", "SparqlRequestsPerSec", "StatusErrors", "StatusRequests", "VolumeBytesUsed", "VolumeReadIOPs", "VolumeWriteIOPs"},
	"AWS/NetworkELB":        {"ActiveFlowCount", "ActiveFlowCount_TLS", "ClientTLSNegotiationErrorCount", "ConsumedLCUs", "HealthyHostCount", "NewFlowCount", "NewFlowCount_TLS", "ProcessedBytes", "ProcessedBytes_TLS", "TCP_Client_Reset_Count", "TCP_ELB_Reset_Count", "TCP_Target_Reset_Count", "TargetTLSNegotiationErrorCount", "UnHealthyHostCount"},
	"AWS/OpsWorks":          {"cpu_idle", "cpu_nice", "cpu_steal", "cpu_system", "cpu_user", "cpu_waitio", "load_1", "load_15", "load_5", "memory_buffers", "memory_cached", "memory_free", "memory_swap", "memory_total", "memory_used", "procs"},
	"AWS/Polly":             {"2XXCount", "4XXCount", "5XXCount", "RequestCharacters", "ResponseLatency"},
	"AWS/RDS":               {"ActiveTransactions", "AuroraBinlogReplicaLag", "AuroraGlobalDBDataTransferBytes", "AuroraGlobalDBReplicatedWriteIO", "AuroraGlobalDBReplicationLag", "AuroraReplicaLag", "AuroraReplicaLagMaximum", "AuroraReplicaLagMinimum", "BacktrackChangeRecordsCreationRate", "BacktrackChangeRecordsStored", "BacktrackWindowActual", "BacktrackWindowAlert", "BackupRetentionPeriodStorageUsed", "BinLogDiskUsage", "BlockedTransactions", "BufferCacheHitRatio", "BurstBalance", "CPUCreditBalance", "CPUCreditUsage", "CPUUtilization", "CommitLatency", "CommitThroughput", "DDLLatency", "DDLThroughput", "DMLLatency", "DMLThroughput", "DatabaseConnections", "Deadlocks", "DeleteLatency", "DeleteThroughput", "DiskQueueDepth", "EngineUptime", "FailedSQLServerAgentJobsCount", "FreeLocalStorage", "FreeStorageSpace", "FreeableMemory", "InsertLatency", "InsertThroughput", "LoginFailures", "MaximumUsedTransactionIDs", "NetworkReceiveThroughput", "NetworkThroughput", "NetworkTransmitThroughput", "OldestReplicationSlotLag", "Queries", "RDSToAuroraPostgreSQLReplicaLag", "ReadIOPS", "ReadLatency", "ReadThroughput", "ReplicaLag", "ReplicationSlotDiskUsage", "ResultSetCacheHitRatio", "SelectLatency", "SelectThroughput", "ServerlessDatabaseCapacity", "SnapshotStorageUsed", "SwapUsage", "TotalBackupStorageBilled", "TransactionLogsDiskUsage", "TransactionLogsGeneration", "UpdateLatency", "UpdateThroughput", "VolumeBytesUsed", "VolumeReadIOPs", "VolumeWriteIOPs", "WriteIOPS", "WriteLatency", "WriteThroughput"},
	"AWS/Redshift":          {"CPUUtilization", "DatabaseConnections", "HealthStatus", "MaintenanceMode", "NetworkReceiveThroughput", "NetworkTransmitThroughput", "PercentageDiskSpaceUsed", "QueriesCompletedPerSecond", "QueryDuration", "QueryRuntimeBreakdown", "ReadIOPS", "ReadLatency", "ReadThroughput", "TotalTableCount", "WLMQueriesCompletedPerSecond", "WLMQueryDuration", "WLMQueueLength", "WriteIOPS", "WriteLatency", "WriteThroughput"},
<<<<<<< HEAD
<<<<<<< HEAD
	"AWS/Robomaker":         {"RealTimeFactor", "vCPU", "Memory", "SimulationUnit"},
	"AWS/Route53":           {"ChildHealthCheckHealthyCount", "ConnectionTime", "HealthCheckPercentageHealthy", "HealthCheckStatus", "SSLHandshakeTime", "TimeToFirstByte"},
=======
	"AWS/Route53":           {"ChildHealthCheckHealthyCount", "ConnectionTime", "DNSQueries", "HealthCheckPercentageHealthy", "HealthCheckStatus", "SSLHandshakeTime", "TimeToFirstByte"},
>>>>>>> Add Route53 DNSQueries metric
=======
	"AWS/Route53":           {"ChildHealthCheckHealthyCount", "ConnectionTime", "DNSQueries", "HealthCheckPercentageHealthy", "HealthCheckStatus", "SSLHandshakeTime", "TimeToFirstByte"},
>>>>>>> 010ef59a
	"AWS/Route53Resolver":   {"InboundQueryVolume", "OutboundQueryVolume", "OutboundQueryAggregatedVolume"},
	"AWS/S3":                {"4xxErrors", "5xxErrors", "AllRequests", "BucketSizeBytes", "BytesDownloaded", "BytesUploaded", "DeleteRequests", "FirstByteLatency", "GetRequests", "HeadRequests", "ListRequests", "NumberOfObjects", "PostRequests", "PutRequests", "SelectRequests", "SelectReturnedBytes", "SelectScannedBytes", "TotalRequestLatency"},
	"AWS/SES":               {"Bounce", "Clicks", "Complaint", "Delivery", "Opens", "Reject", "Rendering Failures", "Reputation.BounceRate", "Reputation.ComplaintRate", "Send"},
	"AWS/SNS":               {"NumberOfMessagesPublished", "NumberOfNotificationsDelivered", "NumberOfNotificationsFailed", "NumberOfNotificationsFilteredOut", "NumberOfNotificationsFilteredOut-InvalidAttributes", "NumberOfNotificationsFilteredOut-NoMessageAttributes", "PublishSize", "SMSMonthToDateSpentUSD", "SMSSuccessRate"},
	"AWS/SQS":               {"ApproximateAgeOfOldestMessage", "ApproximateNumberOfMessagesDelayed", "ApproximateNumberOfMessagesNotVisible", "ApproximateNumberOfMessagesVisible", "NumberOfEmptyReceives", "NumberOfMessagesDeleted", "NumberOfMessagesReceived", "NumberOfMessagesSent", "SentMessageSize"},
	"AWS/SWF":               {"ActivityTaskScheduleToCloseTime", "ActivityTaskScheduleToStartTime", "ActivityTaskStartToCloseTime", "ActivityTasksCanceled", "ActivityTasksCompleted", "ActivityTasksFailed", "ConsumedCapacity", "DecisionTaskScheduleToStartTime", "DecisionTaskStartToCloseTime", "DecisionTasksCompleted", "PendingTasks", "ProvisionedBucketSize", "ProvisionedRefillRate", "ScheduledActivityTasksTimedOutOnClose", "ScheduledActivityTasksTimedOutOnStart", "StartedActivityTasksTimedOutOnClose", "StartedActivityTasksTimedOutOnHeartbeat", "StartedDecisionTasksTimedOutOnClose", "ThrottledEvents", "WorkflowStartToCloseTime", "WorkflowsCanceled", "WorkflowsCompleted", "WorkflowsContinuedAsNew", "WorkflowsFailed", "WorkflowsTerminated", "WorkflowsTimedOut"},
	"AWS/SageMaker":         {"CPUUtilization", "DatasetObjectsAutoAnnotated", "DatasetObjectsHumanAnnotated", "DatasetObjectsLabelingFailed", "DiskUtilization", "GPUMemoryUtilization", "GPUUtilization", "Invocation4XXErrors", "Invocation5XXErrors", "Invocations", "InvocationsPerInstance", "JobsFailed", "JobsStopped", "JobsSucceeded", "MemoryUtilization", "ModelLatency", "OverheadLatency", "TotalDatasetObjectsLabeled"},
	"AWS/States":            {"ActivitiesFailed", "ActivitiesHeartbeatTimedOut", "ActivitiesScheduled", "ActivitiesStarted", "ActivitiesSucceeded", "ActivitiesTimedOut", "ActivityRunTime", "ActivityScheduleTime", "ActivityTime", "ConsumedCapacity", "ExecutionThrottled", "ExecutionTime", "ExecutionsAborted", "ExecutionsFailed", "ExecutionsStarted", "ExecutionsSucceeded", "ExecutionsTimedOut", "LambdaFunctionRunTime", "LambdaFunctionScheduleTime", "LambdaFunctionTime", "LambdaFunctionsFailed", "LambdaFunctionsHeartbeatTimedOut", "LambdaFunctionsScheduled", "LambdaFunctionsStarted", "LambdaFunctionsSucceeded", "LambdaFunctionsTimedOut", "ProvisionedBucketSize", "ProvisionedRefillRate", "ThrottledEvents"},
	"AWS/StorageGateway":    {"CacheFree", "CacheHitPercent", "CachePercentDirty", "CachePercentUsed", "CacheUsed", "CloudBytesDownloaded", "CloudBytesUploaded", "CloudDownloadLatency", "QueuedWrites", "ReadBytes", "ReadTime", "TimeSinceLastRecoveryPoint", "TotalCacheSize", "UploadBufferFree", "UploadBufferPercentUsed", "UploadBufferUsed", "WorkingStorageFree", "WorkingStoragePercentUsed", "WorkingStorageUsed", "WriteBytes", "WriteTime"},
	"AWS/Textract":          {"ResponseTime", "ServerErrorCount", "SuccessfulRequestCount", "ThrottledCount", "UserErrorCount"},
	"AWS/ThingsGraph":       {"EventStoreQueueSize", "FlowExecutionTime", "FlowExecutionsFailed", "FlowExecutionsStarted", "FlowExecutionsSucceeded", "FlowStepExecutionTime", "FlowStepExecutionsFailed", "FlowStepExecutionsStarted", "FlowStepExecutionsSucceeded"},
	"AWS/TransitGateway":    {"BytesIn", "BytesOut", "PacketDropCountBlackhole", "PacketDropCountNoRoute", "PacketsIn", "PacketsOut"},
	"AWS/Translate":         {"CharacterCount", "ResponseTime", "ServerErrorCount", "SuccessfulRequestCount", "ThrottledCount", "UserErrorCount"},
	"AWS/TrustedAdvisor":    {"GreenChecks", "RedChecks", "RedResources", "ServiceLimitUsage", "YellowChecks", "YellowResources"},
	"AWS/Usage":             {"CallCount", "ResourceCount"},
	"AWS/VPN":               {"TunnelDataIn", "TunnelDataOut", "TunnelState"},
	"AWS/WAF":               {"AllowedRequests", "BlockedRequests", "CountedRequests", "PassedRequests"},
	"AWS/WorkSpaces":        {"Available", "ConnectionAttempt", "ConnectionFailure", "ConnectionSuccess", "InSessionLatency", "Maintenance", "SessionDisconnect", "SessionLaunchTime", "Stopped", "Unhealthy", "UserConnected"},
	"ECS/ContainerInsights": {"ContainerInstanceCount", "CpuUtilized", "CpuReserved", "DeploymentCount", "DesiredTaskCount", "MemoryUtilized", "MemoryReserved", "NetworkRxBytes", "NetworkTxBytes", "PendingTaskCount", "RunningTaskCount", "ServiceCount", "StorageReadBytes", "StorageWriteBytes", "TaskCount", "TaskSetCount", "instance_cpu_limit", "instance_cpu_reserved_capacity", "instance_cpu_usage_total", "instance_cpu_utilization", "instance_filesystem_utilization", "instance_memory_limit", "instance_memory_reserved_capacity", "instance_memory_utliization", "instance_memory_working_set", "instance_network_total_bytes", "instance_number_of_running_tasks"},
	"ContainerInsights":     {"cluster_failed_node_count", "cluster_node_count", "namespace_number_of_running_pods", "node_cpu_limit", "node_cpu_reserved_capacity", "node_cpu_usage_total", "node_cpu_utilization", "node_filesystem_utilization", "node_memory_limit", "node_memory_reserved_capacity", "node_memory_utilization", "node_memory_working_set", "node_network_total_bytes", "node_number_of_running_containers", "node_number_of_running_pods", "pod_cpu_reserved_capacity", "pod_cpu_utilization", "pod_cpu_utilization_over_pod_limit", "pod_memory_reserved_capacity", "pod_memory_utilization", "pod_memory_utilization_over_pod_limit", "pod_number_of_container_restarts", "pod_network_rx_bytes", "pod_network_tx_bytes", "service_number_of_running_pods"},
	"Rekognition":           {"DetectedFaceCount", "DetectedLabelCount", "ResponseTime", "ServerErrorCount", "SuccessfulRequestCount", "ThrottledCount", "UserErrorCount"},
	"AWS/Cassandra":         {"AccountMaxReads", "AccountMaxTableLevelReads", "AccountMaxTableLevelWrites", "AccountMaxWrites", "AccountProvisionedReadCapacityUtilization", "AccountProvisionedWriteCapacityUtilization", "ConditionalCheckFailedRequests", "ConsumedReadCapacityUnits", "ConsumedWriteCapacityUnits", "MaxProvisionedTableReadCapacityUtilization", "MaxProvisionedTableWriteCapacityUtilization", "ReturnedItemCount", "ReturnedItemCountBySelect", "SuccessfulRequestCount", "SuccessfulRequestLatency", "SystemErrors", "UserErrors"},
}

var dimensionsMap = map[string][]string{
	"AWS/ACMPrivateCA":      {},
	"AWS/AmazonMQ":          {"Broker", "Queue", "Topic"},
	"AWS/ApiGateway":        {"ApiName", "Method", "Resource", "Stage"},
	"AWS/AppStream":         {"Fleet"},
	"AWS/AppSync":           {"GraphQLAPIId"},
	"AWS/ApplicationELB":    {"AvailabilityZone", "LoadBalancer", "TargetGroup"},
	"AWS/AutoScaling":       {"AutoScalingGroupName"},
	"AWS/Billing":           {"Currency", "LinkedAccount", "ServiceName"},
	"AWS/Chatbot":           {"ConfigurationName"},
	"AWS/CloudFront":        {"DistributionId", "Region"},
	"AWS/CloudHSM":          {"ClusterId", "HsmId", "Region"},
	"AWS/CloudSearch":       {"ClientId", "DomainName"},
	"AWS/CodeBuild":         {"ProjectName"},
	"AWS/Cognito":           {"Operation", "RiskLevel", "UserPoolId"},
	"AWS/Connect":           {"InstanceId", "MetricGroup", "Participant", "QueueName", "Stream Type", "Type of Connection"},
	"AWS/DataSync":          {"AgentId", "TaskId"},
	"AWS/DDoSProtection":    {"ACKFlood", "ChargenReflection", "DNSReflection", "GenericUDPReflection", "MemcachedReflection", "MSSQLReflection", "NetBIOSReflection", "NTPReflection", "PortMapper", "RequestFlood", "RIPReflection", "SNMPReflection", "SSDPReflection", "SYNFlood", "UDPFragment", "UDPTraffic", "UDPReflection"},
	"AWS/DMS":               {"ReplicationInstanceIdentifier", "ReplicationTaskIdentifier"},
	"AWS/DocDB":             {"DBClusterIdentifier", "DBInstanceIdentifier", "Role"},
	"AWS/DX":                {"ConnectionId"},
	"AWS/DAX":               {"Account", "ClusterId", "NodeId"},
	"AWS/DynamoDB":          {"GlobalSecondaryIndexName", "Operation", "ReceivingRegion", "StreamLabel", "TableName"},
	"AWS/EBS":               {"VolumeId"},
	"AWS/EC2":               {"AutoScalingGroupName", "ImageId", "InstanceId", "InstanceType"},
	"AWS/EC2/API":           {},
	"AWS/EC2Spot":           {"AvailabilityZone", "FleetRequestId", "InstanceType"},
	"AWS/ECS":               {"ClusterName", "ServiceName"},
	"AWS/EFS":               {"FileSystemId"},
	"AWS/ELB":               {"AvailabilityZone", "LoadBalancerName"},
	"AWS/ES":                {"ClientId", "DomainName"},
	"AWS/ElastiCache":       {"CacheClusterId", "CacheNodeId"},
	"AWS/ElasticBeanstalk":  {"EnvironmentName", "InstanceId"},
	"AWS/ElasticInference":  {"ElasticInferenceAcceleratorId", "InstanceId"},
	"AWS/ElasticMapReduce":  {"ClusterId", "JobFlowId", "JobId"},
	"AWS/ElasticTranscoder": {"Operation", "PipelineId"},
	"AWS/Events":            {"RuleName"},
	"AWS/FSx":               {},
	"AWS/Firehose":          {"DeliveryStreamName"},
	"AWS/GameLift":          {"FleetId", "InstanceType", "MatchmakingConfigurationName", "MatchmakingConfigurationName-RuleName", "MetricGroups", "OperatingSystem", "QueueName"},
	"AWS/Glue":              {"JobName", "JobRunId", "Type"},
	"AWS/Inspector":         {},
	"AWS/IoT":               {"ActionType", "BehaviorName", "CheckName", "JobId", "Protocol", "RuleName", "ScheduledAuditName", "SecurityProfileName"},
	"AWS/IoTAnalytics":      {"ActionType", "ChannelName", "DatasetName", "DatastoreName", "PipelineActivityName", "PipelineActivityType", "PipelineName"},
	"AWS/KMS":               {"KeyId"},
	"AWS/Kafka":             {"Broker ID", "Cluster Name", "Topic"},
	"AWS/Kinesis":           {"ShardId", "StreamName"},
	"AWS/KinesisAnalytics":  {"Application", "Flow", "Id"},
	"AWS/KinesisVideo":      {},
	"AWS/Lambda":            {"Alias", "ExecutedVersion", "FunctionName", "Resource"},
	"AWS/Lex":               {"BotAlias", "BotChannelName", "BotName", "BotVersion", "InputMode", "Operation", "Source"},
	"AWS/Logs":              {"DestinationType", "FilterName", "LogGroupName"},
	"AWS/ML":                {"MLModelId", "RequestMode"},
	"AWS/MediaConnect":      {},
	"AWS/MediaConvert":      {"Job", "Operation", "Queue"},
	"AWS/MediaPackage":      {"Channel", "No Dimension", "OriginEndpoint", "StatusCodeRange"},
	"AWS/MediaTailor":       {"Configuration Name"},
	"AWS/NATGateway":        {"NatGatewayId"},
	"AWS/Neptune":           {"DBClusterIdentifier", "DatabaseClass", "EngineName", "Role"},
	"AWS/NetworkELB":        {"AvailabilityZone", "LoadBalancer", "TargetGroup"},
	"AWS/OpsWorks":          {"InstanceId", "LayerId", "StackId"},
	"AWS/Polly":             {"Operation"},
	"AWS/RDS":               {"DBClusterIdentifier", "DBInstanceIdentifier", "DatabaseClass", "DbClusterIdentifier", "EngineName", "Role", "SourceRegion"},
	"AWS/Redshift":          {"ClusterIdentifier", "NodeID", "service class", "stage", "latency", "wlmid"},
<<<<<<< HEAD
<<<<<<< HEAD
	"AWS/Robomaker":         {"SimulationJobId"},
	"AWS/Route53":           {"HealthCheckId", "Region"},
=======
	"AWS/Route53":           {"HealthCheckId", "Region", "HostedZoneId"},
>>>>>>> Add R53 HostedZoneId dimension
=======
	"AWS/Route53":           {"HealthCheckId", "Region", "HostedZoneId"},
>>>>>>> 010ef59a
	"AWS/Route53Resolver":   {"EndpointId"},
	"AWS/S3":                {"BucketName", "FilterId", "StorageType"},
	"AWS/SES":               {},
	"AWS/SNS":               {"Application", "Country", "Platform", "SMSType", "TopicName"},
	"AWS/SQS":               {"QueueName"},
	"AWS/SWF":               {"APIName", "ActivityTypeName", "ActivityTypeVersion", "DecisionName", "Domain", "TaskListName", "WorkflowTypeName", "WorkflowTypeVersion"},
	"AWS/SageMaker":         {"EndpointName", "Host", "LabelingJobName", "VariantName"},
	"AWS/States":            {"APIName", "ActivityArn", "LambdaFunctionArn", "StateMachineArn", "StateTransition"},
	"AWS/StorageGateway":    {"GatewayId", "GatewayName", "VolumeId"},
	"AWS/Textract":          {},
	"AWS/ThingsGraph":       {"FlowTemplateId", "StepName", "SystemTemplateId"},
	"AWS/TransitGateway":    {"TransitGateway"},
	"AWS/Translate":         {"LanguagePair", "Operation"},
	"AWS/TrustedAdvisor":    {},
	"AWS/Usage":             {"Class", "Resource", "Service", "Type"},
	"AWS/VPN":               {"TunnelIpAddress", "VpnId"},
	"AWS/WAF":               {"Region", "Rule", "RuleGroup", "WebACL"},
	"AWS/WorkSpaces":        {"DirectoryId", "WorkspaceId"},
	"ECS/ContainerInsights": {"ClusterName", "ServiceName", "TaskDefinitionFamily", "EC2InstanceId", "ContainerInstanceId"},
	"ContainerInsights":     {"ClusterName", "NodeName", "Namespace", "InstanceId", "PodName", "Service"},
	"Rekognition":           {},
	"AWS/Cassandra":         {"Keyspace", "Operation", "TableName"},
}

var regionCache sync.Map

func (e *CloudWatchExecutor) executeMetricFindQuery(ctx context.Context, queryContext *tsdb.TsdbQuery) (*tsdb.Response, error) {
	firstQuery := queryContext.Queries[0]

	parameters := firstQuery.Model
	subType := firstQuery.Model.Get("subtype").MustString()
	var data []suggestData
	var err error
	switch subType {
	case "regions":
		data, err = e.handleGetRegions(ctx, parameters, queryContext)
	case "namespaces":
		data, err = e.handleGetNamespaces(ctx, parameters, queryContext)
	case "metrics":
		data, err = e.handleGetMetrics(ctx, parameters, queryContext)
	case "dimension_keys":
		data, err = e.handleGetDimensions(ctx, parameters, queryContext)
	case "dimension_values":
		data, err = e.handleGetDimensionValues(ctx, parameters, queryContext)
	case "ebs_volume_ids":
		data, err = e.handleGetEbsVolumeIds(ctx, parameters, queryContext)
	case "ec2_instance_attribute":
		data, err = e.handleGetEc2InstanceAttribute(ctx, parameters, queryContext)
	case "resource_arns":
		data, err = e.handleGetResourceArns(ctx, parameters, queryContext)
	}
	if err != nil {
		return nil, err
	}

	queryResult := &tsdb.QueryResult{Meta: simplejson.New(), RefId: firstQuery.RefId}
	transformToTable(data, queryResult)
	result := &tsdb.Response{
		Results: map[string]*tsdb.QueryResult{
			firstQuery.RefId: queryResult,
		},
	}
	return result, nil
}

func transformToTable(data []suggestData, result *tsdb.QueryResult) {
	table := &tsdb.Table{
		Columns: []tsdb.TableColumn{
			{
				Text: "text",
			},
			{
				Text: "value",
			},
		},
		Rows: make([]tsdb.RowValues, 0),
	}

	for _, r := range data {
		values := []interface{}{
			r.Text,
			r.Value,
		}
		table.Rows = append(table.Rows, values)
	}
	result.Tables = append(result.Tables, table)
	result.Meta.Set("rowCount", len(data))
}

func parseMultiSelectValue(input string) []string {
	trimmedInput := strings.TrimSpace(input)
	if strings.HasPrefix(trimmedInput, "{") {
		values := strings.Split(strings.TrimRight(strings.TrimLeft(trimmedInput, "{"), "}"), ",")
		trimmedValues := make([]string, len(values))
		for i, v := range values {
			trimmedValues[i] = strings.TrimSpace(v)
		}
		return trimmedValues
	}

	return []string{trimmedInput}
}

// Whenever this list is updated, the frontend list should also be updated.
// Please update the region list in public/app/plugins/datasource/cloudwatch/partials/config.html
func (e *CloudWatchExecutor) handleGetRegions(ctx context.Context, parameters *simplejson.Json, queryContext *tsdb.TsdbQuery) ([]suggestData, error) {
	dsInfo := e.getDsInfo("default")
	profile := dsInfo.Profile
	if cache, ok := regionCache.Load(profile); ok {
		if cache2, ok2 := cache.([]suggestData); ok2 {
			return cache2, nil
		}
	}

	regions := []string{
		"ap-east-1", "ap-northeast-1", "ap-northeast-2", "ap-northeast-3", "ap-south-1", "ap-southeast-1", "ap-southeast-2", "ca-central-1",
		"eu-central-1", "eu-north-1", "eu-west-1", "eu-west-2", "eu-west-3", "me-south-1", "sa-east-1", "us-east-1", "us-east-2", "us-west-1", "us-west-2",
		"cn-north-1", "cn-northwest-1", "us-gov-east-1", "us-gov-west-1", "us-isob-east-1", "us-iso-east-1",
	}
	err := e.ensureClientSession("default")
	if err != nil {
		return nil, err
	}
	r, err := e.ec2Svc.DescribeRegions(&ec2.DescribeRegionsInput{})
	if err != nil {
		// ignore error for backward compatibility
		plog.Error("Failed to get regions", "error", err)
	} else {
		for _, region := range r.Regions {
			exists := false

			for _, existingRegion := range regions {
				if existingRegion == *region.RegionName {
					exists = true
					break
				}
			}

			if !exists {
				regions = append(regions, *region.RegionName)
			}
		}
	}
	sort.Strings(regions)

	result := make([]suggestData, 0)
	for _, region := range regions {
		result = append(result, suggestData{Text: region, Value: region})
	}
	regionCache.Store(profile, result)

	return result, nil
}

func (e *CloudWatchExecutor) handleGetNamespaces(ctx context.Context, parameters *simplejson.Json, queryContext *tsdb.TsdbQuery) ([]suggestData, error) {
	keys := []string{}
	for key := range metricsMap {
		keys = append(keys, key)
	}
	customNamespaces := e.DataSource.JsonData.Get("customMetricsNamespaces").MustString()
	if customNamespaces != "" {
		keys = append(keys, strings.Split(customNamespaces, ",")...)
	}
	sort.Strings(keys)

	result := make([]suggestData, 0)
	for _, key := range keys {
		result = append(result, suggestData{Text: key, Value: key})
	}

	return result, nil
}

func (e *CloudWatchExecutor) handleGetMetrics(ctx context.Context, parameters *simplejson.Json, queryContext *tsdb.TsdbQuery) ([]suggestData, error) {
	region := parameters.Get("region").MustString()
	namespace := parameters.Get("namespace").MustString()

	var namespaceMetrics []string
	if !isCustomMetrics(namespace) {
		var exists bool
		if namespaceMetrics, exists = metricsMap[namespace]; !exists {
			return nil, fmt.Errorf("unable to find namespace %q", namespace)
		}
	} else {
		var err error
		dsInfo := e.getDsInfo(region)
		dsInfo.Namespace = namespace

		if namespaceMetrics, err = getMetricsForCustomMetrics(dsInfo, getAllMetrics); err != nil {
			return nil, errors.New("Unable to call AWS API")
		}
	}
	sort.Strings(namespaceMetrics)

	result := make([]suggestData, 0)
	for _, name := range namespaceMetrics {
		result = append(result, suggestData{Text: name, Value: name})
	}

	return result, nil
}

func (e *CloudWatchExecutor) handleGetDimensions(ctx context.Context, parameters *simplejson.Json, queryContext *tsdb.TsdbQuery) ([]suggestData, error) {
	region := parameters.Get("region").MustString()
	namespace := parameters.Get("namespace").MustString()

	var dimensionValues []string
	if !isCustomMetrics(namespace) {
		var exists bool
		if dimensionValues, exists = dimensionsMap[namespace]; !exists {
			return nil, fmt.Errorf("unable to find dimension %q", namespace)
		}
	} else {
		var err error
		dsInfo := e.getDsInfo(region)
		dsInfo.Namespace = namespace

		if dimensionValues, err = getDimensionsForCustomMetrics(dsInfo, getAllMetrics); err != nil {
			return nil, errors.New("Unable to call AWS API")
		}
	}
	sort.Strings(dimensionValues)

	result := make([]suggestData, 0)
	for _, name := range dimensionValues {
		result = append(result, suggestData{Text: name, Value: name})
	}

	return result, nil
}

func (e *CloudWatchExecutor) handleGetDimensionValues(ctx context.Context, parameters *simplejson.Json, queryContext *tsdb.TsdbQuery) ([]suggestData, error) {
	region := parameters.Get("region").MustString()
	namespace := parameters.Get("namespace").MustString()
	metricName := parameters.Get("metricName").MustString()
	dimensionKey := parameters.Get("dimensionKey").MustString()
	dimensionsJson := parameters.Get("dimensions").MustMap()

	var dimensions []*cloudwatch.DimensionFilter
	for k, v := range dimensionsJson {
		if vv, ok := v.(string); ok {
			dimensions = append(dimensions, &cloudwatch.DimensionFilter{
				Name:  aws.String(k),
				Value: aws.String(vv),
			})
		} else if vv, ok := v.([]interface{}); ok {
			for _, v := range vv {
				dimensions = append(dimensions, &cloudwatch.DimensionFilter{
					Name:  aws.String(k),
					Value: aws.String(v.(string)),
				})
			}
		}
	}

	metrics, err := e.cloudwatchListMetrics(region, namespace, metricName, dimensions)
	if err != nil {
		return nil, err
	}

	result := make([]suggestData, 0)
	dupCheck := make(map[string]bool)
	for _, metric := range metrics.Metrics {
		for _, dim := range metric.Dimensions {
			if *dim.Name == dimensionKey {
				if _, exists := dupCheck[*dim.Value]; exists {
					continue
				}

				dupCheck[*dim.Value] = true
				result = append(result, suggestData{Text: *dim.Value, Value: *dim.Value})
			}
		}
	}

	sort.Slice(result, func(i, j int) bool {
		return result[i].Text < result[j].Text
	})

	return result, nil
}

func (e *CloudWatchExecutor) ensureClientSession(region string) error {
	if e.ec2Svc == nil {
		dsInfo := e.getDsInfo(region)
		cfg, err := getAwsConfig(dsInfo)
		if err != nil {
			return fmt.Errorf("Failed to call ec2:getAwsConfig, %w", err)
		}
		sess, err := session.NewSession(cfg)
		if err != nil {
			return fmt.Errorf("Failed to call ec2:NewSession, %w", err)
		}
		e.ec2Svc = ec2.New(sess, cfg)
	}
	return nil
}

func (e *CloudWatchExecutor) handleGetEbsVolumeIds(ctx context.Context, parameters *simplejson.Json, queryContext *tsdb.TsdbQuery) ([]suggestData, error) {
	region := parameters.Get("region").MustString()
	instanceId := parameters.Get("instanceId").MustString()

	err := e.ensureClientSession(region)
	if err != nil {
		return nil, err
	}

	instanceIds := aws.StringSlice(parseMultiSelectValue(instanceId))
	instances, err := e.ec2DescribeInstances(region, nil, instanceIds)
	if err != nil {
		return nil, err
	}

	result := make([]suggestData, 0)
	for _, reservation := range instances.Reservations {
		for _, instance := range reservation.Instances {
			for _, mapping := range instance.BlockDeviceMappings {
				result = append(result, suggestData{Text: *mapping.Ebs.VolumeId, Value: *mapping.Ebs.VolumeId})
			}
		}
	}

	return result, nil
}

func (e *CloudWatchExecutor) handleGetEc2InstanceAttribute(ctx context.Context, parameters *simplejson.Json, queryContext *tsdb.TsdbQuery) ([]suggestData, error) {
	region := parameters.Get("region").MustString()
	attributeName := parameters.Get("attributeName").MustString()
	filterJson := parameters.Get("filters").MustMap()

	var filters []*ec2.Filter
	for k, v := range filterJson {
		if vv, ok := v.([]interface{}); ok {
			var vvvvv []*string
			for _, vvv := range vv {
				if vvvv, ok := vvv.(string); ok {
					vvvvv = append(vvvvv, &vvvv)
				}
			}
			filters = append(filters, &ec2.Filter{
				Name:   aws.String(k),
				Values: vvvvv,
			})
		}
	}

	err := e.ensureClientSession(region)
	if err != nil {
		return nil, err
	}

	instances, err := e.ec2DescribeInstances(region, filters, nil)
	if err != nil {
		return nil, err
	}

	result := make([]suggestData, 0)
	dupCheck := make(map[string]bool)
	for _, reservation := range instances.Reservations {
		for _, instance := range reservation.Instances {
			tags := make(map[string]string)
			for _, tag := range instance.Tags {
				tags[*tag.Key] = *tag.Value
			}

			var data string
			if strings.Index(attributeName, "Tags.") == 0 {
				tagName := attributeName[5:]
				data = tags[tagName]
			} else {
				attributePath := strings.Split(attributeName, ".")
				v := reflect.ValueOf(instance)
				for _, key := range attributePath {
					if v.Kind() == reflect.Ptr {
						v = v.Elem()
					}
					if v.Kind() != reflect.Struct {
						return nil, errors.New("invalid attribute path")
					}
					v = v.FieldByName(key)
					if !v.IsValid() {
						return nil, errors.New("invalid attribute path")
					}
				}
				if attr, ok := v.Interface().(*string); ok {
					data = *attr
				} else if attr, ok := v.Interface().(*time.Time); ok {
					data = (*attr).String()
				} else {
					return nil, errors.New("invalid attribute path")
				}
			}

			if _, exists := dupCheck[data]; exists {
				continue
			}

			dupCheck[data] = true
			result = append(result, suggestData{Text: data, Value: data})
		}
	}

	sort.Slice(result, func(i, j int) bool {
		return result[i].Text < result[j].Text
	})

	return result, nil
}

func (e *CloudWatchExecutor) ensureRGTAClientSession(region string) error {
	if e.rgtaSvc == nil {
		dsInfo := e.getDsInfo(region)
		cfg, err := getAwsConfig(dsInfo)
		if err != nil {
			return fmt.Errorf("Failed to call ec2:getAwsConfig, %w", err)
		}
		sess, err := session.NewSession(cfg)
		if err != nil {
			return fmt.Errorf("Failed to call ec2:NewSession, %w", err)
		}
		e.rgtaSvc = resourcegroupstaggingapi.New(sess, cfg)
	}
	return nil
}

func (e *CloudWatchExecutor) handleGetResourceArns(ctx context.Context, parameters *simplejson.Json, queryContext *tsdb.TsdbQuery) ([]suggestData, error) {
	region := parameters.Get("region").MustString()
	resourceType := parameters.Get("resourceType").MustString()
	filterJson := parameters.Get("tags").MustMap()

	err := e.ensureRGTAClientSession(region)
	if err != nil {
		return nil, err
	}

	var filters []*resourcegroupstaggingapi.TagFilter
	for k, v := range filterJson {
		if vv, ok := v.([]interface{}); ok {
			var vvvvv []*string
			for _, vvv := range vv {
				if vvvv, ok := vvv.(string); ok {
					vvvvv = append(vvvvv, &vvvv)
				}
			}
			filters = append(filters, &resourcegroupstaggingapi.TagFilter{
				Key:    aws.String(k),
				Values: vvvvv,
			})
		}
	}

	var resourceTypes []*string
	resourceTypes = append(resourceTypes, &resourceType)

	resources, err := e.resourceGroupsGetResources(region, filters, resourceTypes)
	if err != nil {
		return nil, err
	}

	result := make([]suggestData, 0)
	for _, resource := range resources.ResourceTagMappingList {
		data := *resource.ResourceARN
		result = append(result, suggestData{Text: data, Value: data})
	}

	return result, nil
}

func (e *CloudWatchExecutor) cloudwatchListMetrics(region string, namespace string, metricName string, dimensions []*cloudwatch.DimensionFilter) (*cloudwatch.ListMetricsOutput, error) {
	svc, err := e.getClient(region)
	if err != nil {
		return nil, err
	}

	params := &cloudwatch.ListMetricsInput{
		Namespace:  aws.String(namespace),
		Dimensions: dimensions,
	}

	if metricName != "" {
		params.MetricName = aws.String(metricName)
	}

	var resp cloudwatch.ListMetricsOutput
	if err := svc.ListMetricsPages(params,
		func(page *cloudwatch.ListMetricsOutput, lastPage bool) bool {
			metrics.MAwsCloudWatchListMetrics.Inc()
			metrics, _ := awsutil.ValuesAtPath(page, "Metrics")
			for _, metric := range metrics {
				resp.Metrics = append(resp.Metrics, metric.(*cloudwatch.Metric))
			}
			return !lastPage
		}); err != nil {
		return nil, fmt.Errorf("failed to call cloudwatch:ListMetrics: %w", err)
	}

	return &resp, nil
}

func (e *CloudWatchExecutor) ec2DescribeInstances(region string, filters []*ec2.Filter, instanceIds []*string) (*ec2.DescribeInstancesOutput, error) {
	params := &ec2.DescribeInstancesInput{
		Filters:     filters,
		InstanceIds: instanceIds,
	}

	var resp ec2.DescribeInstancesOutput
	err := e.ec2Svc.DescribeInstancesPages(params,
		func(page *ec2.DescribeInstancesOutput, lastPage bool) bool {
			reservations, _ := awsutil.ValuesAtPath(page, "Reservations")
			for _, reservation := range reservations {
				resp.Reservations = append(resp.Reservations, reservation.(*ec2.Reservation))
			}
			return !lastPage
		})
	if err != nil {
		return nil, fmt.Errorf("Failed to call ec2:DescribeInstances, %w", err)
	}

	return &resp, nil
}

func (e *CloudWatchExecutor) resourceGroupsGetResources(region string, filters []*resourcegroupstaggingapi.TagFilter, resourceTypes []*string) (*resourcegroupstaggingapi.GetResourcesOutput, error) {
	params := &resourcegroupstaggingapi.GetResourcesInput{
		ResourceTypeFilters: resourceTypes,
		TagFilters:          filters,
	}

	var resp resourcegroupstaggingapi.GetResourcesOutput
	err := e.rgtaSvc.GetResourcesPages(params,
		func(page *resourcegroupstaggingapi.GetResourcesOutput, lastPage bool) bool {
			resources, _ := awsutil.ValuesAtPath(page, "ResourceTagMappingList")
			for _, resource := range resources {
				resp.ResourceTagMappingList = append(resp.ResourceTagMappingList, resource.(*resourcegroupstaggingapi.ResourceTagMapping))
			}
			return !lastPage
		})
	if err != nil {
		return nil, fmt.Errorf("Failed to call tags:GetResources, %w", err)
	}

	return &resp, nil
}

func getAllMetrics(cwData *DatasourceInfo) (cloudwatch.ListMetricsOutput, error) {
	creds, err := GetCredentials(cwData)
	if err != nil {
		return cloudwatch.ListMetricsOutput{}, err
	}
	cfg := &aws.Config{
		Region:      aws.String(cwData.Region),
		Credentials: creds,
	}
	sess, err := session.NewSession(cfg)
	if err != nil {
		return cloudwatch.ListMetricsOutput{}, err
	}
	svc := cloudwatch.New(sess, cfg)

	params := &cloudwatch.ListMetricsInput{
		Namespace: aws.String(cwData.Namespace),
	}

	var resp cloudwatch.ListMetricsOutput
	err = svc.ListMetricsPages(params, func(page *cloudwatch.ListMetricsOutput, lastPage bool) bool {
		metrics.MAwsCloudWatchListMetrics.Inc()
		metrics, err := awsutil.ValuesAtPath(page, "Metrics")
		if err != nil {
			return !lastPage
		}

		for _, metric := range metrics {
			resp.Metrics = append(resp.Metrics, metric.(*cloudwatch.Metric))
		}
		return !lastPage
	})
	return resp, err
}

var metricsCacheLock sync.Mutex

func getMetricsForCustomMetrics(dsInfo *DatasourceInfo, getAllMetrics func(*DatasourceInfo) (cloudwatch.ListMetricsOutput, error)) ([]string, error) {
	metricsCacheLock.Lock()
	defer metricsCacheLock.Unlock()

	if _, ok := customMetricsMetricsMap[dsInfo.Profile]; !ok {
		customMetricsMetricsMap[dsInfo.Profile] = make(map[string]map[string]*CustomMetricsCache)
	}
	if _, ok := customMetricsMetricsMap[dsInfo.Profile][dsInfo.Region]; !ok {
		customMetricsMetricsMap[dsInfo.Profile][dsInfo.Region] = make(map[string]*CustomMetricsCache)
	}
	if _, ok := customMetricsMetricsMap[dsInfo.Profile][dsInfo.Region][dsInfo.Namespace]; !ok {
		customMetricsMetricsMap[dsInfo.Profile][dsInfo.Region][dsInfo.Namespace] = &CustomMetricsCache{}
		customMetricsMetricsMap[dsInfo.Profile][dsInfo.Region][dsInfo.Namespace].Cache = make([]string, 0)
	}

	if customMetricsMetricsMap[dsInfo.Profile][dsInfo.Region][dsInfo.Namespace].Expire.After(time.Now()) {
		return customMetricsMetricsMap[dsInfo.Profile][dsInfo.Region][dsInfo.Namespace].Cache, nil
	}
	result, err := getAllMetrics(dsInfo)
	if err != nil {
		return []string{}, err
	}
	customMetricsMetricsMap[dsInfo.Profile][dsInfo.Region][dsInfo.Namespace].Cache = make([]string, 0)
	customMetricsMetricsMap[dsInfo.Profile][dsInfo.Region][dsInfo.Namespace].Expire = time.Now().Add(5 * time.Minute)

	for _, metric := range result.Metrics {
		if isDuplicate(customMetricsMetricsMap[dsInfo.Profile][dsInfo.Region][dsInfo.Namespace].Cache, *metric.MetricName) {
			continue
		}
		customMetricsMetricsMap[dsInfo.Profile][dsInfo.Region][dsInfo.Namespace].Cache = append(customMetricsMetricsMap[dsInfo.Profile][dsInfo.Region][dsInfo.Namespace].Cache, *metric.MetricName)
	}

	return customMetricsMetricsMap[dsInfo.Profile][dsInfo.Region][dsInfo.Namespace].Cache, nil
}

var dimensionsCacheLock sync.Mutex

func getDimensionsForCustomMetrics(dsInfo *DatasourceInfo, getAllMetrics func(*DatasourceInfo) (cloudwatch.ListMetricsOutput, error)) ([]string, error) {
	dimensionsCacheLock.Lock()
	defer dimensionsCacheLock.Unlock()

	if _, ok := customMetricsDimensionsMap[dsInfo.Profile]; !ok {
		customMetricsDimensionsMap[dsInfo.Profile] = make(map[string]map[string]*CustomMetricsCache)
	}
	if _, ok := customMetricsDimensionsMap[dsInfo.Profile][dsInfo.Region]; !ok {
		customMetricsDimensionsMap[dsInfo.Profile][dsInfo.Region] = make(map[string]*CustomMetricsCache)
	}
	if _, ok := customMetricsDimensionsMap[dsInfo.Profile][dsInfo.Region][dsInfo.Namespace]; !ok {
		customMetricsDimensionsMap[dsInfo.Profile][dsInfo.Region][dsInfo.Namespace] = &CustomMetricsCache{}
		customMetricsDimensionsMap[dsInfo.Profile][dsInfo.Region][dsInfo.Namespace].Cache = make([]string, 0)
	}

	if customMetricsDimensionsMap[dsInfo.Profile][dsInfo.Region][dsInfo.Namespace].Expire.After(time.Now()) {
		return customMetricsDimensionsMap[dsInfo.Profile][dsInfo.Region][dsInfo.Namespace].Cache, nil
	}
	result, err := getAllMetrics(dsInfo)
	if err != nil {
		return []string{}, err
	}
	customMetricsDimensionsMap[dsInfo.Profile][dsInfo.Region][dsInfo.Namespace].Cache = make([]string, 0)
	customMetricsDimensionsMap[dsInfo.Profile][dsInfo.Region][dsInfo.Namespace].Expire = time.Now().Add(5 * time.Minute)

	for _, metric := range result.Metrics {
		for _, dimension := range metric.Dimensions {
			if isDuplicate(customMetricsDimensionsMap[dsInfo.Profile][dsInfo.Region][dsInfo.Namespace].Cache, *dimension.Name) {
				continue
			}
			customMetricsDimensionsMap[dsInfo.Profile][dsInfo.Region][dsInfo.Namespace].Cache = append(customMetricsDimensionsMap[dsInfo.Profile][dsInfo.Region][dsInfo.Namespace].Cache, *dimension.Name)
		}
	}

	return customMetricsDimensionsMap[dsInfo.Profile][dsInfo.Region][dsInfo.Namespace].Cache, nil
}

func isDuplicate(nameList []string, target string) bool {
	for _, name := range nameList {
		if name == target {
			return true
		}
	}
	return false
}

func isCustomMetrics(namespace string) bool {
	return strings.Index(namespace, "AWS/") != 0
}<|MERGE_RESOLUTION|>--- conflicted
+++ resolved
@@ -98,16 +98,7 @@
 	"AWS/Polly":             {"2XXCount", "4XXCount", "5XXCount", "RequestCharacters", "ResponseLatency"},
 	"AWS/RDS":               {"ActiveTransactions", "AuroraBinlogReplicaLag", "AuroraGlobalDBDataTransferBytes", "AuroraGlobalDBReplicatedWriteIO", "AuroraGlobalDBReplicationLag", "AuroraReplicaLag", "AuroraReplicaLagMaximum", "AuroraReplicaLagMinimum", "BacktrackChangeRecordsCreationRate", "BacktrackChangeRecordsStored", "BacktrackWindowActual", "BacktrackWindowAlert", "BackupRetentionPeriodStorageUsed", "BinLogDiskUsage", "BlockedTransactions", "BufferCacheHitRatio", "BurstBalance", "CPUCreditBalance", "CPUCreditUsage", "CPUUtilization", "CommitLatency", "CommitThroughput", "DDLLatency", "DDLThroughput", "DMLLatency", "DMLThroughput", "DatabaseConnections", "Deadlocks", "DeleteLatency", "DeleteThroughput", "DiskQueueDepth", "EngineUptime", "FailedSQLServerAgentJobsCount", "FreeLocalStorage", "FreeStorageSpace", "FreeableMemory", "InsertLatency", "InsertThroughput", "LoginFailures", "MaximumUsedTransactionIDs", "NetworkReceiveThroughput", "NetworkThroughput", "NetworkTransmitThroughput", "OldestReplicationSlotLag", "Queries", "RDSToAuroraPostgreSQLReplicaLag", "ReadIOPS", "ReadLatency", "ReadThroughput", "ReplicaLag", "ReplicationSlotDiskUsage", "ResultSetCacheHitRatio", "SelectLatency", "SelectThroughput", "ServerlessDatabaseCapacity", "SnapshotStorageUsed", "SwapUsage", "TotalBackupStorageBilled", "TransactionLogsDiskUsage", "TransactionLogsGeneration", "UpdateLatency", "UpdateThroughput", "VolumeBytesUsed", "VolumeReadIOPs", "VolumeWriteIOPs", "WriteIOPS", "WriteLatency", "WriteThroughput"},
 	"AWS/Redshift":          {"CPUUtilization", "DatabaseConnections", "HealthStatus", "MaintenanceMode", "NetworkReceiveThroughput", "NetworkTransmitThroughput", "PercentageDiskSpaceUsed", "QueriesCompletedPerSecond", "QueryDuration", "QueryRuntimeBreakdown", "ReadIOPS", "ReadLatency", "ReadThroughput", "TotalTableCount", "WLMQueriesCompletedPerSecond", "WLMQueryDuration", "WLMQueueLength", "WriteIOPS", "WriteLatency", "WriteThroughput"},
-<<<<<<< HEAD
-<<<<<<< HEAD
-	"AWS/Robomaker":         {"RealTimeFactor", "vCPU", "Memory", "SimulationUnit"},
-	"AWS/Route53":           {"ChildHealthCheckHealthyCount", "ConnectionTime", "HealthCheckPercentageHealthy", "HealthCheckStatus", "SSLHandshakeTime", "TimeToFirstByte"},
-=======
 	"AWS/Route53":           {"ChildHealthCheckHealthyCount", "ConnectionTime", "DNSQueries", "HealthCheckPercentageHealthy", "HealthCheckStatus", "SSLHandshakeTime", "TimeToFirstByte"},
->>>>>>> Add Route53 DNSQueries metric
-=======
-	"AWS/Route53":           {"ChildHealthCheckHealthyCount", "ConnectionTime", "DNSQueries", "HealthCheckPercentageHealthy", "HealthCheckStatus", "SSLHandshakeTime", "TimeToFirstByte"},
->>>>>>> 010ef59a
 	"AWS/Route53Resolver":   {"InboundQueryVolume", "OutboundQueryVolume", "OutboundQueryAggregatedVolume"},
 	"AWS/S3":                {"4xxErrors", "5xxErrors", "AllRequests", "BucketSizeBytes", "BytesDownloaded", "BytesUploaded", "DeleteRequests", "FirstByteLatency", "GetRequests", "HeadRequests", "ListRequests", "NumberOfObjects", "PostRequests", "PutRequests", "SelectRequests", "SelectReturnedBytes", "SelectScannedBytes", "TotalRequestLatency"},
 	"AWS/SES":               {"Bounce", "Clicks", "Complaint", "Delivery", "Opens", "Reject", "Rendering Failures", "Reputation.BounceRate", "Reputation.ComplaintRate", "Send"},
@@ -196,16 +187,7 @@
 	"AWS/Polly":             {"Operation"},
 	"AWS/RDS":               {"DBClusterIdentifier", "DBInstanceIdentifier", "DatabaseClass", "DbClusterIdentifier", "EngineName", "Role", "SourceRegion"},
 	"AWS/Redshift":          {"ClusterIdentifier", "NodeID", "service class", "stage", "latency", "wlmid"},
-<<<<<<< HEAD
-<<<<<<< HEAD
-	"AWS/Robomaker":         {"SimulationJobId"},
-	"AWS/Route53":           {"HealthCheckId", "Region"},
-=======
 	"AWS/Route53":           {"HealthCheckId", "Region", "HostedZoneId"},
->>>>>>> Add R53 HostedZoneId dimension
-=======
-	"AWS/Route53":           {"HealthCheckId", "Region", "HostedZoneId"},
->>>>>>> 010ef59a
 	"AWS/Route53Resolver":   {"EndpointId"},
 	"AWS/S3":                {"BucketName", "FilterId", "StorageType"},
 	"AWS/SES":               {},
