package cloudwatch

import (
	"context"
	"errors"
	"fmt"
	"reflect"
	"sort"
	"strings"
	"sync"
	"time"

	"github.com/grafana/grafana-plugin-sdk-go/backend"
	"github.com/grafana/grafana-plugin-sdk-go/data"

	"github.com/aws/aws-sdk-go/aws"
	"github.com/aws/aws-sdk-go/aws/awsutil"
	"github.com/aws/aws-sdk-go/service/cloudwatch"
	"github.com/aws/aws-sdk-go/service/ec2"
	"github.com/aws/aws-sdk-go/service/resourcegroupstaggingapi"
	"github.com/grafana/grafana/pkg/components/simplejson"
	"github.com/grafana/grafana/pkg/infra/metrics"
	"github.com/grafana/grafana/pkg/util/errutil"
)

// Known AWS regions.
var knownRegions = []string{
	"af-south-1", "ap-east-1", "ap-northeast-1", "ap-northeast-2", "ap-northeast-3", "ap-south-1", "ap-southeast-1",
	"ap-southeast-2", "ca-central-1", "cn-north-1", "cn-northwest-1", "eu-central-1", "eu-north-1", "eu-south-1", "eu-west-1",
	"eu-west-2", "eu-west-3", "me-south-1", "sa-east-1", "us-east-1", "us-east-2", "us-gov-east-1", "us-gov-west-1",
	"us-iso-east-1", "us-isob-east-1", "us-west-1", "us-west-2",
}

type suggestData struct {
	Text  string
	Value string
}

type customMetricsCache struct {
	Expire time.Time
	Cache  []string
}

var customMetricsMetricsMap = make(map[string]map[string]map[string]*customMetricsCache)
var customMetricsDimensionsMap = make(map[string]map[string]map[string]*customMetricsCache)
var metricsMap = map[string][]string{
	"AWS/ACMPrivateCA":            {"CRLGenerated", "Failure", "MisconfiguredCRLBucket", "Success", "Time"},
	"AWS/AmazonMQ":                {"BurstBalance", "ConsumerCount", "CpuCreditBalance", "CpuUtilization", "CurrentConnectionsCount", "DequeueCount", "DispatchCount", "EnqueueCount", "EnqueueTime", "EstablishedConnectionsCount", "ExpiredCount", "HeapUsage", "InactiveDurableTopicSubscribersCount", "InFlightCount", "JobSchedulerStorePercentUsage", "JournalFilesForFastRecovery", "JournalFilesForFullRecovery", "MemoryUsage", "NetworkIn", "NetworkOut", "OpenTransactionCount", "ProducerCount", "QueueSize", "ReceiveCount", "StorePercentUsage", "TempPercentUsage", "TotalConsumerCount", "TotalDequeueCount", "TotalEnqueueCount", "TotalMessageCount", "TotalProducerCount", "VolumeReadOps", "VolumeWriteOps"},
	"AWS/ApiGateway":              {"4xx", "4XXError", "5xx", "5XXError", "CacheHitCount", "CacheMissCount", "Count", "DataProcessed", "IntegrationLatency", "Latency"},
	"AWS/AppStream":               {"ActualCapacity", "AvailableCapacity", "CapacityUtilization", "DesiredCapacity", "InUseCapacity", "InsufficientCapacityError", "PendingCapacity", "RunningCapacity"},
	"AWS/AppSync":                 {"4XXError", "5XXError", "Latency"},
	"AWS/ApplicationELB":          {"ActiveConnectionCount", "ClientTLSNegotiationErrorCount", "ConsumedLCUs", "ELBAuthError", "ELBAuthFailure", "ELBAuthLatency", "ELBAuthRefreshTokenSuccess", "ELBAuthSuccess", "ELBAuthUserClaimsSizeExceeded", "HTTPCode_ELB_3XX_Count", "HTTPCode_ELB_4XX_Count", "HTTPCode_ELB_5XX_Count", "HTTPCode_Target_2XX_Count", "HTTPCode_Target_3XX_Count", "HTTPCode_Target_4XX_Count", "HTTPCode_Target_5XX_Count", "HTTP_Fixed_Response_Count", "HTTP_Redirect_Count", "HTTP_Redirect_Url_Limit_Exceeded_Count", "HealthyHostCount", "IPv6ProcessedBytes", "IPv6RequestCount", "LambdaInternalError", "LambdaTargetProcessedBytes", "LambdaUserError", "NewConnectionCount", "NonStickyRequestCount", "ProcessedBytes", "RejectedConnectionCount", "RequestCount", "RequestCountPerTarget", "RuleEvaluations", "StandardProcessedBytes", "TargetConnectionErrorCount", "TargetResponseTime", "TargetTLSNegotiationErrorCount", "UnHealthyHostCount"},
	"AWS/Athena":                  {"EngineExecutionTime", "QueryPlanningTime", "QueryQueueTime", "ProcessedBytes", "ServiceProcessingTime", "TotalExecutionTime"},
	"AWS/AutoScaling":             {"GroupDesiredCapacity", "GroupInServiceInstances", "GroupMaxSize", "GroupMinSize", "GroupPendingInstances", "GroupStandbyInstances", "GroupTerminatingInstances", "GroupTotalInstances"},
	"AWS/Billing":                 {"EstimatedCharges"},
	"AWS/Chatbot":                 {"EventsThrottled", "EventsProcessed", "MessageDeliverySuccess", "MessageDeliveryFailure", "UnsupportedEvents"},
	"AWS/ClientVPN":               {"ActiveConnectionsCount", "AuthenticationFailures", "CrlDaysToExpiry", "EgressBytes", "EgressPackets", "IngressBytes", "IngressPackets", "SelfServicePortalClientConfigurationDownloads"},
	"AWS/CloudFront":              {"4xxErrorRate", "5xxErrorRate", "BytesDownloaded", "BytesUploaded", "Requests", "TotalErrorRate", "CacheHitRate", "OriginLatency", "401ErrorRate", "403ErrorRate", "404ErrorRate", "502ErrorRate", "503ErrorRate", "504ErrorRate"},
	"AWS/CloudHSM":                {"HsmKeysSessionOccupied", "HsmKeysTokenOccupied", "HsmSessionCount", "HsmSslCtxsOccupied", "HsmTemperature", "HsmUnhealthy", "HsmUsersAvailable", "HsmUsersMax", "InterfaceEth2OctetsInput", "InterfaceEth2OctetsOutput"},
	"AWS/CloudSearch":             {"IndexUtilization", "Partitions", "SearchableDocuments", "SuccessfulRequests"},
	"AWS/CodeBuild":               {"BuildDuration", "Builds", "DownloadSourceDuration", "Duration", "FailedBuilds", "FinalizingDuration", "InstallDuration", "PostBuildDuration", "PreBuildDuration", "ProvisioningDuration", "QueuedDuration", "SubmittedDuration", "SucceededBuilds", "UploadArtifactsDuration"},
	"AWS/Cognito":                 {"AccountTakeOverRisk", "CompromisedCredentialsRisk", "NoRisk", "OverrideBlock", "Risk"},
	"AWS/Connect":                 {"CallBackNotDialableNumber", "CallRecordingUploadError", "CallsBreachingConcurrencyQuota", "CallsPerInterval", "ConcurrentCalls", "ConcurrentCallsPercentage", "ContactFlowErrors", "ContactFlowFatalErrors", "LongestQueueWaitTime", "MisconfiguredPhoneNumbers", "MissedCalls", "PublicSigningKeyUsage", "QueueCapacityExceededError", "QueueSize", "ThrottledCalls", "ToInstancePacketLossRate"},
	"AWS/DataSync":                {"BytesVerifiedSource", "BytesPreparedSource", "FilesVerifiedSource", "FilesPreparedSource", "BytesVerifiedDestination", "BytesPreparedDestination", "FilesVerifiedDestination", "FilesPreparedDestination", "FilesTransferred", "BytesTransferred", "BytesWritten"},
	"AWS/DDoSProtection":          {"DDoSDetected", "DDoSAttackBitsPerSecond", "DDoSAttackPacketsPerSecond", "DDoSAttackRequestsPerSecond", "VolumeBitsPerSecond", "VolumePacketsPerSecond"},
	"AWS/DMS":                     {"CDCChangesDiskSource", "CDCChangesDiskTarget", "CDCChangesMemorySource", "CDCChangesMemoryTarget", "CDCIncomingChanges", "CDCLatencySource", "CDCLatencyTarget", "CDCThroughputBandwidthSource", "CDCThroughputBandwidthTarget", "CDCThroughputRowsSource", "CDCThroughputRowsTarget", "CPUUtilization", "FreeStorageSpace", "FreeableMemory", "FullLoadThroughputBandwidthSource", "FullLoadThroughputBandwidthTarget", "FullLoadThroughputRowsSource", "FullLoadThroughputRowsTarget", "NetworkReceiveThroughput", "NetworkTransmitThroughput", "ReadIOPS", "ReadLatency", "ReadThroughput", "SwapUsage", "WriteIOPS", "WriteLatency", "WriteThroughput"},
	"AWS/DocDB":                   {"BackupRetentionPeriodStorageUsed", "BufferCacheHitRatio", "ChangeStreamLogSize", "CPUUtilization", "DatabaseConnections", "DBInstanceReplicaLag", "DBClusterReplicaLagMaximum", "DBClusterReplicaLagMinimum", "DiskQueueDepth", "EngineUptime", "FreeableMemory", "FreeLocalStorage", "NetworkReceiveThroughput", "NetworkThroughput", "NetworkTransmitThroughput", "ReadIOPS", "ReadLatency", "ReadThroughput", "SnapshotStorageUsed", "SwapUsage", "TotalBackupStorageBilled", "VolumeBytesUsed", "VolumeReadIOPs", "VolumeWriteIOPs", "WriteIOPS", "WriteLatency", "WriteThroughput"},
	"AWS/DX":                      {"ConnectionBpsEgress", "ConnectionBpsIngress", "ConnectionErrorCount", "ConnectionCRCErrorCount", "ConnectionLightLevelRx", "ConnectionLightLevelTx", "ConnectionPpsEgress", "ConnectionPpsIngress", "ConnectionState", "VirtualInterfaceBpsEgress", "VirtualInterfaceBpsIngress", "VirtualInterfacePpsEgress", "VirtualInterfacePpsIngress"},
	"AWS/DAX":                     {"CPUUtilization", "NetworkPacketsIn", "NetworkPacketsOut", "GetItemRequestCount", "BatchGetItemRequestCount", "BatchWriteItemRequestCount", "DeleteItemRequestCount", "PutItemRequestCount", "UpdateItemRequestCount", "TransactWriteItemsCount", "TransactGetItemsCount", "ItemCacheHits", "ItemCacheMisses", "QueryCacheHits", "QueryCacheMisses", "ScanCacheHits", "ScanCacheMisses", "TotalRequestCount", "ErrorRequestCount", "FaultRequestCount", "FailedRequestCount", "QueryRequestCount", "ScanRequestCount", "ClientConnections", "EstimatedDbSize", "EvictedSize"},
	"AWS/DynamoDB":                {"ConditionalCheckFailedRequests", "ConsumedReadCapacityUnits", "ConsumedWriteCapacityUnits", "OnlineIndexConsumedWriteCapacity", "OnlineIndexPercentageProgress", "OnlineIndexThrottleEvents", "PendingReplicationCount", "ProvisionedReadCapacityUnits", "ProvisionedWriteCapacityUnits", "ReadThrottleEvents", "ReplicationLatency", "ReturnedBytes", "ReturnedItemCount", "ReturnedRecordsCount", "SuccessfulRequestLatency", "SystemErrors", "ThrottledRequests", "TimeToLiveDeletedItemCount", "UserErrors", "WriteThrottleEvents"},
	"AWS/EBS":                     {"BurstBalance", "VolumeConsumedReadWriteOps", "VolumeIdleTime", "VolumeQueueLength", "VolumeReadBytes", "VolumeReadOps", "VolumeThroughputPercentage", "VolumeTotalReadTime", "VolumeTotalWriteTime", "VolumeWriteBytes", "VolumeWriteOps"},
	"AWS/EC2":                     {"CPUCreditBalance", "CPUCreditUsage", "CPUSurplusCreditBalance", "CPUSurplusCreditsCharged", "CPUUtilization", "DiskReadBytes", "DiskReadOps", "DiskWriteBytes", "DiskWriteOps", "EBSByteBalance%", "EBSIOBalance%", "EBSReadBytes", "EBSReadOps", "EBSWriteBytes", "EBSWriteOps", "NetworkIn", "NetworkOut", "NetworkPacketsIn", "NetworkPacketsOut", "StatusCheckFailed", "StatusCheckFailed_Instance", "StatusCheckFailed_System"},
	"AWS/EC2/API":                 {"ClientErrors", "RequestLimitExceeded", "ServerErrors", "SuccessfulCalls"},
	"AWS/EC2CapacityReservations": {"AvailableInstanceCount", "InstanceUtilization", "TotalInstanceCount", "UsedInstanceCount"},
	"AWS/EC2Spot":                 {"AvailableInstancePoolsCount", "BidsSubmittedForCapacity", "EligibleInstancePoolCount", "FulfilledCapacity", "MaxPercentCapacityAllocation", "PendingCapacity", "PercentCapacityAllocation", "TargetCapacity", "TerminatingCapacity"},
	"AWS/ECS":                     {"CPUReservation", "CPUUtilization", "GPUReservation", "MemoryReservation", "MemoryUtilization"},
	"AWS/EFS":                     {"BurstCreditBalance", "ClientConnections", "DataReadIOBytes", "DataWriteIOBytes", "MetadataIOBytes", "PercentIOLimit", "PermittedThroughput", "TotalIOBytes"},
	"AWS/ELB":                     {"BackendConnectionErrors", "EstimatedALBActiveConnectionCount", "EstimatedALBConsumedLCUs", "EstimatedALBNewConnectionCount", "EstimatedProcessedBytes", "HTTPCode_Backend_2XX", "HTTPCode_Backend_3XX", "HTTPCode_Backend_4XX", "HTTPCode_Backend_5XX", "HTTPCode_ELB_4XX", "HTTPCode_ELB_5XX", "HealthyHostCount", "Latency", "RequestCount", "SpilloverCount", "SurgeQueueLength", "UnHealthyHostCount"},
	"AWS/ES":                      {"AutomatedSnapshotFailure", "CPUCreditBalance", "CPUUtilization", "ClusterIndexWritesBlocked", "ClusterStatus.green", "ClusterStatus.red", "ClusterStatus.yellow", "ClusterUsedSpace", "DeletedDocuments", "DiskQueueDepth", "ElasticsearchRequests", "FreeStorageSpace", "IndexingLatency", "IndexingRate", "InvalidHostHeaderRequests", "JVMGCOldCollectionCount", "JVMGCOldCollectionTime", "JVMGCYoungCollectionCount", "JVMGCYoungCollectionTime", "JVMMemoryPressure", "KMSKeyError", "KMSKeyInaccessible", "KibanaHealthyNodes", "MasterCPUCreditBalance", "MasterCPUUtilization", "MasterFreeStorageSpace", "MasterJVMMemoryPressure", "MasterReachableFromNode", "Nodes", "ReadIOPS", "ReadLatency", "ReadThroughput", "RequestCount", "SearchLatency", "SearchRate", "SearchableDocuments", "SysMemoryUtilization", "ThreadpoolBulkQueue", "ThreadpoolBulkRejected", "ThreadpoolBulkThreads", "ThreadpoolForce_mergeQueue", "ThreadpoolForce_mergeRejected", "ThreadpoolForce_mergeThreads", "ThreadpoolIndexQueue", "ThreadpoolIndexRejected", "ThreadpoolIndexThreads", "ThreadpoolSearchQueue", "ThreadpoolSearchRejected", "ThreadpoolSearchThreads", "WriteIOPS", "WriteLatency", "WriteThroughput"},
	"AWS/ElastiCache":             {"ActiveDefragHits", "BytesReadIntoMemcached", "BytesUsedForCache", "BytesUsedForCacheItems", "BytesUsedForHash", "BytesWrittenOutFromMemcached", "CPUUtilization", "CacheHitRate", "CacheHits", "CacheMisses", "CasBadval", "CasHits", "CasMisses", "CmdConfigGet", "CmdConfigSet", "CmdFlush", "CmdGet", "CmdSet", "CmdTouch", "CurrConfig", "CurrConnections", "CurrItems", "DB0AverageTTL", "DatabaseMemoryUsagePercentage", "DecrHits", "DecrMisses", "DeleteHits", "DeleteMisses", "EngineCPUUtilization", "EvalBasedCmds", "EvalBasedCmdsLatency", "EvictedUnfetched", "Evictions", "ExpiredUnfetched", "FreeableMemory", "GeoSpatialBasedCmds", "GeoSpatialBasedCmdsLatency", "GetHits", "GetMisses", "GetTypeCmds", "GetTypeCmdsLatency", "HashBasedCmds", "HashBasedCmdsLatency", "HyperLogLogBasedCmds", "HyperLogLogBasedCmdsLatency", "IncrHits", "IncrMisses", "KeyBasedCmds", "KeyBasedCmdsLatency", "ListBasedCmds", "ListBasedCmdsLatency", "MasterLinkHealthStatus", "MemoryFragmentationRatio", "NetworkBytesIn", "NetworkBytesOut", "NewConnections", "NewItems", "PubSubBasedCmds", "PubSubBasedCmdsLatency", "Reclaimed", "ReplicationBytes", "ReplicationLag", "SaveInProgress", "SetBasedCmds", "SetBasedCmdsLatency", "SetTypeCmds", "SetTypeCmdsLatency", "SlabsMoved", "SortedSetBasedCmds", "SortedSetBasedCmdsLatency", "StreamBasedCmds", "StreamBasedCmdsLatency", "StringBasedCmds", "StringBasedCmdsLatency", "SwapUsage", "TouchHits", "TouchMisses", "UnusedMemory"},
	"AWS/ElasticBeanstalk":        {"ApplicationLatencyP10", "ApplicationLatencyP50", "ApplicationLatencyP75", "ApplicationLatencyP85", "ApplicationLatencyP90", "ApplicationLatencyP95", "ApplicationLatencyP99", "ApplicationLatencyP99.9", "ApplicationRequests2xx", "ApplicationRequests3xx", "ApplicationRequests4xx", "ApplicationRequests5xx", "ApplicationRequestsTotal", "CPUIdle", "CPUIowait", "CPUIrq", "CPUNice", "CPUSoftirq", "CPUSystem", "CPUUser", "EnvironmentHealth", "InstanceHealth", "InstancesDegraded", "InstancesInfo", "InstancesNoData", "InstancesOk", "InstancesPending", "InstancesSevere", "InstancesUnknown", "InstancesWarning", "LoadAverage1min", "LoadAverage5min", "RootFilesystemUtil"},
	"AWS/ElasticInference":        {"AcceleratorHealthCheckFailed", "AcceleratorMemoryUsage", "ConnectivityCheckFailed"},
	"AWS/ElasticMapReduce":        {"AppsCompleted", "AppsFailed", "AppsKilled", "AppsPending", "AppsRunning", "AppsSubmitted", "BackupFailed", "CapacityRemainingGB", "Cluster Status", "ContainerAllocated", "ContainerPending", "ContainerPendingRatio", "ContainerReserved", "CoreNodesPending", "CoreNodesRunning", "CorruptBlocks", "DfsPendingReplicationBlocks", "HBase", "HDFSBytesRead", "HDFSBytesWritten", "HDFSUtilization", "HbaseBackupFailed", "IO", "IsIdle", "JobsFailed", "JobsRunning", "LiveDataNodes", "LiveTaskTrackers", "MRActiveNodes", "MRDecommissionedNodes", "MRLostNodes", "MRRebootedNodes", "MRTotalNodes", "MRUnhealthyNodes", "Map/Reduce", "MapSlotsOpen", "MapTasksRemaining", "MapTasksRunning", "MemoryAllocatedMB", "MemoryAvailableMB", "MemoryReservedMB", "MemoryTotalMB", "MissingBlocks", "MostRecentBackupDuration", "Node Status", "PendingDeletionBlocks", "ReduceSlotsOpen", "ReduceTasksRemaining", "ReduceTasksRunning", "RemainingMapTasksPerSlot", "S3BytesRead", "S3BytesWritten", "TaskNodesPending", "TaskNodesRunning", "TimeSinceLastSuccessfulBackup", "TotalLoad", "UnderReplicatedBlocks", "YARNMemoryAvailablePercentage"},
	"AWS/ElasticTranscoder":       {"Billed Audio Output", "Billed HD Output", "Billed SD Output", "Errors", "Jobs Completed", "Jobs Errored", "Outputs per Job", "Standby Time", "Throttles"},
	"AWS/Events":                  {"DeadLetterInvocations", "FailedInvocations", "Invocations", "MatchedEvents", "ThrottledRules", "TriggeredRules"},
	"AWS/FSx":                     {"DataReadBytes", "DataReadOperations", "DataWriteBytes", "DataWriteOperations", "FreeDataStorageCapacity", "FreeStorageCapacity", "MetadataOperations"},
	"AWS/Firehose":                {"BackupToS3.Bytes", "BackupToS3.DataFreshness", "BackupToS3.Records", "BackupToS3.Success", "DataReadFromKinesisStream.Bytes", "DataReadFromKinesisStream.Records", "DeliveryToElasticsearch.Bytes", "DeliveryToElasticsearch.Records", "DeliveryToElasticsearch.Success", "DeliveryToRedshift.Bytes", "DeliveryToRedshift.Records", "DeliveryToRedshift.Success", "DeliveryToS3.Bytes", "DeliveryToS3.DataFreshness", "DeliveryToS3.Records", "DeliveryToS3.Success", "DeliveryToSplunk.Bytes", "DeliveryToSplunk.DataFreshness", "DeliveryToSplunk.Records", "DeliveryToSplunk.Success", "DescribeDeliveryStream.Latency", "DescribeDeliveryStream.Requests", "ExecuteProcessing.Duration", "ExecuteProcessing.Success", "FailedConversion.Bytes", "FailedConversion.Records", "IncomingBytes", "IncomingRecords", "KinesisMillisBehindLatest", "ListDeliveryStreams.Latency", "ListDeliveryStreams.Requests", "PutRecord.Bytes", "PutRecord.Latency", "PutRecord.Requests", "PutRecordBatch.Bytes", "PutRecordBatch.Latency", "PutRecordBatch.Records", "PutRecordBatch.Requests", "SucceedConversion.Bytes", "SucceedConversion.Records", "SucceedProcessing.Bytes", "SucceedProcessing.Records", "ThrottledDescribeStream", "ThrottledGetRecords", "ThrottledGetShardIterator", "UpdateDeliveryStream.Latency", "UpdateDeliveryStream.Requests"},
	"AWS/GameLift":                {"ActivatingGameSessions", "ActiveGameSessions", "ActiveInstances", "ActiveServerProcesses", "AvailableGameSessions", "AverageWaitTime", "CurrentPlayerSessions", "CurrentTickets", "DesiredInstances", "FirstChoiceNotViable", "FirstChoiceOutOfCapacity", "GameSessionInterruptions", "HealthyServerProcesses", "IdleInstances", "InstanceInterruptions", "LowestLatencyPlacement", "LowestPricePlacement", "MatchAcceptancesTimedOut", "MatchesAccepted", "MatchesCreated", "MatchesPlaced", "MatchesRejected", "MaxInstances", "MinInstances", "PercentAvailableGameSessions", "PercentHealthyServerProcesses", "PercentIdleInstances", "Placement", "PlacementsCanceled", "PlacementsFailed", "PlacementsStarted", "PlacementsSucceeded", "PlacementsTimedOut", "PlayerSessionActivations", "PlayersStarted", "QueueDepth", "RuleEvaluationsFailed", "RuleEvaluationsPassed", "ServerProcessAbnormalTerminations", "ServerProcessActivations", "ServerProcessTerminations", "TicketsFailed", "TicketsStarted", "TicketsTimedOut", "TimeToMatch", "TimeToTicketSuccess"},
	"AWS/Glue":                    {"glue.driver.BlockManager.disk.diskSpaceUsed_MB", "glue.driver.ExecutorAllocationManager.executors.numberAllExecutors", "glue.driver.ExecutorAllocationManager.executors.numberMaxNeededExecutors", "glue.driver.aggregate.bytesRead", "glue.driver.aggregate.elapsedTime", "glue.driver.aggregate.numCompletedStages", "glue.driver.aggregate.numCompletedTasks", "glue.driver.aggregate.numFailedTasks", "glue.driver.aggregate.numKilledTasks", "glue.driver.aggregate.recordsRead", "glue.driver.aggregate.shuffleBytesWritten", "glue.driver.aggregate.shuffleLocalBytesRead", "glue.driver.jvm.heap.usage  glue.executorId.jvm.heap.usage  glue.ALL.jvm.heap.usage", "glue.driver.jvm.heap.used  glue.executorId.jvm.heap.used  glue.ALL.jvm.heap.used", "glue.driver.s3.filesystem.read_bytes  glue.executorId.s3.filesystem.read_bytes  glue.ALL.s3.filesystem.read_bytes", "glue.driver.s3.filesystem.write_bytes  glue.executorId.s3.filesystem.write_bytes  glue.ALL.s3.filesystem.write_bytes", "glue.driver.system.cpuSystemLoad  glue.executorId.system.cpuSystemLoad  glue.ALL.system.cpuSystemLoad"},
	"AWS/GroundStation":           {"BitErrorRate", "BlockErrorRate", "ReceivedPower", "Es/N0"},
	"AWS/Inspector":               {"TotalAssessmentRunFindings", "TotalAssessmentRuns", "TotalHealthyAgents", "TotalMatchingAgents"},
	"AWS/IoT":                     {"CanceledJobExecutionCount", "CanceledJobExecutionTotalCount", "ClientError", "Connect.AuthError", "Connect.ClientError", "Connect.ServerError", "Connect.Success", "Connect.Throttle", "DeleteThingShadow.Accepted", "FailedJobExecutionCount", "FailedJobExecutionTotalCount", "Failure", "GetThingShadow.Accepted", "InProgressJobExecutionCount", "InProgressJobExecutionTotalCount", "NonCompliantResources", "NumLogBatchesFailedToPublishThrottled", "NumLogEventsFailedToPublishThrottled", "ParseError", "Ping.Success", "PublishIn.AuthError", "PublishIn.ClientError", "PublishIn.ServerError", "PublishIn.Success", "PublishIn.Throttle", "PublishOut.AuthError", "PublishOut.ClientError", "PublishOut.Success", "QueuedJobExecutionCount", "QueuedJobExecutionTotalCount", "RejectedJobExecutionCount", "RejectedJobExecutionTotalCount", "RemovedJobExecutionCount", "RemovedJobExecutionTotalCount", "ResourcesEvaluated", "RuleMessageThrottled", "RuleNotFound", "RulesExecuted", "ServerError", "Subscribe.AuthError", "Subscribe.ClientError", "Subscribe.ServerError", "Subscribe.Success", "Subscribe.Throttle", "SuccededJobExecutionCount", "SuccededJobExecutionTotalCount", "Success", "TopicMatch", "Unsubscribe.ClientError", "Unsubscribe.ServerError", "Unsubscribe.Success", "Unsubscribe.Throttle", "UpdateThingShadow.Accepted", "Violations", "ViolationsCleared", "ViolationsInvalidated"},
	"AWS/IoTAnalytics":            {"ActionExecution", "ActivityExecutionError", "IncomingMessages"},
	"AWS/KMS":                     {"SecondsUntilKeyMaterialExpiration"},
	"AWS/Kafka":                   {"ActiveControllerCount", "BytesInPerSec", "BytesOutPerSec", "CpuIdle", "CpuSystem", "CpuUser", "FetchConsumerLocalTimeMsMean", "FetchConsumerRequestQueueTimeMsMean", "FetchConsumerResponseQueueTimeMsMean", "FetchConsumerResponseSendTimeMsMean", "FetchConsumerTotalTimeMsMean", "FetchFollowerLocalTimeMsMean", "FetchFollowerRequestQueueTimeMsMean", "FetchFollowerResponseQueueTimeMsMean", "FetchFollowerResponseSendTimeMsMean", "FetchFollowerTotalTimeMsMean", "FetchMessageConversionsPerSec", "FetchThrottleByteRate", "FetchThrottleQueueSize", "FetchThrottleTime", "GlobalPartitionCount", "GlobalTopicCount", "KafkaAppLogsDiskUsed", "KafkaDataLogsDiskUsed", "LeaderCount", "MemoryBuffered", "MemoryCached", "MemoryFree", "MemoryUsed", "MessagesInPerSec", "NetworkProcessorAvgIdlePercent", "NetworkRxDropped", "NetworkRxErrors", "NetworkRxPackets", "NetworkTxDropped", "NetworkTxErrors", "NetworkTxPackets", "OfflinePartitionsCount", "PartitionCount", "ProduceLocalTimeMsMean", "ProduceMessageConversionsPerSec", "ProduceMessageConversionsTimeMsMean", "ProduceRequestQueueTimeMsMean", "ProduceResponseQueueTimeMsMean", "ProduceResponseSendTimeMsMean", "ProduceThrottleByteRate", "ProduceThrottleQueueSize", "ProduceThrottleTime", "ProduceTotalTimeMsMean", "RequestBytesMean", "RequestExemptFromThrottleTime", "RequestHandlerAvgIdlePercent", "RequestThrottleQueueSize", "RequestThrottleTime", "RequestTime", "RootDiskUsed", "SwapFree", "SwapUsed", "UnderMinIsrPartitionCount", "UnderReplicatedPartitions", "ZooKeeperRequestLatencyMsMean", "ZooKeeperSessionState"},
	"AWS/Kinesis":                 {"GetRecords.Bytes", "GetRecords.IteratorAge", "GetRecords.IteratorAgeMilliseconds", "GetRecords.Latency", "GetRecords.Records", "GetRecords.Success", "IncomingBytes", "IncomingRecords", "IteratorAgeMilliseconds", "OutgoingBytes", "OutgoingRecords", "PutRecord.Bytes", "PutRecord.Latency", "PutRecord.Success", "PutRecords.Bytes", "PutRecords.Latency", "PutRecords.Records", "PutRecords.Success", "ReadProvisionedThroughputExceeded", "SubscribeToShard.RateExceeded", "SubscribeToShard.Success", "SubscribeToShardEvent.Bytes", "SubscribeToShardEvent.MillisBehindLatest", "SubscribeToShardEvent.Records", "SubscribeToShardEvent.Success", "WriteProvisionedThroughputExceeded"},
	"AWS/KinesisAnalytics":        {"Bytes", "InputProcessing.DroppedRecords", "InputProcessing.Duration", "InputProcessing.OkBytes", "InputProcessing.OkRecords", "InputProcessing.ProcessingFailedRecords", "InputProcessing.Success", "KPUs", "LambdaDelivery.DeliveryFailedRecords", "LambdaDelivery.Duration", "LambdaDelivery.OkRecords", "MillisBehindLatest", "Records", "Success"},
	"AWS/KinesisVideo":            {"GetHLSMasterPlaylist.Latency", "GetHLSMasterPlaylist.Requests", "GetHLSMasterPlaylist.Success", "GetHLSMediaPlaylist.Latency", "GetHLSMediaPlaylist.Requests", "GetHLSMediaPlaylist.Success", "GetHLSStreamingSessionURL.Latency", "GetHLSStreamingSessionURL.Requests", "GetHLSStreamingSessionURL.Success", "GetMP4InitFragment.Latency", "GetMP4InitFragment.Requests", "GetMP4InitFragment.Success", "GetMP4MediaFragment.Latency", "GetMP4MediaFragment.OutgoingBytes", "GetMP4MediaFragment.Requests", "GetMP4MediaFragment.Success", "GetMedia.ConnectionErrors", "GetMedia.MillisBehindNow", "GetMedia.OutgoingBytes", "GetMedia.OutgoingFragments", "GetMedia.OutgoingFrames", "GetMedia.Requests", "GetMedia.Success", "GetMediaForFragmentList.OutgoingBytes", "GetMediaForFragmentList.OutgoingFragments", "GetMediaForFragmentList.OutgoingFrames", "GetMediaForFragmentList.Requests", "GetMediaForFragmentList.Success", "GetTSFragment.Latency", "GetTSFragment.OutgoingBytes", "GetTSFragment.Requests", "GetTSFragment.Success", "ListFragments.Latency", "PutMedia.ActiveConnections", "PutMedia.BufferingAckLatency", "PutMedia.ConnectionErrors", "PutMedia.ErrorAckCount", "PutMedia.FragmentIngestionLatency", "PutMedia.FragmentPersistLatency", "PutMedia.IncomingBytes", "PutMedia.IncomingFragments", "PutMedia.IncomingFrames", "PutMedia.Latency", "PutMedia.PersistedAckLatency", "PutMedia.ReceivedAckLatency", "PutMedia.Requests", "PutMedia.Success"},
	"AWS/Lambda":                  {"ConcurrentExecutions", "DeadLetterErrors", "Duration", "Errors", "Invocations", "IteratorAge", "Throttles", "UnreservedConcurrentExecutions"},
	"AWS/Lex":                     {"BotChannelAuthErrors", "BotChannelConfigurationErrors", "BotChannelInboundThrottledEvents", "BotChannelOutboundThrottledEvents", "BotChannelRequestCount", "BotChannelResponseCardErrors", "BotChannelSystemErrors", "MissedUtteranceCount", "RuntimeInvalidLambdaResponses", "RuntimeLambdaErrors", "RuntimePollyErrors", "RuntimeRequestCount", "RuntimeSucessfulRequestLatency", "RuntimeSystemErrors", "RuntimeThrottledEvents", "RuntimeUserErrors"},
	"AWS/Logs":                    {"DeliveryErrors", "DeliveryThrottling", "ForwardedBytes", "ForwardedLogEvents", "IncomingBytes", "IncomingLogEvents"},
	"AWS/ML":                      {"PredictCount", "PredictFailureCount"},
	"AWS/MediaConnect":            {"ARQRecovered", "ARQRequests", "BitRate", "CATError", "CRCError", "Connected", "ConnectedOutputs", "ContinuityCounter", "Disconnections", "DroppedPackets", "FECPackets", "FECRecovered", "NotRecoveredPackets", "OutputConnected", "OutputDisconnections", "OverflowPackets", "PATError", "PCRAccuracyError", "PCRError", "PIDError", "PMTError", "PTSError", "PacketLossPercent", "RecoveredPackets", "RoundTripTime", "SourceARQRecovered", "SourceARQRequests", "SourceBitRate", "SourceCATError", "SourceCRCError", "SourceConnected", "SourceContinuityCounter", "SourceDisconnections", "SourceDroppedPackets", "SourceFECPackets", "SourceFECRecovered", "SourceNotRecoveredPackets", "SourceOverflowPackets", "SourcePATError", "SourcePCRAccuracyError", "SourcePCRError", "SourcePIDError", "SourcePMTError", "SourcePTSError", "SourcePacketLossPercent", "SourceRecoveredPackets", "SourceRoundTripTime", "SourceTSByteError", "SourceTSSyncLoss", "SourceTotalPackets", "SourceTransportError", "TSByteError", "TSSyncLoss", "TotalPackets", "TransportError"},
	"AWS/MediaConvert":            {"AudioOutputSeconds", "Errors", "HDOutputSeconds", "JobsCompletedCount", "JobsErroredCount", "SDOutputSeconds", "StandbyTime", "TranscodingTime", "UHDOutputSeconds"},
	"AWS/MediaPackage":            {"ActiveInput", "EgressBytes", "EgressRequestCount", "EgressResponseTime", "IngressBytes", "IngressResponseTime"},
	"AWS/MediaStore":              {"RequestCount", "4xxErrorCount", "5xxErrorCount", "BytesUploaded", "BytesDownloaded", "TotalTime", "TurnaroundTime"},
	"AWS/MediaTailor":             {"AdDecisionServer.Ads", "AdDecisionServer.Duration", "AdDecisionServer.Errors", "AdDecisionServer.FillRate", "AdDecisionServer.Timeouts", "AdNotReady", "Avails.Duration", "Avails.FillRate", "Avails.FilledDuration", "GetManifest.Errors", "Origin.Errors", "Origin.Timeouts"},
	"AWS/NATGateway":              {"ActiveConnectionCount", "BytesInFromDestination", "BytesInFromSource", "BytesOutToDestination", "BytesOutToSource", "ConnectionAttemptCount", "ConnectionEstablishedCount", "ErrorPortAllocation", "IdleTimeoutCount", "PacketsDropCount", "PacketsInFromDestination", "PacketsInFromSource", "PacketsOutToDestination", "PacketsOutToSource"},
	"AWS/Neptune":                 {"CPUUtilization", "ClusterReplicaLag", "ClusterReplicaLagMaximum", "ClusterReplicaLagMinimum", "EngineUptime", "FreeLocalStorage", "FreeableMemory", "GremlinErrors", "GremlinHttp1xx", "GremlinHttp2xx", "GremlinHttp4xx", "GremlinHttp5xx", "GremlinRequests", "GremlinRequestsPerSec", "GremlinWebSocketAvailableConnections", "GremlinWebSocketClientErrors", "GremlinWebSocketServerErrors", "GremlinWebSocketSuccess", "Http100", "Http101", "Http1xx", "Http200", "Http2xx", "Http400", "Http403", "Http405", "Http413", "Http429", "Http4xx", "Http500", "Http501", "Http5xx", "LoaderErrors", "LoaderRequests", "NetworkReceiveThroughput", "NetworkThroughput", "NetworkTransmitThroughput", "SparqlErrors", "SparqlHttp1xx", "SparqlHttp2xx", "SparqlHttp4xx", "SparqlHttp5xx", "SparqlRequests", "SparqlRequestsPerSec", "StatusErrors", "StatusRequests", "VolumeBytesUsed", "VolumeReadIOPs", "VolumeWriteIOPs"},
	"AWS/NetworkELB":              {"ActiveFlowCount", "ActiveFlowCount_TLS", "ClientTLSNegotiationErrorCount", "ConsumedLCUs", "HealthyHostCount", "NewFlowCount", "NewFlowCount_TLS", "ProcessedBytes", "ProcessedBytes_TLS", "TCP_Client_Reset_Count", "TCP_ELB_Reset_Count", "TCP_Target_Reset_Count", "TargetTLSNegotiationErrorCount", "UnHealthyHostCount"},
	"AWS/NetworkFirewall":         {"DroppedPackets", "Packets", "PassedPackets", "ReceivedPacketCount"},
	"AWS/OpsWorks":                {"cpu_idle", "cpu_nice", "cpu_steal", "cpu_system", "cpu_user", "cpu_waitio", "load_1", "load_15", "load_5", "memory_buffers", "memory_cached", "memory_free", "memory_swap", "memory_total", "memory_used", "procs"},
	"AWS/Polly":                   {"2XXCount", "4XXCount", "5XXCount", "RequestCharacters", "ResponseLatency"},
	"AWS/RDS":                     {"ActiveTransactions", "AuroraBinlogReplicaLag", "AuroraGlobalDBDataTransferBytes", "AuroraGlobalDBReplicatedWriteIO", "AuroraGlobalDBReplicationLag", "AuroraReplicaLag", "AuroraReplicaLagMaximum", "AuroraReplicaLagMinimum", "AvailabilityPercentage", "BacktrackChangeRecordsCreationRate", "BacktrackChangeRecordsStored", "BacktrackWindowActual", "BacktrackWindowAlert", "BackupRetentionPeriodStorageUsed", "BinLogDiskUsage", "BlockedTransactions", "BufferCacheHitRatio", "BurstBalance", "CPUCreditBalance", "CPUCreditUsage", "CPUUtilization", "ClientConnections", "ClientConnectionsClosed", "ClientConnectionsNoTLS", "ClientConnectionsReceived", "ClientConnectionsSetupFailedAuth", "ClientConnectionsSetupSucceeded", "ClientConnectionsTLS", "CommitLatency", "CommitThroughput", "DDLLatency", "DDLThroughput", "DMLLatency", "DMLThroughput", "DatabaseConnectionRequests", "DatabaseConnectionRequestsWithTLS", "DatabaseConnections", "DatabaseConnectionsBorrowLatency", "DatabaseConnectionsCurrentlyBorrowed", "DatabaseConnectionsCurrentlyInTransaction", "DatabaseConnectionsCurrentlySessionPinned", "DatabaseConnectionsSetupFailed", "DatabaseConnectionsSetupSucceeded", "DatabaseConnectionsWithTLS", "Deadlocks", "DeleteLatency", "DeleteThroughput", "DiskQueueDepth", "EngineUptime", "FailedSQLServerAgentJobsCount", "FreeLocalStorage", "FreeStorageSpace", "FreeableMemory", "InsertLatency", "InsertThroughput", "LoginFailures", "MaxDatabaseConnectionsAllowed", "MaximumUsedTransactionIDs", "NetworkReceiveThroughput", "NetworkThroughput", "NetworkTransmitThroughput", "OldestReplicationSlotLag", "Queries", "QueryDatabaseResponseLatency", "QueryRequests", "QueryRequestsNoTLS", "QueryRequestsTLS", "QueryResponseLatency", "RDSToAuroraPostgreSQLReplicaLag", "ReadIOPS", "ReadLatency", "ReadThroughput", "ReplicaLag", "ReplicationSlotDiskUsage", "ResultSetCacheHitRatio", "SelectLatency", "SelectThroughput", "ServerlessDatabaseCapacity", "SnapshotStorageUsed", "SwapUsage", "TotalBackupStorageBilled", "TransactionLogsDiskUsage", "TransactionLogsGeneration", "UpdateLatency", "UpdateThroughput", "VolumeBytesUsed", "VolumeReadIOPs", "VolumeWriteIOPs", "WriteIOPS", "WriteLatency", "WriteThroughput"},
	"AWS/Redshift":                {"CPUUtilization", "DatabaseConnections", "HealthStatus", "MaintenanceMode", "NetworkReceiveThroughput", "NetworkTransmitThroughput", "PercentageDiskSpaceUsed", "QueriesCompletedPerSecond", "QueryDuration", "QueryRuntimeBreakdown", "ReadIOPS", "ReadLatency", "ReadThroughput", "TotalTableCount", "WLMQueriesCompletedPerSecond", "WLMQueryDuration", "WLMQueueLength", "WriteIOPS", "WriteLatency", "WriteThroughput"},
	"AWS/Route53":                 {"ChildHealthCheckHealthyCount", "ConnectionTime", "DNSQueries", "HealthCheckPercentageHealthy", "HealthCheckStatus", "SSLHandshakeTime", "TimeToFirstByte"},
	"AWS/Route53Resolver":         {"InboundQueryVolume", "OutboundQueryVolume", "OutboundQueryAggregatedVolume"},
	"AWS/S3":                      {"4xxErrors", "5xxErrors", "AllRequests", "BucketSizeBytes", "BytesDownloaded", "BytesUploaded", "DeleteRequests", "FirstByteLatency", "GetRequests", "HeadRequests", "ListRequests", "NumberOfObjects", "PostRequests", "PutRequests", "SelectRequests", "SelectReturnedBytes", "SelectScannedBytes", "TotalRequestLatency"},
	"AWS/SDKMetrics":              {"CallCount", "ClientErrorCount", "EndToEndLatency", "ConnectionErrorCount", "ServerErrorCount", "ThrottleCount"},
	"AWS/ServiceCatalog":          {"ProvisionedProductLaunch"},
	"AWS/SES":                     {"Bounce", "Clicks", "Complaint", "Delivery", "Opens", "Reject", "Rendering Failures", "Reputation.BounceRate", "Reputation.ComplaintRate", "Send"},
	"AWS/SNS":                     {"NumberOfMessagesPublished", "NumberOfNotificationsDelivered", "NumberOfNotificationsFailed", "NumberOfNotificationsFilteredOut", "NumberOfNotificationsFilteredOut-InvalidAttributes", "NumberOfNotificationsFilteredOut-NoMessageAttributes", "PublishSize", "SMSMonthToDateSpentUSD", "SMSSuccessRate"},
	"AWS/SQS":                     {"ApproximateAgeOfOldestMessage", "ApproximateNumberOfMessagesDelayed", "ApproximateNumberOfMessagesNotVisible", "ApproximateNumberOfMessagesVisible", "NumberOfEmptyReceives", "NumberOfMessagesDeleted", "NumberOfMessagesReceived", "NumberOfMessagesSent", "SentMessageSize"},
	"AWS/SWF":                     {"ActivityTaskScheduleToCloseTime", "ActivityTaskScheduleToStartTime", "ActivityTaskStartToCloseTime", "ActivityTasksCanceled", "ActivityTasksCompleted", "ActivityTasksFailed", "ConsumedCapacity", "DecisionTaskScheduleToStartTime", "DecisionTaskStartToCloseTime", "DecisionTasksCompleted", "PendingTasks", "ProvisionedBucketSize", "ProvisionedRefillRate", "ScheduledActivityTasksTimedOutOnClose", "ScheduledActivityTasksTimedOutOnStart", "StartedActivityTasksTimedOutOnClose", "StartedActivityTasksTimedOutOnHeartbeat", "StartedDecisionTasksTimedOutOnClose", "ThrottledEvents", "WorkflowStartToCloseTime", "WorkflowsCanceled", "WorkflowsCompleted", "WorkflowsContinuedAsNew", "WorkflowsFailed", "WorkflowsTerminated", "WorkflowsTimedOut"},
	"AWS/SageMaker":               {"CPUUtilization", "DatasetObjectsAutoAnnotated", "DatasetObjectsHumanAnnotated", "DatasetObjectsLabelingFailed", "DiskUtilization", "GPUMemoryUtilization", "GPUUtilization", "Invocation4XXErrors", "Invocation5XXErrors", "Invocations", "InvocationsPerInstance", "JobsFailed", "JobsStopped", "JobsSucceeded", "MemoryUtilization", "ModelLatency", "OverheadLatency", "TotalDatasetObjectsLabeled"},
	"AWS/States":                  {"ActivitiesFailed", "ActivitiesHeartbeatTimedOut", "ActivitiesScheduled", "ActivitiesStarted", "ActivitiesSucceeded", "ActivitiesTimedOut", "ActivityRunTime", "ActivityScheduleTime", "ActivityTime", "ConsumedCapacity", "ExecutionThrottled", "ExecutionTime", "ExecutionsAborted", "ExecutionsFailed", "ExecutionsStarted", "ExecutionsSucceeded", "ExecutionsTimedOut", "LambdaFunctionRunTime", "LambdaFunctionScheduleTime", "LambdaFunctionTime", "LambdaFunctionsFailed", "LambdaFunctionsHeartbeatTimedOut", "LambdaFunctionsScheduled", "LambdaFunctionsStarted", "LambdaFunctionsSucceeded", "LambdaFunctionsTimedOut", "ProvisionedBucketSize", "ProvisionedRefillRate", "ThrottledEvents"},
	"AWS/StorageGateway":          {"CacheFree", "CacheHitPercent", "CachePercentDirty", "CachePercentUsed", "CacheUsed", "CloudBytesDownloaded", "CloudBytesUploaded", "CloudDownloadLatency", "QueuedWrites", "ReadBytes", "ReadTime", "TimeSinceLastRecoveryPoint", "TotalCacheSize", "UploadBufferFree", "UploadBufferPercentUsed", "UploadBufferUsed", "WorkingStorageFree", "WorkingStoragePercentUsed", "WorkingStorageUsed", "WriteBytes", "WriteTime"},
	"AWS/Textract":                {"ResponseTime", "ServerErrorCount", "SuccessfulRequestCount", "ThrottledCount", "UserErrorCount"},
	"AWS/Timestream":              {"SuccessfulRequestLatency", "SystemErrors", "UserErrors", "DataScannedBytes"},
	"AWS/ThingsGraph":             {"EventStoreQueueSize", "FlowExecutionTime", "FlowExecutionsFailed", "FlowExecutionsStarted", "FlowExecutionsSucceeded", "FlowStepExecutionTime", "FlowStepExecutionsFailed", "FlowStepExecutionsStarted", "FlowStepExecutionsSucceeded"},
	"AWS/TransitGateway":          {"BytesIn", "BytesOut", "PacketDropCountBlackhole", "PacketDropCountNoRoute", "PacketsIn", "PacketsOut"},
	"AWS/Translate":               {"CharacterCount", "ResponseTime", "ServerErrorCount", "SuccessfulRequestCount", "ThrottledCount", "UserErrorCount"},
	"AWS/TrustedAdvisor":          {"GreenChecks", "RedChecks", "RedResources", "ServiceLimitUsage", "YellowChecks", "YellowResources"},
	"AWS/Usage":                   {"CallCount", "ResourceCount"},
	"AWS/VPN":                     {"TunnelDataIn", "TunnelDataOut", "TunnelState"},
	"AWS/WAF":                     {"AllowedRequests", "BlockedRequests", "CountedRequests", "PassedRequests"},
	"AWS/WAFV2":                   {"AllowedRequests", "BlockedRequests", "CountedRequests", "PassedRequests"},
	"AWS/WorkSpaces":              {"Available", "ConnectionAttempt", "ConnectionFailure", "ConnectionSuccess", "InSessionLatency", "Maintenance", "SessionDisconnect", "SessionLaunchTime", "Stopped", "Unhealthy", "UserConnected"},
	"ECS/ContainerInsights":       {"ContainerInstanceCount", "CpuUtilized", "CpuReserved", "DeploymentCount", "DesiredTaskCount", "MemoryUtilized", "MemoryReserved", "NetworkRxBytes", "NetworkTxBytes", "PendingTaskCount", "RunningTaskCount", "ServiceCount", "StorageReadBytes", "StorageWriteBytes", "TaskCount", "TaskSetCount", "instance_cpu_limit", "instance_cpu_reserved_capacity", "instance_cpu_usage_total", "instance_cpu_utilization", "instance_filesystem_utilization", "instance_memory_limit", "instance_memory_reserved_capacity", "instance_memory_utliization", "instance_memory_working_set", "instance_network_total_bytes", "instance_number_of_running_tasks"},
	"ContainerInsights":           {"cluster_failed_node_count", "cluster_node_count", "namespace_number_of_running_pods", "node_cpu_limit", "node_cpu_reserved_capacity", "node_cpu_usage_total", "node_cpu_utilization", "node_filesystem_utilization", "node_memory_limit", "node_memory_reserved_capacity", "node_memory_utilization", "node_memory_working_set", "node_network_total_bytes", "node_number_of_running_containers", "node_number_of_running_pods", "pod_cpu_reserved_capacity", "pod_cpu_utilization", "pod_cpu_utilization_over_pod_limit", "pod_memory_reserved_capacity", "pod_memory_utilization", "pod_memory_utilization_over_pod_limit", "pod_number_of_container_restarts", "pod_network_rx_bytes", "pod_network_tx_bytes", "service_number_of_running_pods"},
	"Rekognition":                 {"DetectedFaceCount", "DetectedLabelCount", "ResponseTime", "ServerErrorCount", "SuccessfulRequestCount", "ThrottledCount", "UserErrorCount"},
	"AWS/Cassandra":               {"AccountMaxReads", "AccountMaxTableLevelReads", "AccountMaxTableLevelWrites", "AccountMaxWrites", "AccountProvisionedReadCapacityUtilization", "AccountProvisionedWriteCapacityUtilization", "ConditionalCheckFailedRequests", "ConsumedReadCapacityUnits", "ConsumedWriteCapacityUnits", "MaxProvisionedTableReadCapacityUtilization", "MaxProvisionedTableWriteCapacityUtilization", "ReturnedItemCount", "ReturnedItemCountBySelect", "SuccessfulRequestCount", "SuccessfulRequestLatency", "SystemErrors", "UserErrors"},
}

var dimensionsMap = map[string][]string{
	"AWS/ACMPrivateCA":            {},
	"AWS/AmazonMQ":                {"Broker", "NetworkConnector", "Queue", "Topic"},
	"AWS/ApiGateway":              {"ApiId", "ApiName", "Method", "Resource", "Stage"},
	"AWS/AppStream":               {"Fleet"},
	"AWS/AppSync":                 {"GraphQLAPIId"},
	"AWS/ApplicationELB":          {"AvailabilityZone", "LoadBalancer", "TargetGroup"},
	"AWS/Athena":                  {"QueryState", "QueryType", "WorkGroup"},
	"AWS/AutoScaling":             {"AutoScalingGroupName"},
	"AWS/Billing":                 {"Currency", "LinkedAccount", "ServiceName"},
	"AWS/Chatbot":                 {"ConfigurationName"},
	"AWS/ClientVPN":               {"Endpoint"},
	"AWS/CloudFront":              {"DistributionId", "Region"},
	"AWS/CloudHSM":                {"ClusterId", "HsmId", "Region"},
	"AWS/CloudSearch":             {"ClientId", "DomainName"},
	"AWS/CodeBuild":               {"ProjectName"},
	"AWS/Cognito":                 {"Operation", "RiskLevel", "UserPoolId"},
	"AWS/Connect":                 {"InstanceId", "MetricGroup", "Participant", "QueueName", "Stream Type", "Type of Connection"},
	"AWS/DataSync":                {"AgentId", "TaskId"},
	"AWS/DDoSProtection":          {"ResourceArn", "AttackVector", "MitigationAction", "Protocol", "SourcePort", "DestinationPort", "SourceIp", "SourceAsn", "TcpFlags"},
	"AWS/DMS":                     {"ReplicationInstanceIdentifier", "ReplicationTaskIdentifier"},
	"AWS/DocDB":                   {"DBClusterIdentifier", "DBInstanceIdentifier", "Role"},
	"AWS/DX":                      {"ConnectionId", "OpticalLaneNumber", "VirtualInterfaceId"},
	"AWS/DAX":                     {"Account", "ClusterId", "NodeId"},
	"AWS/DynamoDB":                {"GlobalSecondaryIndexName", "Operation", "ReceivingRegion", "StreamLabel", "TableName"},
	"AWS/EBS":                     {"VolumeId"},
	"AWS/EC2":                     {"AutoScalingGroupName", "ImageId", "InstanceId", "InstanceType"},
	"AWS/EC2/API":                 {},
	"AWS/EC2CapacityReservations": {"CapacityReservationId"},
	"AWS/EC2Spot":                 {"AvailabilityZone", "FleetRequestId", "InstanceType"},
	"AWS/ECS":                     {"ClusterName", "ServiceName"},
	"AWS/EFS":                     {"FileSystemId"},
	"AWS/ELB":                     {"AvailabilityZone", "LoadBalancerName"},
	"AWS/ES":                      {"ClientId", "DomainName"},
	"AWS/ElastiCache":             {"CacheClusterId", "CacheNodeId"},
	"AWS/ElasticBeanstalk":        {"EnvironmentName", "InstanceId"},
	"AWS/ElasticInference":        {"ElasticInferenceAcceleratorId", "InstanceId"},
	"AWS/ElasticMapReduce":        {"ClusterId", "JobFlowId", "JobId"},
	"AWS/ElasticTranscoder":       {"Operation", "PipelineId"},
	"AWS/Events":                  {"EventBusName", "RuleName"},
	"AWS/FSx":                     {"FileSystemId"},
	"AWS/Firehose":                {"DeliveryStreamName"},
	"AWS/GameLift":                {"FleetId", "InstanceType", "MatchmakingConfigurationName", "MatchmakingConfigurationName-RuleName", "MetricGroups", "OperatingSystem", "QueueName"},
	"AWS/Glue":                    {"JobName", "JobRunId", "Type"},
	"AWS/GroundStation":           {"Channel", "Polarization", "SatelliteId"},
	"AWS/Inspector":               {},
	"AWS/IoT":                     {"ActionType", "BehaviorName", "CheckName", "JobId", "Protocol", "RuleName", "ScheduledAuditName", "SecurityProfileName"},
	"AWS/IoTAnalytics":            {"ActionType", "ChannelName", "DatasetName", "DatastoreName", "PipelineActivityName", "PipelineActivityType", "PipelineName"},
	"AWS/KMS":                     {"KeyId"},
	"AWS/Kafka":                   {"Broker ID", "Cluster Name", "Topic"},
	"AWS/Kinesis":                 {"ShardId", "StreamName"},
	"AWS/KinesisAnalytics":        {"Application", "Flow", "Id"},
	"AWS/KinesisVideo":            {},
	"AWS/Lambda":                  {"Alias", "ExecutedVersion", "FunctionName", "Resource"},
	"AWS/Lex":                     {"BotAlias", "BotChannelName", "BotName", "BotVersion", "InputMode", "Operation", "Source"},
	"AWS/Logs":                    {"DestinationType", "FilterName", "LogGroupName"},
	"AWS/ML":                      {"MLModelId", "RequestMode"},
	"AWS/MediaConnect":            {"AvailabilityZone", "FlowARN", "SourceARN", "OutputARN"},
	"AWS/MediaConvert":            {"Job", "Operation", "Queue"},
	"AWS/MediaPackage":            {"Channel", "No Dimension", "OriginEndpoint", "StatusCodeRange"},
	"AWS/MediaStore":              {"ContainerName", "ObjectGroupName", "RequestType"},
	"AWS/MediaTailor":             {"Configuration Name"},
	"AWS/NATGateway":              {"NatGatewayId"},
	"AWS/Neptune":                 {"DBClusterIdentifier", "DatabaseClass", "EngineName", "Role"},
	"AWS/NetworkELB":              {"AvailabilityZone", "LoadBalancer", "TargetGroup"},
	"AWS/NetworkFirewall":         {"AvailabilityZone", "CustomAction", "Engine", "FirewallName"},
	"AWS/OpsWorks":                {"InstanceId", "LayerId", "StackId"},
	"AWS/Polly":                   {"Operation"},
	"AWS/RDS":                     {"DBClusterIdentifier", "DBInstanceIdentifier", "DatabaseClass", "DbClusterIdentifier", "EngineName", "ProxyName", "Role", "SourceRegion", "Target", "TargetGroup", "TargetRole"},
	"AWS/Redshift":                {"ClusterIdentifier", "NodeID", "service class", "stage", "latency", "wlmid"},
	"AWS/Route53":                 {"HealthCheckId", "Region", "HostedZoneId"},
	"AWS/Route53Resolver":         {"EndpointId"},
	"AWS/S3":                      {"BucketName", "FilterId", "StorageType"},
	"AWS/SDKMetrics":              {"DestinationRegion", "Service"},
	"AWS/ServiceCatalog":          {"State", "ProductId", "ProvisioningArtifactId"},
	"AWS/SES":                     {},
	"AWS/SNS":                     {"Application", "Country", "Platform", "SMSType", "TopicName"},
	"AWS/SQS":                     {"QueueName"},
	"AWS/SWF":                     {"APIName", "ActivityTypeName", "ActivityTypeVersion", "DecisionName", "Domain", "TaskListName", "WorkflowTypeName", "WorkflowTypeVersion"},
	"AWS/SageMaker":               {"EndpointName", "Host", "LabelingJobName", "VariantName"},
	"AWS/States":                  {"APIName", "ActivityArn", "LambdaFunctionArn", "StateMachineArn", "StateTransition"},
	"AWS/StorageGateway":          {"GatewayId", "GatewayName", "VolumeId"},
	"AWS/Textract":                {},
	"AWS/Timestream":              {"Operation", "DatabaseName", "TableName"},
	"AWS/ThingsGraph":             {"FlowTemplateId", "StepName", "SystemTemplateId"},
	"AWS/TransitGateway":          {"TransitGateway", "TransitGatewayAttachment"},
	"AWS/Translate":               {"LanguagePair", "Operation"},
	"AWS/TrustedAdvisor":          {},
	"AWS/Usage":                   {"Class", "Resource", "Service", "Type"},
	"AWS/VPN":                     {"TunnelIpAddress", "VpnId"},
	"AWS/WAF":                     {"Region", "Rule", "RuleGroup", "WebACL"},
	"AWS/WAFV2":                   {"Region", "Rule", "RuleGroup", "WebACL"},
	"AWS/WorkSpaces":              {"DirectoryId", "WorkspaceId"},
	"ECS/ContainerInsights":       {"ClusterName", "ServiceName", "TaskDefinitionFamily", "EC2InstanceId", "ContainerInstanceId"},
	"ContainerInsights":           {"ClusterName", "NodeName", "Namespace", "InstanceId", "PodName", "Service"},
	"Rekognition":                 {},
	"AWS/Cassandra":               {"Keyspace", "Operation", "TableName"},
}

var regionCache sync.Map

func (e *cloudWatchExecutor) executeMetricFindQuery(ctx context.Context, model *simplejson.Json, query backend.DataQuery, pluginCtx backend.PluginContext) (*backend.QueryDataResponse, error) {
	subType := model.Get("subtype").MustString()

	var data []suggestData
	var err error
	switch subType {
	case "regions":
		data, err = e.handleGetRegions(ctx, model, pluginCtx)
	case "namespaces":
		data, err = e.handleGetNamespaces(ctx, model, pluginCtx)
	case "metrics":
		data, err = e.handleGetMetrics(ctx, model, pluginCtx)
	case "dimension_keys":
		data, err = e.handleGetDimensions(ctx, model, pluginCtx)
	case "dimension_values":
		data, err = e.handleGetDimensionValues(ctx, model, pluginCtx)
	case "ebs_volume_ids":
		data, err = e.handleGetEbsVolumeIds(ctx, model, pluginCtx)
	case "ec2_instance_attribute":
		data, err = e.handleGetEc2InstanceAttribute(ctx, model, pluginCtx)
	case "resource_arns":
		data, err = e.handleGetResourceArns(ctx, model, pluginCtx)
	}
	if err != nil {
		return nil, err
	}

	resp := backend.NewQueryDataResponse()
	respD := resp.Responses[query.RefID]
	respD.Frames = append(respD.Frames, transformToTable(data))
	resp.Responses[query.RefID] = respD

	return resp, nil
}

func transformToTable(d []suggestData) *data.Frame {
	frame := data.NewFrame("",
		data.NewField("text", nil, []string{}),
		data.NewField("value", nil, []string{}))

	for _, r := range d {
		frame.AppendRow(r.Text, r.Value)
	}

	frame.Meta = &data.FrameMeta{
		Custom: map[string]interface{}{
			"rowCount": len(d),
		},
	}

	return frame
}

func parseMultiSelectValue(input string) []string {
	trimmedInput := strings.TrimSpace(input)
	if strings.HasPrefix(trimmedInput, "{") {
		values := strings.Split(strings.TrimRight(strings.TrimLeft(trimmedInput, "{"), "}"), ",")
		trimmedValues := make([]string, len(values))
		for i, v := range values {
			trimmedValues[i] = strings.TrimSpace(v)
		}
		return trimmedValues
	}

	return []string{trimmedInput}
}

// Whenever this list is updated, the frontend list should also be updated.
// Please update the region list in public/app/plugins/datasource/cloudwatch/partials/config.html
func (e *cloudWatchExecutor) handleGetRegions(ctx context.Context, parameters *simplejson.Json,
	pluginCtx backend.PluginContext) ([]suggestData, error) {
	dsInfo, err := e.getDSInfo(pluginCtx)
	if err != nil {
		return nil, err
	}

	profile := dsInfo.profile
	if cache, ok := regionCache.Load(profile); ok {
		if cache2, ok2 := cache.([]suggestData); ok2 {
			return cache2, nil
		}
	}

	client, err := e.getEC2Client(defaultRegion, pluginCtx)
	if err != nil {
		return nil, err
	}
	regions := knownRegions
	r, err := client.DescribeRegions(&ec2.DescribeRegionsInput{})
	if err != nil {
		// ignore error for backward compatibility
		plog.Error("Failed to get regions", "error", err)
	} else {
		for _, region := range r.Regions {
			exists := false

			for _, existingRegion := range regions {
				if existingRegion == *region.RegionName {
					exists = true
					break
				}
			}

			if !exists {
				regions = append(regions, *region.RegionName)
			}
		}
	}
	sort.Strings(regions)

	result := make([]suggestData, 0)
	for _, region := range regions {
		result = append(result, suggestData{Text: region, Value: region})
	}
	regionCache.Store(profile, result)

	return result, nil
}

func (e *cloudWatchExecutor) handleGetNamespaces(ctx context.Context, parameters *simplejson.Json, pluginCtx backend.PluginContext) ([]suggestData, error) {
	var keys []string
	for key := range metricsMap {
		keys = append(keys, key)
	}

	dsInfo, err := e.getDSInfo(pluginCtx)
	if err != nil {
		return nil, err
	}

	customNamespaces := dsInfo.namespace
	if customNamespaces != "" {
		keys = append(keys, strings.Split(customNamespaces, ",")...)
	}

	sort.Strings(keys)

	result := make([]suggestData, 0)
	for _, key := range keys {
		result = append(result, suggestData{Text: key, Value: key})
	}

	return result, nil
}

func (e *cloudWatchExecutor) handleGetMetrics(ctx context.Context, parameters *simplejson.Json, pluginCtx backend.PluginContext) ([]suggestData, error) {
	region := parameters.Get("region").MustString()
	namespace := parameters.Get("namespace").MustString()

	var namespaceMetrics []string
	if !isCustomMetrics(namespace) {
		var exists bool
		if namespaceMetrics, exists = metricsMap[namespace]; !exists {
			return nil, fmt.Errorf("unable to find namespace %q", namespace)
		}
	} else {
		var err error
		if namespaceMetrics, err = e.getMetricsForCustomMetrics(region, namespace, pluginCtx); err != nil {
			return nil, errutil.Wrap("unable to call AWS API", err)
		}
	}
	sort.Strings(namespaceMetrics)

	result := make([]suggestData, 0)
	for _, name := range namespaceMetrics {
		result = append(result, suggestData{Text: name, Value: name})
	}

	return result, nil
}

func (e *cloudWatchExecutor) handleGetDimensions(ctx context.Context, parameters *simplejson.Json, pluginCtx backend.PluginContext) ([]suggestData, error) {
	region := parameters.Get("region").MustString()
	namespace := parameters.Get("namespace").MustString()

	var dimensionValues []string
	if !isCustomMetrics(namespace) {
		var exists bool
		if dimensionValues, exists = dimensionsMap[namespace]; !exists {
			return nil, fmt.Errorf("unable to find dimension %q", namespace)
		}
	} else {
		var err error
		if dimensionValues, err = e.getDimensionsForCustomMetrics(region, namespace, pluginCtx); err != nil {
			return nil, errutil.Wrap("unable to call AWS API", err)
		}
	}
	sort.Strings(dimensionValues)

	result := make([]suggestData, 0)
	for _, name := range dimensionValues {
		result = append(result, suggestData{Text: name, Value: name})
	}

	return result, nil
}

func (e *cloudWatchExecutor) handleGetDimensionValues(ctx context.Context, parameters *simplejson.Json, pluginCtx backend.PluginContext) ([]suggestData, error) {
	region := parameters.Get("region").MustString()
	namespace := parameters.Get("namespace").MustString()
	metricName := parameters.Get("metricName").MustString()
	dimensionKey := parameters.Get("dimensionKey").MustString()
	dimensionsJson := parameters.Get("dimensions").MustMap()

	var dimensions []*cloudwatch.DimensionFilter
	for k, v := range dimensionsJson {
		if vv, ok := v.(string); ok {
			dimensions = append(dimensions, &cloudwatch.DimensionFilter{
				Name:  aws.String(k),
				Value: aws.String(vv),
			})
		} else if vv, ok := v.([]interface{}); ok {
			for _, v := range vv {
				dimensions = append(dimensions, &cloudwatch.DimensionFilter{
					Name:  aws.String(k),
					Value: aws.String(v.(string)),
				})
			}
		}
	}

<<<<<<< HEAD
	metrics, err := e.cloudwatchListMetrics(region, namespace, metricName, dimensions, pluginCtx)
=======
	params := &cloudwatch.ListMetricsInput{
		Namespace:  aws.String(namespace),
		Dimensions: dimensions,
	}
	if metricName != "" {
		params.MetricName = aws.String(metricName)
	}
	metrics, err := e.listMetrics(region, params)
>>>>>>> 7764739a
	if err != nil {
		return nil, err
	}

	result := make([]suggestData, 0)
	dupCheck := make(map[string]bool)
	for _, metric := range metrics {
		for _, dim := range metric.Dimensions {
			if *dim.Name == dimensionKey {
				if _, exists := dupCheck[*dim.Value]; exists {
					continue
				}

				dupCheck[*dim.Value] = true
				result = append(result, suggestData{Text: *dim.Value, Value: *dim.Value})
			}
		}
	}

	sort.Slice(result, func(i, j int) bool {
		return result[i].Text < result[j].Text
	})

	return result, nil
}

func (e *cloudWatchExecutor) handleGetEbsVolumeIds(ctx context.Context, parameters *simplejson.Json,
	pluginCtx backend.PluginContext) ([]suggestData, error) {
	region := parameters.Get("region").MustString()
	instanceId := parameters.Get("instanceId").MustString()

	instanceIds := aws.StringSlice(parseMultiSelectValue(instanceId))
	instances, err := e.ec2DescribeInstances(region, nil, instanceIds, pluginCtx)
	if err != nil {
		return nil, err
	}

	result := make([]suggestData, 0)
	for _, reservation := range instances.Reservations {
		for _, instance := range reservation.Instances {
			for _, mapping := range instance.BlockDeviceMappings {
				result = append(result, suggestData{Text: *mapping.Ebs.VolumeId, Value: *mapping.Ebs.VolumeId})
			}
		}
	}

	return result, nil
}

func (e *cloudWatchExecutor) handleGetEc2InstanceAttribute(ctx context.Context, parameters *simplejson.Json,
	pluginCtx backend.PluginContext) ([]suggestData, error) {
	region := parameters.Get("region").MustString()
	attributeName := parameters.Get("attributeName").MustString()
	filterJson := parameters.Get("filters").MustMap()

	var filters []*ec2.Filter
	for k, v := range filterJson {
		if vv, ok := v.([]interface{}); ok {
			var values []*string
			for _, vvv := range vv {
				if vvvv, ok := vvv.(string); ok {
					values = append(values, &vvvv)
				}
			}
			filters = append(filters, &ec2.Filter{
				Name:   aws.String(k),
				Values: values,
			})
		}
	}

	instances, err := e.ec2DescribeInstances(region, filters, nil, pluginCtx)
	if err != nil {
		return nil, err
	}

	result := make([]suggestData, 0)
	dupCheck := make(map[string]bool)
	for _, reservation := range instances.Reservations {
		for _, instance := range reservation.Instances {
			tags := make(map[string]string)
			for _, tag := range instance.Tags {
				tags[*tag.Key] = *tag.Value
			}

			var data string
			if strings.Index(attributeName, "Tags.") == 0 {
				tagName := attributeName[5:]
				data = tags[tagName]
			} else {
				attributePath := strings.Split(attributeName, ".")
				v := reflect.ValueOf(instance)
				for _, key := range attributePath {
					if v.Kind() == reflect.Ptr {
						v = v.Elem()
					}
					if v.Kind() != reflect.Struct {
						return nil, errors.New("invalid attribute path")
					}
					v = v.FieldByName(key)
					if !v.IsValid() {
						return nil, errors.New("invalid attribute path")
					}
				}
				if attr, ok := v.Interface().(*string); ok {
					data = *attr
				} else if attr, ok := v.Interface().(*time.Time); ok {
					data = attr.String()
				} else {
					return nil, errors.New("invalid attribute path")
				}
			}

			if _, exists := dupCheck[data]; exists {
				continue
			}

			dupCheck[data] = true
			result = append(result, suggestData{Text: data, Value: data})
		}
	}

	sort.Slice(result, func(i, j int) bool {
		return result[i].Text < result[j].Text
	})

	return result, nil
}

func (e *cloudWatchExecutor) handleGetResourceArns(ctx context.Context, parameters *simplejson.Json,
	pluginCtx backend.PluginContext) ([]suggestData, error) {
	region := parameters.Get("region").MustString()
	resourceType := parameters.Get("resourceType").MustString()
	filterJson := parameters.Get("tags").MustMap()

	var filters []*resourcegroupstaggingapi.TagFilter
	for k, v := range filterJson {
		if vv, ok := v.([]interface{}); ok {
			var values []*string
			for _, vvv := range vv {
				if vvvv, ok := vvv.(string); ok {
					values = append(values, &vvvv)
				}
			}
			filters = append(filters, &resourcegroupstaggingapi.TagFilter{
				Key:    aws.String(k),
				Values: values,
			})
		}
	}

	var resourceTypes []*string
	resourceTypes = append(resourceTypes, &resourceType)

	resources, err := e.resourceGroupsGetResources(region, filters, resourceTypes, pluginCtx)
	if err != nil {
		return nil, err
	}

	result := make([]suggestData, 0)
	for _, resource := range resources.ResourceTagMappingList {
		data := *resource.ResourceARN
		result = append(result, suggestData{Text: data, Value: data})
	}

	return result, nil
}

<<<<<<< HEAD
func (e *cloudWatchExecutor) cloudwatchListMetrics(region string, namespace string, metricName string,
	dimensions []*cloudwatch.DimensionFilter, pluginCtx backend.PluginContext) (*cloudwatch.ListMetricsOutput, error) {
	svc, err := e.getCWClient(region, pluginCtx)
=======
func (e *cloudWatchExecutor) listMetrics(region string, params *cloudwatch.ListMetricsInput) ([]*cloudwatch.Metric, error) {
	client, err := e.getCWClient(region)
>>>>>>> 7764739a
	if err != nil {
		return nil, err
	}

	plog.Debug("Listing metrics pages")
	cloudWatchMetrics := []*cloudwatch.Metric{}

	pageNum := 0
	err = client.ListMetricsPages(params, func(page *cloudwatch.ListMetricsOutput, lastPage bool) bool {
		pageNum++
		metrics.MAwsCloudWatchListMetrics.Inc()
		metrics, err := awsutil.ValuesAtPath(page, "Metrics")
		if err == nil {
			for _, metric := range metrics {
				cloudWatchMetrics = append(cloudWatchMetrics, metric.(*cloudwatch.Metric))
			}
		}
		return !lastPage && pageNum < e.cfg.AWSListMetricsPageLimit
	})

	return cloudWatchMetrics, err
}

func (e *cloudWatchExecutor) ec2DescribeInstances(region string, filters []*ec2.Filter, instanceIds []*string, pluginCtx backend.PluginContext) (*ec2.DescribeInstancesOutput, error) {
	params := &ec2.DescribeInstancesInput{
		Filters:     filters,
		InstanceIds: instanceIds,
	}

	client, err := e.getEC2Client(region, pluginCtx)
	if err != nil {
		return nil, err
	}

	var resp ec2.DescribeInstancesOutput
	if err := client.DescribeInstancesPages(params, func(page *ec2.DescribeInstancesOutput, lastPage bool) bool {
		resp.Reservations = append(resp.Reservations, page.Reservations...)
		return !lastPage
	}); err != nil {
		return nil, fmt.Errorf("failed to call ec2:DescribeInstances, %w", err)
	}

	return &resp, nil
}

func (e *cloudWatchExecutor) resourceGroupsGetResources(region string, filters []*resourcegroupstaggingapi.TagFilter,
	resourceTypes []*string, pluginCtx backend.PluginContext) (*resourcegroupstaggingapi.GetResourcesOutput, error) {
	params := &resourcegroupstaggingapi.GetResourcesInput{
		ResourceTypeFilters: resourceTypes,
		TagFilters:          filters,
	}

	client, err := e.getRGTAClient(region, pluginCtx)
	if err != nil {
		return nil, err
	}

	var resp resourcegroupstaggingapi.GetResourcesOutput
	if err := client.GetResourcesPages(params,
		func(page *resourcegroupstaggingapi.GetResourcesOutput, lastPage bool) bool {
			resp.ResourceTagMappingList = append(resp.ResourceTagMappingList, page.ResourceTagMappingList...)
			return !lastPage
		}); err != nil {
		return nil, fmt.Errorf("failed to call tag:GetResources, %w", err)
	}

	return &resp, nil
}

<<<<<<< HEAD
func (e *cloudWatchExecutor) getAllMetrics(region, namespace string, pluginCtx backend.PluginContext) (cloudwatch.ListMetricsOutput, error) {
	client, err := e.getCWClient(region, pluginCtx)
	if err != nil {
		return cloudwatch.ListMetricsOutput{}, err
	}

	params := &cloudwatch.ListMetricsInput{
		Namespace: aws.String(namespace),
	}

	plog.Debug("Listing metrics pages")
	var resp cloudwatch.ListMetricsOutput
	err = client.ListMetricsPages(params, func(page *cloudwatch.ListMetricsOutput, lastPage bool) bool {
		metrics.MAwsCloudWatchListMetrics.Inc()
		metrics, err := awsutil.ValuesAtPath(page, "Metrics")
		if err != nil {
			return !lastPage
		}

		for _, metric := range metrics {
			resp.Metrics = append(resp.Metrics, metric.(*cloudwatch.Metric))
		}
		return !lastPage
	})

	return resp, err
}

=======
>>>>>>> 7764739a
var metricsCacheLock sync.Mutex

func (e *cloudWatchExecutor) getMetricsForCustomMetrics(region, namespace string, pluginCtx backend.PluginContext) ([]string, error) {
	plog.Debug("Getting metrics for custom metrics", "region", region, "namespace", namespace)
	metricsCacheLock.Lock()
	defer metricsCacheLock.Unlock()

	dsInfo, err := e.getDSInfo(pluginCtx)
	if err != nil {
		return nil, err
	}

	if _, ok := customMetricsMetricsMap[dsInfo.profile]; !ok {
		customMetricsMetricsMap[dsInfo.profile] = make(map[string]map[string]*customMetricsCache)
	}
	if _, ok := customMetricsMetricsMap[dsInfo.profile][dsInfo.region]; !ok {
		customMetricsMetricsMap[dsInfo.profile][dsInfo.region] = make(map[string]*customMetricsCache)
	}
	if _, ok := customMetricsMetricsMap[dsInfo.profile][dsInfo.region][namespace]; !ok {
		customMetricsMetricsMap[dsInfo.profile][dsInfo.region][namespace] = &customMetricsCache{}
		customMetricsMetricsMap[dsInfo.profile][dsInfo.region][namespace].Cache = make([]string, 0)
	}

	if customMetricsMetricsMap[dsInfo.profile][dsInfo.region][namespace].Expire.After(time.Now()) {
		return customMetricsMetricsMap[dsInfo.profile][dsInfo.region][namespace].Cache, nil
	}
<<<<<<< HEAD
	result, err := e.getAllMetrics(region, namespace, pluginCtx)
=======
	metrics, err := e.listMetrics(region, &cloudwatch.ListMetricsInput{
		Namespace: aws.String(namespace),
	})

>>>>>>> 7764739a
	if err != nil {
		return []string{}, err
	}

	customMetricsMetricsMap[dsInfo.profile][dsInfo.region][namespace].Cache = make([]string, 0)
	customMetricsMetricsMap[dsInfo.profile][dsInfo.region][namespace].Expire = time.Now().Add(5 * time.Minute)

<<<<<<< HEAD
	for _, metric := range result.Metrics {
		if isDuplicate(customMetricsMetricsMap[dsInfo.profile][dsInfo.region][namespace].Cache, *metric.MetricName) {
=======
	for _, metric := range metrics {
		if isDuplicate(customMetricsMetricsMap[dsInfo.Profile][dsInfo.Region][namespace].Cache, *metric.MetricName) {
>>>>>>> 7764739a
			continue
		}
		customMetricsMetricsMap[dsInfo.profile][dsInfo.region][namespace].Cache = append(
			customMetricsMetricsMap[dsInfo.profile][dsInfo.region][namespace].Cache, *metric.MetricName)
	}

	return customMetricsMetricsMap[dsInfo.profile][dsInfo.region][namespace].Cache, nil
}

var dimensionsCacheLock sync.Mutex

func (e *cloudWatchExecutor) getDimensionsForCustomMetrics(region, namespace string, pluginCtx backend.PluginContext) ([]string, error) {
	dimensionsCacheLock.Lock()
	defer dimensionsCacheLock.Unlock()

	dsInfo, err := e.getDSInfo(pluginCtx)
	if err != nil {
		return nil, err
	}

	if _, ok := customMetricsDimensionsMap[dsInfo.profile]; !ok {
		customMetricsDimensionsMap[dsInfo.profile] = make(map[string]map[string]*customMetricsCache)
	}
	if _, ok := customMetricsDimensionsMap[dsInfo.profile][dsInfo.region]; !ok {
		customMetricsDimensionsMap[dsInfo.profile][dsInfo.region] = make(map[string]*customMetricsCache)
	}
	if _, ok := customMetricsDimensionsMap[dsInfo.profile][dsInfo.region][namespace]; !ok {
		customMetricsDimensionsMap[dsInfo.profile][dsInfo.region][namespace] = &customMetricsCache{}
		customMetricsDimensionsMap[dsInfo.profile][dsInfo.region][namespace].Cache = make([]string, 0)
	}

	if customMetricsDimensionsMap[dsInfo.profile][dsInfo.region][namespace].Expire.After(time.Now()) {
		return customMetricsDimensionsMap[dsInfo.profile][dsInfo.region][namespace].Cache, nil
	}
<<<<<<< HEAD
	result, err := e.getAllMetrics(region, namespace, pluginCtx)
=======

	metrics, err := e.listMetrics(region, &cloudwatch.ListMetricsInput{Namespace: aws.String(namespace)})
>>>>>>> 7764739a
	if err != nil {
		return []string{}, err
	}
	customMetricsDimensionsMap[dsInfo.profile][dsInfo.region][namespace].Cache = make([]string, 0)
	customMetricsDimensionsMap[dsInfo.profile][dsInfo.region][namespace].Expire = time.Now().Add(5 * time.Minute)

	for _, metric := range metrics {
		for _, dimension := range metric.Dimensions {
			if isDuplicate(customMetricsDimensionsMap[dsInfo.profile][dsInfo.region][namespace].Cache, *dimension.Name) {
				continue
			}
			customMetricsDimensionsMap[dsInfo.profile][dsInfo.region][namespace].Cache = append(
				customMetricsDimensionsMap[dsInfo.profile][dsInfo.region][namespace].Cache, *dimension.Name)
		}
	}

	return customMetricsDimensionsMap[dsInfo.profile][dsInfo.region][namespace].Cache, nil
}

func isDuplicate(nameList []string, target string) bool {
	for _, name := range nameList {
		if name == target {
			return true
		}
	}
	return false
}

func isCustomMetrics(namespace string) bool {
	return strings.Index(namespace, "AWS/") != 0
}<|MERGE_RESOLUTION|>--- conflicted
+++ resolved
@@ -464,9 +464,6 @@
 		}
 	}
 
-<<<<<<< HEAD
-	metrics, err := e.cloudwatchListMetrics(region, namespace, metricName, dimensions, pluginCtx)
-=======
 	params := &cloudwatch.ListMetricsInput{
 		Namespace:  aws.String(namespace),
 		Dimensions: dimensions,
@@ -474,8 +471,7 @@
 	if metricName != "" {
 		params.MetricName = aws.String(metricName)
 	}
-	metrics, err := e.listMetrics(region, params)
->>>>>>> 7764739a
+	metrics, err := e.listMetrics(region, params, pluginCtx)
 	if err != nil {
 		return nil, err
 	}
@@ -644,20 +640,14 @@
 	return result, nil
 }
 
-<<<<<<< HEAD
-func (e *cloudWatchExecutor) cloudwatchListMetrics(region string, namespace string, metricName string,
-	dimensions []*cloudwatch.DimensionFilter, pluginCtx backend.PluginContext) (*cloudwatch.ListMetricsOutput, error) {
-	svc, err := e.getCWClient(region, pluginCtx)
-=======
-func (e *cloudWatchExecutor) listMetrics(region string, params *cloudwatch.ListMetricsInput) ([]*cloudwatch.Metric, error) {
-	client, err := e.getCWClient(region)
->>>>>>> 7764739a
+func (e *cloudWatchExecutor) listMetrics(region string, params *cloudwatch.ListMetricsInput, pluginCtx backend.PluginContext) ([]*cloudwatch.Metric, error) {
+	client, err := e.getCWClient(region, pluginCtx)
 	if err != nil {
 		return nil, err
 	}
 
 	plog.Debug("Listing metrics pages")
-	cloudWatchMetrics := []*cloudwatch.Metric{}
+	var cloudWatchMetrics []*cloudwatch.Metric
 
 	pageNum := 0
 	err = client.ListMetricsPages(params, func(page *cloudwatch.ListMetricsOutput, lastPage bool) bool {
@@ -721,37 +711,6 @@
 	return &resp, nil
 }
 
-<<<<<<< HEAD
-func (e *cloudWatchExecutor) getAllMetrics(region, namespace string, pluginCtx backend.PluginContext) (cloudwatch.ListMetricsOutput, error) {
-	client, err := e.getCWClient(region, pluginCtx)
-	if err != nil {
-		return cloudwatch.ListMetricsOutput{}, err
-	}
-
-	params := &cloudwatch.ListMetricsInput{
-		Namespace: aws.String(namespace),
-	}
-
-	plog.Debug("Listing metrics pages")
-	var resp cloudwatch.ListMetricsOutput
-	err = client.ListMetricsPages(params, func(page *cloudwatch.ListMetricsOutput, lastPage bool) bool {
-		metrics.MAwsCloudWatchListMetrics.Inc()
-		metrics, err := awsutil.ValuesAtPath(page, "Metrics")
-		if err != nil {
-			return !lastPage
-		}
-
-		for _, metric := range metrics {
-			resp.Metrics = append(resp.Metrics, metric.(*cloudwatch.Metric))
-		}
-		return !lastPage
-	})
-
-	return resp, err
-}
-
-=======
->>>>>>> 7764739a
 var metricsCacheLock sync.Mutex
 
 func (e *cloudWatchExecutor) getMetricsForCustomMetrics(region, namespace string, pluginCtx backend.PluginContext) ([]string, error) {
@@ -778,14 +737,9 @@
 	if customMetricsMetricsMap[dsInfo.profile][dsInfo.region][namespace].Expire.After(time.Now()) {
 		return customMetricsMetricsMap[dsInfo.profile][dsInfo.region][namespace].Cache, nil
 	}
-<<<<<<< HEAD
-	result, err := e.getAllMetrics(region, namespace, pluginCtx)
-=======
 	metrics, err := e.listMetrics(region, &cloudwatch.ListMetricsInput{
 		Namespace: aws.String(namespace),
-	})
-
->>>>>>> 7764739a
+	}, pluginCtx)
 	if err != nil {
 		return []string{}, err
 	}
@@ -793,13 +747,8 @@
 	customMetricsMetricsMap[dsInfo.profile][dsInfo.region][namespace].Cache = make([]string, 0)
 	customMetricsMetricsMap[dsInfo.profile][dsInfo.region][namespace].Expire = time.Now().Add(5 * time.Minute)
 
-<<<<<<< HEAD
-	for _, metric := range result.Metrics {
+	for _, metric := range metrics {
 		if isDuplicate(customMetricsMetricsMap[dsInfo.profile][dsInfo.region][namespace].Cache, *metric.MetricName) {
-=======
-	for _, metric := range metrics {
-		if isDuplicate(customMetricsMetricsMap[dsInfo.Profile][dsInfo.Region][namespace].Cache, *metric.MetricName) {
->>>>>>> 7764739a
 			continue
 		}
 		customMetricsMetricsMap[dsInfo.profile][dsInfo.region][namespace].Cache = append(
@@ -834,12 +783,7 @@
 	if customMetricsDimensionsMap[dsInfo.profile][dsInfo.region][namespace].Expire.After(time.Now()) {
 		return customMetricsDimensionsMap[dsInfo.profile][dsInfo.region][namespace].Cache, nil
 	}
-<<<<<<< HEAD
-	result, err := e.getAllMetrics(region, namespace, pluginCtx)
-=======
-
-	metrics, err := e.listMetrics(region, &cloudwatch.ListMetricsInput{Namespace: aws.String(namespace)})
->>>>>>> 7764739a
+	metrics, err := e.listMetrics(region, &cloudwatch.ListMetricsInput{Namespace: aws.String(namespace)}, pluginCtx)
 	if err != nil {
 		return []string{}, err
 	}
