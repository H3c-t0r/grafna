--- conflicted
+++ resolved
@@ -4,12 +4,7 @@
 	"fmt"
 	"sync"
 
-<<<<<<< HEAD
-	"github.com/grafana/grafana/pkg/tsdb"
-
-=======
 	"github.com/grafana/grafana/pkg/plugins"
->>>>>>> 53ba6456
 	"github.com/grafana/grafana/pkg/registry"
 )
 
@@ -20,25 +15,15 @@
 // LogsService provides methods for querying CloudWatch Logs.
 type LogsService struct {
 	channelMu        sync.Mutex
-<<<<<<< HEAD
-	responseChannels map[string]chan *tsdb.Response
-	queues           map[string]chan bool
-=======
 	responseChannels map[string]chan plugins.DataResponse
 	queues           map[string](chan bool)
->>>>>>> 53ba6456
 	queueLock        sync.Mutex
 }
 
 // Init is called by the DI framework to initialize the instance.
 func (s *LogsService) Init() error {
-<<<<<<< HEAD
-	s.responseChannels = make(map[string]chan *tsdb.Response)
-	s.queues = make(map[string]chan bool)
-=======
 	s.responseChannels = make(map[string]chan plugins.DataResponse)
 	s.queues = make(map[string](chan bool))
->>>>>>> 53ba6456
 	return nil
 }
 
