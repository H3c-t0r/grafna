package cloudwatch

import (
	"errors"
	"fmt"
	"math"
	"regexp"
	"sort"
	"strconv"
	"strings"
	"time"

	"github.com/google/uuid"
	"github.com/grafana/grafana-plugin-sdk-go/backend"
	"github.com/grafana/grafana/pkg/components/simplejson"
	"github.com/grafana/grafana/pkg/services/featuremgmt"
)

var validMetricDataID = regexp.MustCompile(`^[a-z][a-zA-Z0-9_]*$`)

// parseQueries parses the json queries and returns a map of cloudWatchQueries by region. The cloudWatchQuery has a 1 to 1 mapping to a query editor row
func (e *cloudWatchExecutor) parseQueries(queries []backend.DataQuery, startTime time.Time, endTime time.Time) (map[string][]*cloudWatchQuery, error) {
	requestQueries := make(map[string][]*cloudWatchQuery)

	migratedQueries, err := migrateLegacyQuery(queries, e.features.IsEnabled(featuremgmt.FlagCloudWatchDynamicLabels))
	if err != nil {
		return nil, err
	}

	for _, query := range migratedQueries {
		model, err := simplejson.NewJson(query.JSON)
		if err != nil {
			return nil, &queryError{err: err, RefID: query.RefID}
		}

		queryType := model.Get("type").MustString()
		if queryType != "timeSeriesQuery" && queryType != "" {
			continue
		}

		refID := query.RefID
		query, err := parseRequestQuery(model, refID, startTime, endTime)
		if err != nil {
			return nil, &queryError{err: err, RefID: refID}
		}

		if _, exist := requestQueries[query.Region]; !exist {
			requestQueries[query.Region] = []*cloudWatchQuery{}
		}
		requestQueries[query.Region] = append(requestQueries[query.Region], query)
	}

	return requestQueries, nil
}

// migrateLegacyQuery is also done in the frontend, so this should only ever be needed for alerting queries
func migrateLegacyQuery(queries []backend.DataQuery, dynamicLabelsEnabled bool) ([]*backend.DataQuery, error) {
	migratedQueries := []*backend.DataQuery{}
	for _, q := range queries {
		query := q
		queryJson, err := simplejson.NewJson(query.JSON)
		if err != nil {
			return nil, err
		}

		if err := migrateStatisticsToStatistic(queryJson); err != nil {
			return nil, err
		}

		_, labelExists := queryJson.CheckGet("label")
		if !labelExists && dynamicLabelsEnabled {
			migrateAliasToDynamicLabel(queryJson)
		}

		query.JSON, err = queryJson.MarshalJSON()
		if err != nil {
			return nil, err
		}

		migratedQueries = append(migratedQueries, &query)
	}

	return migratedQueries, nil
}

// migrateStatisticsToStatistic migrates queries that has a `statistics` field to use the `statistic` field instead.
// In case the query used more than one stat, the first stat in the slice will be used in the statistic field
// Read more here https://github.com/grafana/grafana/issues/30629
func migrateStatisticsToStatistic(queryJson *simplejson.Json) error {
	_, err := queryJson.Get("statistic").String()
	// If there's not a statistic property in the json, we know it's the legacy format and then it has to be migrated
	if err != nil {
		stats, err := queryJson.Get("statistics").StringArray()
		if err != nil {
			return fmt.Errorf("query must have either statistic or statistics field")
		}
		queryJson.Del("statistics")
		queryJson.Set("statistic", stats[0])
	}

	return nil
}

var aliasPatterns = map[string]string{
	"metric":    `${PROP('MetricName')}`,
	"namespace": `${PROP('Namespace')}`,
	"period":    `${PROP('Period')}`,
	"region":    `${PROP('Region')}`,
	"stat":      `${PROP('Stat')}`,
	"label":     `${LABEL}`,
}

var legacyAliasRegexp = regexp.MustCompile(`{{\s*(.+?)\s*}}`)

func migrateAliasToDynamicLabel(queryJson *simplejson.Json) {
	fullAliasField := queryJson.Get("alias").MustString()
	if fullAliasField != "" {
		matches := legacyAliasRegexp.FindAllStringSubmatch(fullAliasField, -1)
		for _, groups := range matches {
			fullMatch := groups[0]
			subgroup := groups[1]
			if dynamicLabel, ok := aliasPatterns[subgroup]; ok {
				fullAliasField = strings.ReplaceAll(fullAliasField, fullMatch, dynamicLabel)
			} else {
				fullAliasField = strings.ReplaceAll(fullAliasField, fullMatch, fmt.Sprintf(`${PROP('Dim.%s')}`, subgroup))
			}
		}
	}

	queryJson.Set("label", fullAliasField)
}

func parseRequestQuery(model *simplejson.Json, refId string, startTime time.Time, endTime time.Time) (*cloudWatchQuery, error) {
	plog.Debug("Parsing request query", "query", model)
	reNumber := regexp.MustCompile(`^\d+$`)
	region, err := model.Get("region").String()
	if err != nil {
		return nil, err
	}
	namespace, err := model.Get("namespace").String()
	if err != nil {
		return nil, fmt.Errorf("failed to get namespace: %v", err)
	}
	metricName, err := model.Get("metricName").String()
	if err != nil {
		return nil, fmt.Errorf("failed to get metricName: %v", err)
	}
	dimensions, err := parseDimensions(model)
	if err != nil {
		return nil, fmt.Errorf("failed to parse dimensions: %v", err)
	}

	statistic, err := model.Get("statistic").String()
	if err != nil {
		return nil, fmt.Errorf("failed to parse statistic: %v", err)
	}

	p := model.Get("period").MustString("")
	var period int
	if strings.ToLower(p) == "auto" || p == "" {
		deltaInSeconds := endTime.Sub(startTime).Seconds()
		periods := getRetainedPeriods(time.Since(startTime))
		datapoints := int(math.Ceil(deltaInSeconds / 2000))
		period = periods[len(periods)-1]
		for _, value := range periods {
			if datapoints <= value {
				period = value
				break
			}
		}
	} else {
		if reNumber.Match([]byte(p)) {
			period, err = strconv.Atoi(p)
			if err != nil {
				return nil, fmt.Errorf("failed to parse period as integer: %v", err)
			}
		} else {
			d, err := time.ParseDuration(p)
			if err != nil {
				return nil, fmt.Errorf("failed to parse period as duration: %v", err)
			}
			period = int(d.Seconds())
		}
	}

	id := model.Get("id").MustString("")
	if id == "" {
		// Why not just use refId if id is not specified in the frontend? When specifying an id in the editor,
		// and alphabetical must be used. The id must be unique, so if an id like for example a, b or c would be used,
		// it would likely collide with some ref id. That's why the `query` prefix is used.
		suffix := refId
		if !validMetricDataID.MatchString(suffix) {
			uuid := uuid.NewString()
			suffix = strings.Replace(uuid, "-", "", -1)
		}
		id = fmt.Sprintf("query%s", suffix)
	}
	expression := model.Get("expression").MustString("")
	sqlExpression := model.Get("sqlExpression").MustString("")
	alias := model.Get("alias").MustString()
	label := model.Get("label").MustString()
	returnData := !model.Get("hide").MustBool(false)
	queryType := model.Get("type").MustString()
	timezoneUTCOffset := model.Get("timezoneUTCOffset").MustString("")

	if queryType == "" {
		// If no type is provided we assume we are called by alerting service, which requires to return data!
		// Note, this is sort of a hack, but the official Grafana interfaces do not carry the information
		// who (which service) called the TsdbQueryEndpoint.Query(...) function.
		returnData = true
	}

	matchExact := model.Get("matchExact").MustBool(true)
	metricQueryType := metricQueryType(model.Get("metricQueryType").MustInt(0))

	var metricEditorModeValue metricEditorMode
	memv, err := model.Get("metricEditorMode").Int()
	if err != nil && len(expression) > 0 {
		// this should only ever happen if this is an alerting query that has not yet been migrated in the frontend
		metricEditorModeValue = MetricEditorModeRaw
	} else {
		metricEditorModeValue = metricEditorMode(memv)
	}

	return &cloudWatchQuery{
<<<<<<< HEAD
		RefId:            refId,
		Region:           region,
		Id:               id,
		Namespace:        namespace,
		MetricName:       metricName,
		Statistic:        statistic,
		Expression:       expression,
		ReturnData:       returnData,
		Dimensions:       dimensions,
		Period:           period,
		Alias:            alias,
		MatchExact:       matchExact,
		UsedExpression:   "",
		MetricQueryType:  metricQueryType,
		MetricEditorMode: metricEditorModeValue,
		SqlExpression:    sqlExpression,
=======
		RefId:             refId,
		Region:            region,
		Id:                id,
		Namespace:         namespace,
		MetricName:        metricName,
		Statistic:         statistic,
		Expression:        expression,
		ReturnData:        returnData,
		Dimensions:        dimensions,
		Period:            period,
		Alias:             alias,
		Label:             label,
		MatchExact:        matchExact,
		UsedExpression:    "",
		MetricQueryType:   metricQueryType,
		MetricEditorMode:  metricEditorModeValue,
		SqlExpression:     sqlExpression,
		TimezoneUTCOffset: timezoneUTCOffset,
>>>>>>> 0ca4ccfa
	}, nil
}

func getRetainedPeriods(timeSince time.Duration) []int {
	// See https://aws.amazon.com/about-aws/whats-new/2016/11/cloudwatch-extends-metrics-retention-and-new-user-interface/
	if timeSince > time.Duration(455)*24*time.Hour {
		return []int{21600, 86400}
	} else if timeSince > time.Duration(63)*24*time.Hour {
		return []int{3600, 21600, 86400}
	} else if timeSince > time.Duration(15)*24*time.Hour {
		return []int{300, 900, 3600, 21600, 86400}
	} else {
		return []int{60, 300, 900, 3600, 21600, 86400}
	}
}

func parseDimensions(model *simplejson.Json) (map[string][]string, error) {
	parsedDimensions := make(map[string][]string)
	for k, v := range model.Get("dimensions").MustMap() {
		// This is for backwards compatibility. Before 6.5 dimensions values were stored as strings and not arrays
		if value, ok := v.(string); ok {
			parsedDimensions[k] = []string{value}
		} else if values, ok := v.([]interface{}); ok {
			for _, value := range values {
				parsedDimensions[k] = append(parsedDimensions[k], value.(string))
			}
		} else {
			return nil, errors.New("unknown type as dimension value")
		}
	}

	sortedDimensions := sortDimensions(parsedDimensions)
	return sortedDimensions, nil
}

func sortDimensions(dimensions map[string][]string) map[string][]string {
	sortedDimensions := make(map[string][]string)
	var keys []string
	for k := range dimensions {
		keys = append(keys, k)
	}
	sort.Strings(keys)

	for _, k := range keys {
		sortedDimensions[k] = dimensions[k]
	}
	return sortedDimensions
}<|MERGE_RESOLUTION|>--- conflicted
+++ resolved
@@ -223,24 +223,6 @@
 	}
 
 	return &cloudWatchQuery{
-<<<<<<< HEAD
-		RefId:            refId,
-		Region:           region,
-		Id:               id,
-		Namespace:        namespace,
-		MetricName:       metricName,
-		Statistic:        statistic,
-		Expression:       expression,
-		ReturnData:       returnData,
-		Dimensions:       dimensions,
-		Period:           period,
-		Alias:            alias,
-		MatchExact:       matchExact,
-		UsedExpression:   "",
-		MetricQueryType:  metricQueryType,
-		MetricEditorMode: metricEditorModeValue,
-		SqlExpression:    sqlExpression,
-=======
 		RefId:             refId,
 		Region:            region,
 		Id:                id,
@@ -259,7 +241,6 @@
 		MetricEditorMode:  metricEditorModeValue,
 		SqlExpression:     sqlExpression,
 		TimezoneUTCOffset: timezoneUTCOffset,
->>>>>>> 0ca4ccfa
 	}, nil
 }
 
