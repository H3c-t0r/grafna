--- conflicted
+++ resolved
@@ -119,13 +119,6 @@
 
 	t.Run("successfully query metrics and logs", func(t *testing.T) {
 		client = fakeCheckHealthClient{}
-<<<<<<< HEAD
-
-=======
-		im := datasource.NewInstanceManager(func(ctx context.Context, s backend.DataSourceInstanceSettings) (instancemgmt.Instance, error) {
-			return DataSource{Settings: models.CloudWatchSettings{}}, nil
-		})
->>>>>>> da23aef8
 		executor := newExecutor(im, newTestConfig(), &fakeSessionCache{}, featuremgmt.WithFeatures())
 
 		resp, err := executor.CheckHealth(context.Background(), &backend.CheckHealthRequest{
@@ -144,13 +137,7 @@
 			describeLogGroups: func(input *cloudwatchlogs.DescribeLogGroupsInput) (*cloudwatchlogs.DescribeLogGroupsOutput, error) {
 				return nil, fmt.Errorf("some logs query error")
 			}}
-<<<<<<< HEAD
-
-=======
-		im := datasource.NewInstanceManager(func(ctx context.Context, s backend.DataSourceInstanceSettings) (instancemgmt.Instance, error) {
-			return DataSource{Settings: models.CloudWatchSettings{}}, nil
-		})
->>>>>>> da23aef8
+
 		executor := newExecutor(im, newTestConfig(), &fakeSessionCache{}, featuremgmt.WithFeatures())
 
 		resp, err := executor.CheckHealth(context.Background(), &backend.CheckHealthRequest{
@@ -169,13 +156,7 @@
 			listMetricsPages: func(input *cloudwatch.ListMetricsInput, fn func(*cloudwatch.ListMetricsOutput, bool) bool) error {
 				return fmt.Errorf("some list metrics error")
 			}}
-<<<<<<< HEAD
-
-=======
-		im := datasource.NewInstanceManager(func(ctx context.Context, s backend.DataSourceInstanceSettings) (instancemgmt.Instance, error) {
-			return DataSource{Settings: models.CloudWatchSettings{}}, nil
-		})
->>>>>>> da23aef8
+
 		executor := newExecutor(im, newTestConfig(), &fakeSessionCache{}, featuremgmt.WithFeatures())
 
 		resp, err := executor.CheckHealth(context.Background(), &backend.CheckHealthRequest{
@@ -191,13 +172,7 @@
 
 	t.Run("fail to get clients", func(t *testing.T) {
 		client = fakeCheckHealthClient{}
-<<<<<<< HEAD
-
-=======
-		im := datasource.NewInstanceManager(func(ctx context.Context, s backend.DataSourceInstanceSettings) (instancemgmt.Instance, error) {
-			return DataSource{Settings: models.CloudWatchSettings{}}, nil
-		})
->>>>>>> da23aef8
+
 		executor := newExecutor(im, newTestConfig(), &fakeSessionCache{getSession: func(c awsds.SessionConfig) (*session.Session, error) {
 			return nil, fmt.Errorf("some sessions error")
 		}}, featuremgmt.WithFeatures())
@@ -235,18 +210,13 @@
 		return &logsApi
 	}
 
-<<<<<<< HEAD
-	im := datasource.NewInstanceManager(func(s backend.DataSourceInstanceSettings) (instancemgmt.Instance, error) {
+	im := datasource.NewInstanceManager(func(ctx context.Context, s backend.DataSourceInstanceSettings)) (instancemgmt.Instance, error) {
 		return DataSource{Settings: models.CloudWatchSettings{
 			AWSDatasourceSettings: awsds.AWSDatasourceSettings{
 				Region: "us-east-1",
 			},
 		}}, nil
-=======
-	im := datasource.NewInstanceManager(func(ctx context.Context, s backend.DataSourceInstanceSettings) (instancemgmt.Instance, error) {
-		return DataSource{Settings: models.CloudWatchSettings{}}, nil
->>>>>>> da23aef8
-	})
+
 
 	t.Run("maps log group api response to resource response of log-groups", func(t *testing.T) {
 		logsApi = mocks.LogsAPI{}
