--- conflicted
+++ resolved
@@ -6,8 +6,6 @@
 	"fmt"
 	"sync"
 	"time"
-
-	"github.com/grafana/grafana/pkg/tsdb"
 
 	"github.com/aws/aws-sdk-go/aws"
 	"github.com/aws/aws-sdk-go/aws/request"
@@ -111,22 +109,16 @@
 
 // executeLiveLogQuery executes a CloudWatch Logs query with live updates over WebSocket.
 // A WebSocket channel is created, which goroutines send responses over.
-<<<<<<< HEAD
-func (e *cloudWatchExecutor) executeLiveLogQuery(ctx context.Context, req *backend.QueryDataRequest) (*backend.QueryDataResponse, error) { // tsdb.Response
-=======
-func (e *cloudWatchExecutor) executeLiveLogQuery(ctx context.Context, queryContext plugins.DataQuery) (
-	plugins.DataResponse, error) {
->>>>>>> 53ba6456
+func (e *cloudWatchExecutor) executeLiveLogQuery(ctx context.Context, req *backend.QueryDataRequest) (*backend.QueryDataResponse, error) {
 	responseChannelName := uuid.New().String()
 	responseChannel := make(chan plugins.DataResponse)
 	if err := e.logsService.AddResponseChannel("plugin/cloudwatch/"+responseChannelName, responseChannel); err != nil {
 		close(responseChannel)
-		return plugins.DataResponse{}, err
+		return nil, err
 	}
 
 	go e.sendLiveQueriesToChannel(req, responseChannel)
 
-<<<<<<< HEAD
 	response := &backend.QueryDataResponse{
 		Responses: backend.Responses{
 			"A": {
@@ -135,15 +127,6 @@
 						"channelName": responseChannelName,
 					},
 				})},
-=======
-	response := plugins.DataResponse{
-		Results: map[string]plugins.DataQueryResult{
-			"A": {
-				RefID: "A",
-				Meta: simplejson.NewFromAny(map[string]interface{}{
-					"channelName": responseChannelName,
-				}),
->>>>>>> 53ba6456
 			},
 		},
 	}
@@ -151,12 +134,7 @@
 	return response, nil
 }
 
-<<<<<<< HEAD
-func (e *cloudWatchExecutor) sendLiveQueriesToChannel(req *backend.QueryDataRequest, responseChannel chan *tsdb.Response) {
-=======
-func (e *cloudWatchExecutor) sendLiveQueriesToChannel(queryContext plugins.DataQuery,
-	responseChannel chan plugins.DataResponse) {
->>>>>>> 53ba6456
+func (e *cloudWatchExecutor) sendLiveQueriesToChannel(req *backend.QueryDataRequest, responseChannel chan plugins.DataResponse) {
 	defer close(responseChannel)
 
 	ctx, cancel := context.WithTimeout(context.Background(), 15*time.Minute)
@@ -166,11 +144,7 @@
 	for _, query := range req.Queries {
 		query := query
 		eg.Go(func() error {
-<<<<<<< HEAD
 			return e.startLiveQuery(ectx, responseChannel, query, query.TimeRange, req.PluginContext)
-=======
-			return e.startLiveQuery(ectx, responseChannel, query, *queryContext.TimeRange)
->>>>>>> 53ba6456
 		})
 	}
 
@@ -237,8 +211,7 @@
 	return defaultConcurrentQueries
 }
 
-<<<<<<< HEAD
-func (e *cloudWatchExecutor) startLiveQuery(ctx context.Context, responseChannel chan *tsdb.Response, query backend.DataQuery, timeRange backend.TimeRange, pluginCtx backend.PluginContext) error {
+func (e *cloudWatchExecutor) startLiveQuery(ctx context.Context, responseChannel chan plugins.DataResponse, query backend.DataQuery, timeRange backend.TimeRange, pluginCtx backend.PluginContext) error {
 	model, err := simplejson.NewJson(query.JSON)
 	if err != nil {
 		return err
@@ -252,14 +225,6 @@
 	defaultRegion := dsInfo.region
 	region := model.Get("region").MustString(defaultRegion)
 	logsClient, err := e.getCWLogsClient(region, pluginCtx)
-=======
-func (e *cloudWatchExecutor) startLiveQuery(ctx context.Context, responseChannel chan plugins.DataResponse,
-	query plugins.DataSubQuery, timeRange plugins.DataTimeRange) error {
-	defaultRegion := e.DataSource.JsonData.Get("defaultRegion").MustString()
-	parameters := query.Model
-	region := parameters.Get("region").MustString(defaultRegion)
-	logsClient, err := e.getCWLogsClient(region)
->>>>>>> 53ba6456
 	if err != nil {
 		return err
 	}
@@ -328,19 +293,11 @@
 			dataFrames = data.Frames{dataFrame}
 		}
 
-<<<<<<< HEAD
-		responseChannel <- &tsdb.Response{
-			Results: map[string]*tsdb.QueryResult{
-				query.RefID: {
-					RefId:      query.RefID,
-					Dataframes: tsdb.NewDecodedDataFrames(dataFrames),
-=======
 		responseChannel <- plugins.DataResponse{
 			Results: map[string]plugins.DataQueryResult{
 				query.RefID: {
 					RefID:      query.RefID,
 					Dataframes: plugins.NewDecodedDataFrames(dataFrames),
->>>>>>> 53ba6456
 				},
 			},
 		}
