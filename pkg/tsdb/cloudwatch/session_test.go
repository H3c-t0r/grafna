--- conflicted
+++ resolved
@@ -106,7 +106,6 @@
 		}), cmpopts.IgnoreFields(stscreds.AssumeRoleProvider{}, "Expiry"))
 		assert.Empty(t, diff)
 	})
-<<<<<<< HEAD
 
 	t.Run("Assume role not enabled", func(t *testing.T) {
 		t.Cleanup(func() {
@@ -146,7 +145,11 @@
 		e := newExecutor(nil, &setting.Cfg{AWSAllowedAuthProviders: []string{"keys"}})
 		e.DataSource = fakeDataSource()
 		e.DataSource.JsonData.Set("authType", "keys")
-=======
+
+		sess, err := e.newSession(defaultRegion)
+		require.NoError(t, err)
+		require.NotNil(t, sess)
+	})
 }
 
 func TestNewSession_EC2IAMRole(t *testing.T) {
@@ -168,13 +171,10 @@
 		e := newExecutor(nil)
 		e.DataSource = fakeDataSource()
 		e.DataSource.JsonData.Set("authType", "ec2_iam_role")
->>>>>>> 13dd9dff
 
 		sess, err := e.newSession(defaultRegion)
 		require.NoError(t, err)
 		require.NotNil(t, sess)
-<<<<<<< HEAD
-=======
 
 		expCreds := credentials.NewCredentials(&ec2rolecreds.EC2RoleProvider{
 			Client: newEC2Metadata(nil), ExpiryWindow: stscreds.DefaultDuration,
@@ -184,6 +184,5 @@
 			return true
 		}), cmpopts.IgnoreFields(stscreds.AssumeRoleProvider{}, "Expiry"))
 		assert.Empty(t, diff)
->>>>>>> 13dd9dff
 	})
 }