--- conflicted
+++ resolved
@@ -261,23 +261,10 @@
 	})
 
 	t.Run("Metric query type, metric editor mode and query api mode", func(t *testing.T) {
-<<<<<<< HEAD
-		timeRange := legacydata.NewDataTimeRange("now-1h", "now-2h")
-		from, err := timeRange.ParseFrom()
-		require.NoError(t, err)
-		to, err := timeRange.ParseTo()
-		require.NoError(t, err)
-
-		t.Run("when metric query type and metric editor mode is not specified", func(t *testing.T) {
-			t.Run("it should be metric search builder", func(t *testing.T) {
-				query := getBaseJsonQuery()
-				res, err := parseRequestQuery(query, "ref1", from, to)
-=======
 		t.Run("when metric query type and metric editor mode is not specified", func(t *testing.T) {
 			t.Run("it should be metric search builder", func(t *testing.T) {
 				query := getBaseJsonQuery()
 				res, err := parseRequestQuery(query, "ref1", time.Now().Add(-2*time.Hour), time.Now().Add(-time.Hour))
->>>>>>> 0ca4ccfa
 				require.NoError(t, err)
 				assert.Equal(t, MetricQueryTypeSearch, res.MetricQueryType)
 				assert.Equal(t, MetricEditorModeBuilder, res.MetricEditorMode)
@@ -287,11 +274,7 @@
 			t.Run("and an expression is specified it should be metric search builder", func(t *testing.T) {
 				query := getBaseJsonQuery()
 				query.Set("expression", "SUM(a)")
-<<<<<<< HEAD
-				res, err := parseRequestQuery(query, "ref1", from, to)
-=======
 				res, err := parseRequestQuery(query, "ref1", time.Now().Add(-2*time.Hour), time.Now().Add(-time.Hour))
->>>>>>> 0ca4ccfa
 				require.NoError(t, err)
 				assert.Equal(t, MetricQueryTypeSearch, res.MetricQueryType)
 				assert.Equal(t, MetricEditorModeRaw, res.MetricEditorMode)
@@ -302,19 +285,13 @@
 		t.Run("and an expression is specified it should be metric search builder", func(t *testing.T) {
 			query := getBaseJsonQuery()
 			query.Set("expression", "SUM(a)")
-<<<<<<< HEAD
-			res, err := parseRequestQuery(query, "ref1", from, to)
-=======
 			res, err := parseRequestQuery(query, "ref1", time.Now().Add(-2*time.Hour), time.Now().Add(-time.Hour))
->>>>>>> 0ca4ccfa
 			require.NoError(t, err)
 			assert.Equal(t, MetricQueryTypeSearch, res.MetricQueryType)
 			assert.Equal(t, MetricEditorModeRaw, res.MetricEditorMode)
 			assert.Equal(t, GMDApiModeMathExpression, res.getGMDAPIMode())
 		})
 	})
-<<<<<<< HEAD
-=======
 
 	t.Run("ID is the string `query` appended with refId if refId is a valid MetricData ID", func(t *testing.T) {
 		query := getBaseJsonQuery()
@@ -344,7 +321,6 @@
 		assert.Equal(t, "some alias", res.Alias) // alias is unmodified
 		assert.Equal(t, "some label", res.Label)
 	})
->>>>>>> 0ca4ccfa
 }
 
 func getBaseJsonQuery() *simplejson.Json {
@@ -356,8 +332,6 @@
 		"statistic":  "Average",
 		"period":     "900",
 	})
-<<<<<<< HEAD
-=======
 }
 
 func Test_migrateAliasToDynamicLabel_single_query_preserves_old_alias_and_creates_new_label(t *testing.T) {
@@ -580,5 +554,4 @@
 			})
 		}
 	})
->>>>>>> 0ca4ccfa
 }