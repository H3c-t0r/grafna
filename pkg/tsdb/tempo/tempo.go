package tempo

import (
	"context"
	"encoding/json"
	"fmt"
	"io/ioutil"
	"net/http"

	"github.com/grafana/grafana-plugin-sdk-go/backend"
	"github.com/grafana/grafana-plugin-sdk-go/backend/datasource"
	"github.com/grafana/grafana-plugin-sdk-go/backend/instancemgmt"
	"github.com/grafana/grafana-plugin-sdk-go/data"
	"github.com/grafana/grafana/pkg/infra/httpclient"
	"github.com/grafana/grafana/pkg/infra/log"
	"github.com/grafana/grafana/pkg/plugins/backendplugin"
	"github.com/grafana/grafana/pkg/plugins/backendplugin/coreplugin"

	"go.opentelemetry.io/collector/model/otlp"
)

type Service struct {
	im   instancemgmt.InstanceManager
	tlog log.Logger
}

func ProvideService(httpClientProvider httpclient.Provider, manager backendplugin.Manager) (*Service, error) {
	im := datasource.NewInstanceManager(newInstanceSettings(httpClientProvider))

	s := &Service{
		tlog: log.New("tsdb.tempo"),
		im:   im,
	}

	factory := coreplugin.New(backend.ServeOpts{
		QueryDataHandler: s,
	})

<<<<<<< HEAD
	if err := manager.RegisterAndStart(context.Background(), "tempo", factory); err != nil {
		s.tlog.Error("Failed to register plugin", "error", err)
		return nil, err
=======
	if err := s.BackendPluginManager.Register("tempo", factory); err != nil {
		tlog.Error("Failed to register plugin", "error", err)
>>>>>>> 7c97b9d0
	}

	return s, nil
}

type datasourceInfo struct {
	HTTPClient *http.Client
	URL        string
}

type QueryModel struct {
	TraceID string `json:"query"`
}

func newInstanceSettings(httpClientProvider httpclient.Provider) datasource.InstanceFactoryFunc {
	return func(settings backend.DataSourceInstanceSettings) (instancemgmt.Instance, error) {
		opts, err := settings.HTTPClientOptions()
		if err != nil {
			return nil, err
		}

		client, err := httpClientProvider.New(opts)
		if err != nil {
			return nil, err
		}

		model := &datasourceInfo{
			HTTPClient: client,
			URL:        settings.URL,
		}
		return model, nil
	}
}

func (s *Service) QueryData(ctx context.Context, req *backend.QueryDataRequest) (*backend.QueryDataResponse, error) {
	result := backend.NewQueryDataResponse()
	queryRes := backend.DataResponse{}
	refID := req.Queries[0].RefID

	model := &QueryModel{}
	err := json.Unmarshal(req.Queries[0].JSON, model)
	if err != nil {
		return result, err
	}

	dsInfo, err := s.getDSInfo(req.PluginContext)
	if err != nil {
		return nil, err
	}

	request, err := s.createRequest(ctx, dsInfo, model.TraceID)
	if err != nil {
		return result, err
	}

	resp, err := dsInfo.HTTPClient.Do(request)
	if err != nil {
		return result, fmt.Errorf("failed get to tempo: %w", err)
	}

	defer func() {
		if err := resp.Body.Close(); err != nil {
			s.tlog.Warn("failed to close response body", "err", err)
		}
	}()

	body, err := ioutil.ReadAll(resp.Body)
	if err != nil {
		return &backend.QueryDataResponse{}, err
	}

	if resp.StatusCode != http.StatusOK {
		queryRes.Error = fmt.Errorf("failed to get trace with id: %s Status: %s Body: %s", model.TraceID, resp.Status, string(body))
		result.Responses[refID] = queryRes
		return result, nil
	}

	otTrace, err := otlp.NewProtobufTracesUnmarshaler().UnmarshalTraces(body)

	if err != nil {
		return &backend.QueryDataResponse{}, fmt.Errorf("failed to convert tempo response to Otlp: %w", err)
	}

	frame, err := TraceToFrame(otTrace)
	if err != nil {
		return &backend.QueryDataResponse{}, fmt.Errorf("failed to transform trace %v to data frame: %w", model.TraceID, err)
	}
	frame.RefID = refID
	frames := []*data.Frame{frame}
	queryRes.Frames = frames
	result.Responses[refID] = queryRes
	return result, nil
}

func (s *Service) createRequest(ctx context.Context, dsInfo *datasourceInfo, traceID string) (*http.Request, error) {
	req, err := http.NewRequestWithContext(ctx, "GET", dsInfo.URL+"/api/traces/"+traceID, nil)
	if err != nil {
		return nil, err
	}

	req.Header.Set("Accept", "application/protobuf")

	s.tlog.Debug("Tempo request", "url", req.URL.String(), "headers", req.Header)
	return req, nil
}

func (s *Service) getDSInfo(pluginCtx backend.PluginContext) (*datasourceInfo, error) {
	i, err := s.im.Get(pluginCtx)
	if err != nil {
		return nil, err
	}

	instance, ok := i.(*datasourceInfo)
	if !ok {
		return nil, fmt.Errorf("failed to cast datsource info")
	}

	return instance, nil
}<|MERGE_RESOLUTION|>--- conflicted
+++ resolved
@@ -36,14 +36,9 @@
 		QueryDataHandler: s,
 	})
 
-<<<<<<< HEAD
-	if err := manager.RegisterAndStart(context.Background(), "tempo", factory); err != nil {
+	if err := manager.Register("tempo", factory); err != nil {
 		s.tlog.Error("Failed to register plugin", "error", err)
 		return nil, err
-=======
-	if err := s.BackendPluginManager.Register("tempo", factory); err != nil {
-		tlog.Error("Failed to register plugin", "error", err)
->>>>>>> 7c97b9d0
 	}
 
 	return s, nil
