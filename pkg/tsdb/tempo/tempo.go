package tempo

import (
	"context"
	"fmt"
	"net/http"

	"github.com/grafana/grafana-plugin-sdk-go/backend"
	"github.com/grafana/grafana-plugin-sdk-go/backend/datasource"
	"github.com/grafana/grafana-plugin-sdk-go/backend/instancemgmt"
	"github.com/grafana/grafana/pkg/infra/httpclient"
	"github.com/grafana/grafana/pkg/infra/log"
	"github.com/grafana/grafana/pkg/tsdb/tempo/kinds/dataquery"
	"github.com/grafana/tempo/pkg/tempopb"
)

type Service struct {
	im     instancemgmt.InstanceManager
	logger log.Logger
}

func ProvideService(httpClientProvider httpclient.Provider) *Service {
	return &Service{
		logger: log.New("tsdb.tempo"),
		im:     datasource.NewInstanceManager(newInstanceSettings(httpClientProvider)),
	}
}

type Datasource struct {
	HTTPClient      *http.Client
	StreamingClient tempopb.StreamingQuerierClient
	URL             string
}

func newInstanceSettings(httpClientProvider httpclient.Provider) datasource.InstanceFactoryFunc {
<<<<<<< HEAD
	return func(_ context.Context, settings backend.DataSourceInstanceSettings) (instancemgmt.Instance, error) {
		logger := log.New("tsdb.tempo")

		opts, err := settings.HTTPClientOptions()
=======
	return func(ctx context.Context, settings backend.DataSourceInstanceSettings) (instancemgmt.Instance, error) {
		opts, err := settings.HTTPClientOptions(ctx)
>>>>>>> d18766e8
		if err != nil {
			logger.Error("Failed to get HTTP client options", "error", err)
			return nil, err
		}

		client, err := httpClientProvider.New(opts)
		if err != nil {
			logger.Error("Failed to get HTTP client provider", "error", err)
			return nil, err
		}

		streamingClient, err := newGrpcClient(settings, opts)
		if err != nil {
			logger.Error("Failed to get gRPC client", "error", err)
			return nil, err
		}

		model := &Datasource{
			HTTPClient:      client,
			StreamingClient: streamingClient,
			URL:             settings.URL,
		}
		return model, nil
	}
}

func (s *Service) QueryData(ctx context.Context, req *backend.QueryDataRequest) (*backend.QueryDataResponse, error) {
	logger := s.logger.FromContext(ctx)
	logger.Debug("Processing queries", "queryLenght", len(req.Queries))

	// create response struct
	response := backend.NewQueryDataResponse()

	// loop over queries and execute them individually.
	for i, q := range req.Queries {
		logger.Debug("Processing query", "query", q, "counter", i)
		if res, err := s.query(ctx, req.PluginContext, q); err != nil {
			logger.Error("Error processing query", "query", q, "error", err)
			return response, err
		} else {
			if res != nil {
				logger.Debug("Query processed", "query", q)
				response.Responses[q.RefID] = *res
			} else {
				logger.Debug("Query resulted in empty response", "query", q)
			}
		}
	}

	logger.Debug("All queries processed")
	return response, nil
}

func (s *Service) query(ctx context.Context, pCtx backend.PluginContext, query backend.DataQuery) (*backend.DataResponse, error) {
	if query.QueryType == string(dataquery.TempoQueryTypeTraceId) {
		return s.getTrace(ctx, pCtx, query)
	}
	return nil, fmt.Errorf("unsupported query type: '%s' for query with refID '%s'", query.QueryType, query.RefID)
}

func (s *Service) getDSInfo(ctx context.Context, pluginCtx backend.PluginContext) (*Datasource, error) {
	i, err := s.im.Get(ctx, pluginCtx)
	if err != nil {
		return nil, err
	}

	instance, ok := i.(*Datasource)
	if !ok {
		return nil, fmt.Errorf("failed to cast datsource info")
	}

	return instance, nil
}<|MERGE_RESOLUTION|>--- conflicted
+++ resolved
@@ -33,15 +33,9 @@
 }
 
 func newInstanceSettings(httpClientProvider httpclient.Provider) datasource.InstanceFactoryFunc {
-<<<<<<< HEAD
-	return func(_ context.Context, settings backend.DataSourceInstanceSettings) (instancemgmt.Instance, error) {
+	return func(ctx context.Context, settings backend.DataSourceInstanceSettings) (instancemgmt.Instance, error) {
 		logger := log.New("tsdb.tempo")
-
-		opts, err := settings.HTTPClientOptions()
-=======
-	return func(ctx context.Context, settings backend.DataSourceInstanceSettings) (instancemgmt.Instance, error) {
 		opts, err := settings.HTTPClientOptions(ctx)
->>>>>>> d18766e8
 		if err != nil {
 			logger.Error("Failed to get HTTP client options", "error", err)
 			return nil, err
