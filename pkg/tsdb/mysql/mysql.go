--- conflicted
+++ resolved
@@ -200,8 +200,6 @@
 					if err == nil {
 						return &v, nil
 					}
-<<<<<<< HEAD
-=======
 					v, err = time.Parse(dateTimeFormat1, *in)
 					if err == nil {
 						return &v, nil
@@ -210,7 +208,6 @@
 					if err == nil {
 						return &v, nil
 					}
->>>>>>> 2a98ac1a
 					return nil, err
 				},
 			},
@@ -230,13 +227,10 @@
 					if err == nil {
 						return &v, nil
 					}
-<<<<<<< HEAD
-=======
 					v, err = time.Parse(dateTimeFormat2, *in)
 					if err == nil {
 						return &v, nil
 					}
->>>>>>> 2a98ac1a
 					return nil, err
 				},
 			},
