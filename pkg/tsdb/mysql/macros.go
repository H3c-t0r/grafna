--- conflicted
+++ resolved
@@ -6,7 +6,6 @@
 	"regexp"
 	"strings"
 
-	"github.com/grafana/grafana-plugin-sdk-go/backend"
 	"github.com/grafana/grafana/pkg/components/gtime"
 	"github.com/grafana/grafana/pkg/infra/log"
 	"github.com/grafana/grafana/pkg/plugins"
@@ -20,27 +19,14 @@
 
 type mySQLMacroEngine struct {
 	*sqleng.SQLMacroEngineBase
-<<<<<<< HEAD
-	timeRange backend.TimeRange
-	query     plugins.DataSubQuery
-	logger    log.Logger
-=======
 	logger log.Logger
->>>>>>> 5c3c15fa
 }
 
 func newMysqlMacroEngine(logger log.Logger) sqleng.SQLMacroEngine {
 	return &mySQLMacroEngine{SQLMacroEngineBase: sqleng.NewSQLMacroEngineBase(), logger: logger}
 }
 
-<<<<<<< HEAD
-func (m *mySQLMacroEngine) Interpolate(query plugins.DataSubQuery, timeRange backend.TimeRange, sql string) (string, error) {
-	m.timeRange = timeRange
-	m.query = query
-
-=======
 func (m *mySQLMacroEngine) Interpolate(query plugins.DataSubQuery, timeRange plugins.DataTimeRange, sql string) (string, error) {
->>>>>>> 5c3c15fa
 	matches := restrictedRegExp.FindAllStringSubmatch(sql, 1)
 	if len(matches) > 0 {
 		m.logger.Error("show grants, session_user(), current_user(), system_user() or user() not allowed in query")
@@ -83,19 +69,11 @@
 			return "", fmt.Errorf("missing time column argument for macro %v", name)
 		}
 
-<<<<<<< HEAD
-		return fmt.Sprintf("%s BETWEEN FROM_UNIXTIME(%d) AND FROM_UNIXTIME(%d)", args[0], m.timeRange.From.Unix(), m.timeRange.To.Unix()), nil
-	case "__timeFrom":
-		return fmt.Sprintf("FROM_UNIXTIME(%d)", m.timeRange.From.Unix()), nil
-	case "__timeTo":
-		return fmt.Sprintf("FROM_UNIXTIME(%d)", m.timeRange.To.Unix()), nil
-=======
 		return fmt.Sprintf("%s BETWEEN FROM_UNIXTIME(%d) AND FROM_UNIXTIME(%d)", args[0], timeRange.GetFromAsSecondsEpoch(), timeRange.GetToAsSecondsEpoch()), nil
 	case "__timeFrom":
 		return fmt.Sprintf("FROM_UNIXTIME(%d)", timeRange.GetFromAsSecondsEpoch()), nil
 	case "__timeTo":
 		return fmt.Sprintf("FROM_UNIXTIME(%d)", timeRange.GetToAsSecondsEpoch()), nil
->>>>>>> 5c3c15fa
 	case "__timeGroup":
 		if len(args) < 2 {
 			return "", fmt.Errorf("macro %v needs time column and interval", name)
@@ -121,28 +99,16 @@
 		if len(args) == 0 {
 			return "", fmt.Errorf("missing time column argument for macro %v", name)
 		}
-<<<<<<< HEAD
-		return fmt.Sprintf("%s >= %d AND %s <= %d", args[0], m.timeRange.From.Unix(), args[0], m.timeRange.To.Unix()), nil
-=======
 		return fmt.Sprintf("%s >= %d AND %s <= %d", args[0], timeRange.GetFromAsSecondsEpoch(), args[0], timeRange.GetToAsSecondsEpoch()), nil
->>>>>>> 5c3c15fa
 	case "__unixEpochNanoFilter":
 		if len(args) == 0 {
 			return "", fmt.Errorf("missing time column argument for macro %v", name)
 		}
-<<<<<<< HEAD
-		return fmt.Sprintf("%s >= %d AND %s <= %d", args[0], m.timeRange.From.UTC().UnixNano(), args[0], m.timeRange.To.UTC().UnixNano()), nil
-	case "__unixEpochNanoFrom":
-		return fmt.Sprintf("%d", m.timeRange.From.UTC().UnixNano()), nil
-	case "__unixEpochNanoTo":
-		return fmt.Sprintf("%d", m.timeRange.To.UTC().UnixNano()), nil
-=======
 		return fmt.Sprintf("%s >= %d AND %s <= %d", args[0], timeRange.GetFromAsTimeUTC().UnixNano(), args[0], timeRange.GetToAsTimeUTC().UnixNano()), nil
 	case "__unixEpochNanoFrom":
 		return fmt.Sprintf("%d", timeRange.GetFromAsTimeUTC().UnixNano()), nil
 	case "__unixEpochNanoTo":
 		return fmt.Sprintf("%d", timeRange.GetToAsTimeUTC().UnixNano()), nil
->>>>>>> 5c3c15fa
 	case "__unixEpochGroup":
 		if len(args) < 2 {
 			return "", fmt.Errorf("macro %v needs time column and interval and optional fill value", name)
