package mysql

import (
	"fmt"
	"regexp"
	"strconv"
	"strings"
	"time"

	"github.com/grafana/grafana/pkg/tsdb"
)

//const rsString = `(?:"([^"]*)")`;
const rsIdentifier = `([_a-zA-Z0-9]+)`
const sExpr = `\$` + rsIdentifier + `\(([^\)]*)\)`

type MySqlMacroEngine struct {
	TimeRange *tsdb.TimeRange
	Query     *tsdb.Query
}

func NewMysqlMacroEngine() tsdb.SqlMacroEngine {
	return &MySqlMacroEngine{}
}

func (m *MySqlMacroEngine) Interpolate(query *tsdb.Query, timeRange *tsdb.TimeRange, sql string) (string, error) {
	m.TimeRange = timeRange
	m.Query = query
	rExp, _ := regexp.Compile(sExpr)
	var macroError error

	sql = replaceAllStringSubmatchFunc(rExp, sql, func(groups []string) string {
		args := strings.Split(groups[2], ",")
		for i, arg := range args {
			args[i] = strings.Trim(arg, " ")
		}
		res, err := m.evaluateMacro(groups[1], args)
		if err != nil && macroError == nil {
			macroError = err
			return "macro_error()"
		}
		return res
	})

	if macroError != nil {
		return "", macroError
	}

	return sql, nil
}

func replaceAllStringSubmatchFunc(re *regexp.Regexp, str string, repl func([]string) string) string {
	result := ""
	lastIndex := 0

	for _, v := range re.FindAllSubmatchIndex([]byte(str), -1) {
		groups := []string{}
		for i := 0; i < len(v); i += 2 {
			groups = append(groups, str[v[i]:v[i+1]])
		}

		result += str[lastIndex:v[0]] + repl(groups)
		lastIndex = v[1]
	}

	return result + str[lastIndex:]
}

func (m *MySqlMacroEngine) evaluateMacro(name string, args []string) (string, error) {
	switch name {
	case "__timeEpoch", "__time":
		if len(args) == 0 {
			return "", fmt.Errorf("missing time column argument for macro %v", name)
		}
		return fmt.Sprintf("UNIX_TIMESTAMP(%s) as time_sec", args[0]), nil
	case "__timeFilter":
		if len(args) == 0 {
			return "", fmt.Errorf("missing time column argument for macro %v", name)
		}
		return fmt.Sprintf("%s >= FROM_UNIXTIME(%d) AND %s <= FROM_UNIXTIME(%d)", args[0], m.TimeRange.GetFromAsSecondsEpoch(), args[0], m.TimeRange.GetToAsSecondsEpoch()), nil
	case "__timeFrom":
		return fmt.Sprintf("FROM_UNIXTIME(%d)", m.TimeRange.GetFromAsSecondsEpoch()), nil
	case "__timeTo":
		return fmt.Sprintf("FROM_UNIXTIME(%d)", m.TimeRange.GetToAsSecondsEpoch()), nil
	case "__timeGroup":
		if len(args) < 2 {
			return "", fmt.Errorf("macro %v needs time column and interval", name)
		}
		interval, err := time.ParseDuration(strings.Trim(args[1], `'"`))
		if err != nil {
			return "", fmt.Errorf("error parsing interval %v", args[1])
		}
		if len(args) == 3 {
			m.Query.Model.Set("fill", true)
			m.Query.Model.Set("fillInterval", interval.Seconds())
			if args[2] == "NULL" {
				m.Query.Model.Set("fillNull", true)
			} else {
				floatVal, err := strconv.ParseFloat(args[2], 64)
				if err != nil {
					return "", fmt.Errorf("error parsing fill value %v", args[2])
				}
				m.Query.Model.Set("fillValue", floatVal)
			}
		}
		return fmt.Sprintf("cast(cast(UNIX_TIMESTAMP(%s)/(%.0f) as signed)*%.0f as signed)", args[0], interval.Seconds(), interval.Seconds()), nil
	case "__unixEpochFilter":
		if len(args) == 0 {
			return "", fmt.Errorf("missing time column argument for macro %v", name)
		}
		return fmt.Sprintf("%s >= %d AND %s <= %d", args[0], m.TimeRange.GetFromAsSecondsEpoch(), args[0], m.TimeRange.GetToAsSecondsEpoch()), nil
	case "__unixEpochFrom":
		return fmt.Sprintf("%d", m.TimeRange.GetFromAsSecondsEpoch()), nil
	case "__unixEpochTo":
<<<<<<< HEAD
		return fmt.Sprintf("%d", uint64(m.TimeRange.GetToAsMsEpoch()/1000)), nil
	case "__wherein":
		if len(args) < 2 {
			return "", fmt.Errorf("macro %v needs column and params", name)
		}
		columnName := args[0]
		if strings.HasPrefix(columnName, "'") {
			columnName = strings.Trim(columnName, "'")
		}
		if (len(args) == 2) && (args[1] == "ALL" || args[1] == "'ALL'") {
			return "1 = 1", nil
		} else if len(args) == 2 && (args[1] == "NULL" || args[1] == "'NULL'") {
			return fmt.Sprintf("%s IS NULL", columnName), nil
		} else {
			var params = make([]string, 0)
			var hasNull = false
			for _, arg := range args[1:] {
				if arg == "NULL" || arg == "'NULL'" {
					hasNull = true
				} else {
					if !strings.HasPrefix(arg, "'") {
						params = append(params, "'"+arg+"'")
					} else {
						params = append(params, arg)
					}
				}
			}
			if hasNull {
				return fmt.Sprintf("%s in (%s) or %s IS NULL", columnName, strings.Join(params, ","), args[0]), nil
			} else {
				return fmt.Sprintf("%s in (%s)", columnName, strings.Join(params,",")), nil
			}
		}
=======
		return fmt.Sprintf("%d", m.TimeRange.GetToAsSecondsEpoch()), nil
>>>>>>> dd7a185a
	default:
		return "", fmt.Errorf("Unknown macro %v", name)
	}
}<|MERGE_RESOLUTION|>--- conflicted
+++ resolved
@@ -112,8 +112,7 @@
 	case "__unixEpochFrom":
 		return fmt.Sprintf("%d", m.TimeRange.GetFromAsSecondsEpoch()), nil
 	case "__unixEpochTo":
-<<<<<<< HEAD
-		return fmt.Sprintf("%d", uint64(m.TimeRange.GetToAsMsEpoch()/1000)), nil
+		return fmt.Sprintf("%d", m.TimeRange.GetToAsSecondsEpoch()), nil
 	case "__wherein":
 		if len(args) < 2 {
 			return "", fmt.Errorf("macro %v needs column and params", name)
@@ -143,12 +142,9 @@
 			if hasNull {
 				return fmt.Sprintf("%s in (%s) or %s IS NULL", columnName, strings.Join(params, ","), args[0]), nil
 			} else {
-				return fmt.Sprintf("%s in (%s)", columnName, strings.Join(params,",")), nil
+				return fmt.Sprintf("%s in (%s)", columnName, strings.Join(params, ",")), nil
 			}
 		}
-=======
-		return fmt.Sprintf("%d", m.TimeRange.GetToAsSecondsEpoch()), nil
->>>>>>> dd7a185a
 	default:
 		return "", fmt.Errorf("Unknown macro %v", name)
 	}
