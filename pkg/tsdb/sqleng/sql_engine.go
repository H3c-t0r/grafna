--- conflicted
+++ resolved
@@ -54,25 +54,6 @@
 }
 
 type JsonData struct {
-<<<<<<< HEAD
-	MaxOpenConns            int    `json:"maxOpenConns"`
-	MaxIdleConns            int    `json:"maxIdleConns"`
-	ConnMaxLifetime         int    `json:"connMaxLifetime"`
-	ConnectionTimeout       int    `json:"connectionTimeout"`
-	Timescaledb             bool   `json:"timescaledb"`
-	Mode                    string `json:"sslmode"`
-	ConfigurationMethod     string `json:"tlsConfigurationMethod"`
-	TlsSkipVerify           bool   `json:"tlsSkipVerify"`
-	RootCertFile            string `json:"sslRootCertFile"`
-	CertFile                string `json:"sslCertFile"`
-	CertKeyFile             string `json:"sslKeyFile"`
-	Timezone                string `json:"timezone"`
-	Encrypt                 string `json:"encrypt"`
-	Servername              string `json:"servername"`
-	TimeInterval            string `json:"timeInterval"`
-	Database                string `json:"database"`
-	AllowCleartextPasswords bool   `json:"allowCleartextPasswords"`
-=======
 	MaxOpenConns        int    `json:"maxOpenConns"`
 	MaxIdleConns        int    `json:"maxIdleConns"`
 	ConnMaxLifetime     int    `json:"connMaxLifetime"`
@@ -90,7 +71,7 @@
 	TimeInterval        string `json:"timeInterval"`
 	Database            string `json:"database"`
 	SecureDSProxy       bool   `json:"enableSecureSocksProxy"`
->>>>>>> 19ebb079
+  AllowCleartextPasswords bool   `json:"allowCleartextPasswords"`
 }
 
 type DataSourceInfo struct {
