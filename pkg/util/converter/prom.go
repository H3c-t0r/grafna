package converter

import (
	"fmt"
	"strconv"
	"time"

	"github.com/grafana/grafana-plugin-sdk-go/backend"
	"github.com/grafana/grafana-plugin-sdk-go/data"
	jsoniter "github.com/json-iterator/go"
)

// helpful while debugging all the options that may appear
func logf(format string, a ...interface{}) {
	//fmt.Printf(format, a...)
}

// ReadPrometheusStyleResult will read results from a prometheus or loki server and return data frames
func ReadPrometheusStyleResult(iter *jsoniter.Iterator) *backend.DataResponse {
	var rsp *backend.DataResponse
	status := "unknown"
	errorType := ""
	err := ""
	warnings := []data.Notice{}

	for l1Field := iter.ReadObject(); l1Field != ""; l1Field = iter.ReadObject() {
		switch l1Field {
		case "status":
			status = iter.ReadString()

		case "data":
			rsp = readPrometheusData(iter)

		case "error":
			err = iter.ReadString()

		case "errorType":
			errorType = iter.ReadString()

		case "warnings":
			warnings = readWarnings(iter)

		default:
			v := iter.Read()
			logf("[ROOT] TODO, support key: %s / %v\n", l1Field, v)
		}
	}

	if status == "error" {
		return &backend.DataResponse{
			Error: fmt.Errorf("%s: %s", errorType, err),
		}
	}

	if len(warnings) > 0 {
		for _, frame := range rsp.Frames {
			if frame.Meta == nil {
				frame.Meta = &data.FrameMeta{}
			}
			frame.Meta.Notices = warnings
		}
	}

	return rsp
}

func readWarnings(iter *jsoniter.Iterator) []data.Notice {
	warnings := []data.Notice{}
	if iter.WhatIsNext() != jsoniter.ArrayValue {
		return warnings
	}

	for iter.ReadArray() {
		if iter.WhatIsNext() == jsoniter.StringValue {
			notice := data.Notice{
				Severity: data.NoticeSeverityWarning,
				Text:     iter.ReadString(),
			}
			warnings = append(warnings, notice)
		}
	}

	return warnings
}

func readPrometheusData(iter *jsoniter.Iterator) *backend.DataResponse {
	t := iter.WhatIsNext()
	if t == jsoniter.ArrayValue {
		return readArrayData(iter)
	}

	if t != jsoniter.ObjectValue {
		return &backend.DataResponse{
			Error: fmt.Errorf("expected object type"),
		}
	}

	resultType := ""
	var rsp *backend.DataResponse

	for l1Field := iter.ReadObject(); l1Field != ""; l1Field = iter.ReadObject() {
		switch l1Field {
		case "resultType":
			resultType = iter.ReadString()

		case "result":
			switch resultType {
			case "matrix":
				rsp = readMatrixOrVector(iter)
			case "vector":
				rsp = readMatrixOrVector(iter)
			case "streams":
				rsp = readStream(iter)
<<<<<<< HEAD
			case "string":
				rsp = readString(iter)
=======
			case "scalar":
				rsp = readScalar(iter)
>>>>>>> 35300a81
			default:
				iter.Skip()
				rsp = &backend.DataResponse{
					Error: fmt.Errorf("unknown result type: %s", resultType),
				}
			}

		case "stats":
			v := iter.Read()
			if len(rsp.Frames) > 0 {
				meta := rsp.Frames[0].Meta
				if meta == nil {
					meta = &data.FrameMeta{}
					rsp.Frames[0].Meta = meta
				}
				meta.Custom = map[string]interface{}{
					"stats": v,
				}
			}

		default:
			v := iter.Read()
			logf("[data] TODO, support key: %s / %v\n", l1Field, v)
		}
	}

	return rsp
}

// will return strings or exemplars
func readArrayData(iter *jsoniter.Iterator) *backend.DataResponse {
	lookup := make(map[string]*data.Field)

	var labelFrame *data.Frame
	rsp := &backend.DataResponse{}
	stringField := data.NewFieldFromFieldType(data.FieldTypeString, 0)
	stringField.Name = "Value"
	for iter.ReadArray() {
		switch iter.WhatIsNext() {
		case jsoniter.StringValue:
			stringField.Append(iter.ReadString())

		// Either label or exemplars
		case jsoniter.ObjectValue:
			exemplar, labelPairs := readLabelsOrExemplars(iter)
			if exemplar != nil {
				rsp.Frames = append(rsp.Frames, exemplar)
			} else if labelPairs != nil {
				max := 0
				for _, pair := range labelPairs {
					k := pair[0]
					v := pair[1]
					f, ok := lookup[k]
					if !ok {
						f = data.NewFieldFromFieldType(data.FieldTypeString, 0)
						f.Name = k
						lookup[k] = f

						if labelFrame == nil {
							labelFrame = data.NewFrame("")
							rsp.Frames = append(rsp.Frames, labelFrame)
						}
						labelFrame.Fields = append(labelFrame.Fields, f)
					}
					f.Append(fmt.Sprintf("%v", v))
					if f.Len() > max {
						max = f.Len()
					}
				}

				// Make sure all fields have equal length
				for _, f := range lookup {
					diff := max - f.Len()
					if diff > 0 {
						f.Extend(diff)
					}
				}
			}

		default:
			{
				ext := iter.ReadAny()
				v := fmt.Sprintf("%v", ext)
				stringField.Append(v)
			}
		}
	}

	if rsp.Frames == nil || stringField.Len() > 0 {
		rsp.Frames = append(rsp.Frames, data.NewFrame("", stringField))
	}

	return rsp
}

// For consistent ordering read values to an array not a map
func readLabelsAsPairs(iter *jsoniter.Iterator) [][2]string {
	pairs := make([][2]string, 0, 10)
	for k := iter.ReadObject(); k != ""; k = iter.ReadObject() {
		pairs = append(pairs, [2]string{k, iter.ReadString()})
	}
	return pairs
}

func readLabelsOrExemplars(iter *jsoniter.Iterator) (*data.Frame, [][2]string) {
	pairs := make([][2]string, 0, 10)
	labels := data.Labels{}
	var frame *data.Frame

	for l1Field := iter.ReadObject(); l1Field != ""; l1Field = iter.ReadObject() {
		switch l1Field {
		case "seriesLabels":
			iter.ReadVal(&labels)
		case "exemplars":
			lookup := make(map[string]*data.Field)
			timeField := data.NewFieldFromFieldType(data.FieldTypeTime, 0)
			valueField := data.NewFieldFromFieldType(data.FieldTypeFloat64, 0)
			valueField.Name = labels["__name__"]
			delete(labels, "__name__")
			valueField.Labels = labels
			frame = data.NewFrame("", timeField, valueField)
			for iter.ReadArray() {
				for l2Field := iter.ReadObject(); l2Field != ""; l2Field = iter.ReadObject() {
					switch l2Field {
					// nolint:goconst
					case "value":
						v, _ := strconv.ParseFloat(iter.ReadString(), 64)
						valueField.Append(v)

					case "timestamp":
						ts := timeFromFloat(iter.ReadFloat64())
						timeField.Append(ts)

					case "labels":
						max := 0
						for _, pair := range readLabelsAsPairs(iter) {
							k := pair[0]
							v := pair[1]
							f, ok := lookup[k]
							if !ok {
								f = data.NewFieldFromFieldType(data.FieldTypeString, 0)
								f.Name = k
								lookup[k] = f
								frame.Fields = append(frame.Fields, f)
							}
							f.Append(v)
							if f.Len() > max {
								max = f.Len()
							}
						}

						// Make sure all fields have equal length
						for _, f := range lookup {
							diff := max - f.Len()
							if diff > 0 {
								f.Extend(diff)
							}
						}

					default:
						iter.Skip()
						frame.AppendNotices(data.Notice{
							Severity: data.NoticeSeverityError,
							Text:     fmt.Sprintf("unable to parse key: %s in response body", l2Field),
						})
					}
				}
			}
		default:
			v := fmt.Sprintf("%v", iter.Read())
			pairs = append(pairs, [2]string{l1Field, v})
		}
	}

	return frame, pairs
}

<<<<<<< HEAD
func readString(iter *jsoniter.Iterator) *backend.DataResponse {
	timeField := data.NewFieldFromFieldType(data.FieldTypeTime, 0)
	timeField.Name = data.TimeSeriesTimeFieldName
	valueField := data.NewFieldFromFieldType(data.FieldTypeString, 0)
	valueField.Name = data.TimeSeriesValueFieldName
	valueField.Labels = data.Labels{}

	iter.ReadArray()
	t := iter.ReadFloat64()
	iter.ReadArray()
	v := iter.ReadString()
	iter.ReadArray()

	tt := timeFromFloat(t)
	timeField.Append(tt)
	valueField.Append(v)
=======
func readScalar(iter *jsoniter.Iterator) *backend.DataResponse {
	timeField := data.NewFieldFromFieldType(data.FieldTypeTime, 0)
	timeField.Name = data.TimeSeriesTimeFieldName
	valueField := data.NewFieldFromFieldType(data.FieldTypeFloat64, 0)
	valueField.Name = data.TimeSeriesValueFieldName
	valueField.Labels = data.Labels{}

	t, v, err := readTimeValuePair(iter)
	if err == nil {
		timeField.Append(t)
		valueField.Append(v)
	}
>>>>>>> 35300a81

	frame := data.NewFrame("", timeField, valueField)
	frame.Meta = &data.FrameMeta{
		Type: data.FrameTypeTimeSeriesMany,
	}

	return &backend.DataResponse{
		Frames: []*data.Frame{frame},
	}
}

func readMatrixOrVector(iter *jsoniter.Iterator) *backend.DataResponse {
	rsp := &backend.DataResponse{}

	for iter.ReadArray() {
		timeField := data.NewFieldFromFieldType(data.FieldTypeTime, 0)
		timeField.Name = data.TimeSeriesTimeFieldName
		valueField := data.NewFieldFromFieldType(data.FieldTypeFloat64, 0)
		valueField.Labels = data.Labels{}

		for l1Field := iter.ReadObject(); l1Field != ""; l1Field = iter.ReadObject() {
			switch l1Field {
			case "metric":
				iter.ReadVal(&valueField.Labels)

			case "value":
				t, v, err := readTimeValuePair(iter)
				if err == nil {
					timeField.Append(t)
					valueField.Append(v)
				}

			// nolint:goconst
			case "values":
				for iter.ReadArray() {
					t, v, err := readTimeValuePair(iter)
					if err == nil {
						timeField.Append(t)
						valueField.Append(v)
					}
				}
			}
		}

		name, ok := valueField.Labels["__name__"]
		if ok {
			valueField.Name = name
			delete(valueField.Labels, "__name__")
		} else {
			valueField.Name = data.TimeSeriesValueFieldName
		}

		frame := data.NewFrame("", timeField, valueField)
		frame.Meta = &data.FrameMeta{
			Type: data.FrameTypeTimeSeriesMany,
		}
		rsp.Frames = append(rsp.Frames, frame)
	}

	return rsp
}

func readTimeValuePair(iter *jsoniter.Iterator) (time.Time, float64, error) {
	iter.ReadArray()
	t := iter.ReadFloat64()
	iter.ReadArray()
	v := iter.ReadString()
	iter.ReadArray()

	tt := timeFromFloat(t)
	fv, err := strconv.ParseFloat(v, 64)
	return tt, fv, err
}

func readStream(iter *jsoniter.Iterator) *backend.DataResponse {
	rsp := &backend.DataResponse{}

	labelsField := data.NewFieldFromFieldType(data.FieldTypeString, 0)
	labelsField.Name = "__labels" // avoid automatically spreading this by labels

	timeField := data.NewFieldFromFieldType(data.FieldTypeTime, 0)
	timeField.Name = "Time"

	lineField := data.NewFieldFromFieldType(data.FieldTypeString, 0)
	lineField.Name = "Line"

	// Nanoseconds time field
	tsField := data.NewFieldFromFieldType(data.FieldTypeString, 0)
	tsField.Name = "TS"

	labels := data.Labels{}
	labelString := labels.String()

	for iter.ReadArray() {
		for l1Field := iter.ReadObject(); l1Field != ""; l1Field = iter.ReadObject() {
			switch l1Field {
			case "stream":
				iter.ReadVal(&labels)
				labelString = labels.String()

			case "values":
				for iter.ReadArray() {
					iter.ReadArray()
					ts := iter.ReadString()
					iter.ReadArray()
					line := iter.ReadString()
					iter.ReadArray()

					t := timeFromLokiString(ts)

					labelsField.Append(labelString)
					timeField.Append(t)
					lineField.Append(line)
					tsField.Append(ts)
				}
			}
		}
	}

	frame := data.NewFrame("", labelsField, timeField, lineField, tsField)
	frame.Meta = &data.FrameMeta{}
	rsp.Frames = append(rsp.Frames, frame)

	return rsp
}

func timeFromFloat(fv float64) time.Time {
	return time.UnixMilli(int64(fv * 1000.0)).UTC()
}

func timeFromLokiString(str string) time.Time {
	// normal time values look like: 1645030246277587968
	// and are less than: math.MaxInt65=9223372036854775807
	// This will do a fast path for any date before 2033
	s := len(str)
	if s < 19 || (s == 19 && str[0] == '1') {
		ns, err := strconv.ParseInt(str, 10, 64)
		if err == nil {
			return time.Unix(0, ns).UTC()
		}
	}

	ss, _ := strconv.ParseInt(str[0:10], 10, 64)
	ns, _ := strconv.ParseInt(str[10:], 10, 64)
	return time.Unix(ss, ns).UTC()
}<|MERGE_RESOLUTION|>--- conflicted
+++ resolved
@@ -111,13 +111,10 @@
 				rsp = readMatrixOrVector(iter)
 			case "streams":
 				rsp = readStream(iter)
-<<<<<<< HEAD
 			case "string":
 				rsp = readString(iter)
-=======
 			case "scalar":
 				rsp = readScalar(iter)
->>>>>>> 35300a81
 			default:
 				iter.Skip()
 				rsp = &backend.DataResponse{
@@ -295,7 +292,6 @@
 	return frame, pairs
 }
 
-<<<<<<< HEAD
 func readString(iter *jsoniter.Iterator) *backend.DataResponse {
 	timeField := data.NewFieldFromFieldType(data.FieldTypeTime, 0)
 	timeField.Name = data.TimeSeriesTimeFieldName
@@ -312,7 +308,17 @@
 	tt := timeFromFloat(t)
 	timeField.Append(tt)
 	valueField.Append(v)
-=======
+
+	frame := data.NewFrame("", timeField, valueField)
+	frame.Meta = &data.FrameMeta{
+		Type: data.FrameTypeTimeSeriesMany,
+	}
+
+	return &backend.DataResponse{
+		Frames: []*data.Frame{frame},
+	}
+}
+
 func readScalar(iter *jsoniter.Iterator) *backend.DataResponse {
 	timeField := data.NewFieldFromFieldType(data.FieldTypeTime, 0)
 	timeField.Name = data.TimeSeriesTimeFieldName
@@ -325,8 +331,7 @@
 		timeField.Append(t)
 		valueField.Append(v)
 	}
->>>>>>> 35300a81
-
+  
 	frame := data.NewFrame("", timeField, valueField)
 	frame.Meta = &data.FrameMeta{
 		Type: data.FrameTypeTimeSeriesMany,
