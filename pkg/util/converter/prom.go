package converter

import (
	"encoding/json"
	"fmt"
	"strconv"
	"time"

	"github.com/grafana/grafana-plugin-sdk-go/backend"
	"github.com/grafana/grafana-plugin-sdk-go/data"
	jsoniter "github.com/json-iterator/go"
)

// helpful while debugging all the options that may appear
func logf(format string, a ...interface{}) {
	//fmt.Printf(format, a...)
}

// ReadPrometheusStyleResult will read results from a prometheus or loki server and return data frames
func ReadPrometheusStyleResult(iter *jsoniter.Iterator) *backend.DataResponse {
	var rsp *backend.DataResponse
	status := "unknown"
	errorType := ""
	err := ""
	warnings := []data.Notice{}

	for l1Field := iter.ReadObject(); l1Field != ""; l1Field = iter.ReadObject() {
		switch l1Field {
		case "status":
			status = iter.ReadString()

		case "data":
			rsp = readPrometheusData(iter)

		case "error":
			err = iter.ReadString()

		case "errorType":
			errorType = iter.ReadString()

		case "warnings":
			warnings = readWarnings(iter)

		default:
			v := iter.Read()
			logf("[ROOT] TODO, support key: %s / %v\n", l1Field, v)
		}
	}

	if status == "error" {
		return &backend.DataResponse{
			Error: fmt.Errorf("%s: %s", errorType, err),
		}
	}

	if len(warnings) > 0 {
		for _, frame := range rsp.Frames {
			if frame.Meta == nil {
				frame.Meta = &data.FrameMeta{}
			}
			frame.Meta.Notices = warnings
		}
	}

	return rsp
}

func readWarnings(iter *jsoniter.Iterator) []data.Notice {
	warnings := []data.Notice{}
	if iter.WhatIsNext() != jsoniter.ArrayValue {
		return warnings
	}

	for iter.ReadArray() {
		if iter.WhatIsNext() == jsoniter.StringValue {
			notice := data.Notice{
				Severity: data.NoticeSeverityWarning,
				Text:     iter.ReadString(),
			}
			warnings = append(warnings, notice)
		}
	}

	return warnings
}

func readPrometheusData(iter *jsoniter.Iterator) *backend.DataResponse {
	t := iter.WhatIsNext()
	if t == jsoniter.ArrayValue {
		return readArrayData(iter)
	}

	if t != jsoniter.ObjectValue {
		return &backend.DataResponse{
			Error: fmt.Errorf("expected object type"),
		}
	}

	resultType := ""
	var rsp *backend.DataResponse

	for l1Field := iter.ReadObject(); l1Field != ""; l1Field = iter.ReadObject() {
		switch l1Field {
		case "resultType":
			resultType = iter.ReadString()

		case "result":
			switch resultType {
			case "matrix":
				rsp = readMatrixOrVector(iter, resultType)
			case "vector":
				rsp = readMatrixOrVector(iter, resultType)
			case "streams":
				rsp = readStream(iter)
			case "string":
				rsp = readString(iter)
			case "scalar":
				rsp = readScalar(iter)
			default:
				iter.Skip()
				rsp = &backend.DataResponse{
					Error: fmt.Errorf("unknown result type: %s", resultType),
				}
			}

		case "stats":
			v := iter.Read()
			if len(rsp.Frames) > 0 {
				meta := rsp.Frames[0].Meta
				if meta == nil {
					meta = &data.FrameMeta{}
					rsp.Frames[0].Meta = meta
				}
				meta.Custom = map[string]interface{}{
					"stats": v,
				}
			}

		default:
			v := iter.Read()
			logf("[data] TODO, support key: %s / %v\n", l1Field, v)
		}
	}

	return rsp
}

// will return strings or exemplars
func readArrayData(iter *jsoniter.Iterator) *backend.DataResponse {
	lookup := make(map[string]*data.Field)

	var labelFrame *data.Frame
	rsp := &backend.DataResponse{}
	stringField := data.NewFieldFromFieldType(data.FieldTypeString, 0)
	stringField.Name = "Value"
	for iter.ReadArray() {
		switch iter.WhatIsNext() {
		case jsoniter.StringValue:
			stringField.Append(iter.ReadString())

		// Either label or exemplars
		case jsoniter.ObjectValue:
			exemplar, labelPairs := readLabelsOrExemplars(iter)
			if exemplar != nil {
				rsp.Frames = append(rsp.Frames, exemplar)
			} else if labelPairs != nil {
				max := 0
				for _, pair := range labelPairs {
					k := pair[0]
					v := pair[1]
					f, ok := lookup[k]
					if !ok {
						f = data.NewFieldFromFieldType(data.FieldTypeString, 0)
						f.Name = k
						lookup[k] = f

						if labelFrame == nil {
							labelFrame = data.NewFrame("")
							rsp.Frames = append(rsp.Frames, labelFrame)
						}
						labelFrame.Fields = append(labelFrame.Fields, f)
					}
					f.Append(fmt.Sprintf("%v", v))
					if f.Len() > max {
						max = f.Len()
					}
				}

				// Make sure all fields have equal length
				for _, f := range lookup {
					diff := max - f.Len()
					if diff > 0 {
						f.Extend(diff)
					}
				}
			}

		default:
			{
				ext := iter.ReadAny()
				v := fmt.Sprintf("%v", ext)
				stringField.Append(v)
			}
		}
	}

	if stringField.Len() > 0 {
		rsp.Frames = append(rsp.Frames, data.NewFrame("", stringField))
	}

	return rsp
}

// For consistent ordering read values to an array not a map
func readLabelsAsPairs(iter *jsoniter.Iterator) [][2]string {
	pairs := make([][2]string, 0, 10)
	for k := iter.ReadObject(); k != ""; k = iter.ReadObject() {
		pairs = append(pairs, [2]string{k, iter.ReadString()})
	}
	return pairs
}

func readLabelsOrExemplars(iter *jsoniter.Iterator) (*data.Frame, [][2]string) {
	pairs := make([][2]string, 0, 10)
	labels := data.Labels{}
	var frame *data.Frame

	for l1Field := iter.ReadObject(); l1Field != ""; l1Field = iter.ReadObject() {
		switch l1Field {
		case "seriesLabels":
			iter.ReadVal(&labels)
		case "exemplars":
			lookup := make(map[string]*data.Field)
			timeField := data.NewFieldFromFieldType(data.FieldTypeTime, 0)
			timeField.Name = data.TimeSeriesTimeFieldName
			valueField := data.NewFieldFromFieldType(data.FieldTypeFloat64, 0)
			valueField.Name = data.TimeSeriesValueFieldName
			valueField.Labels = labels
			frame = data.NewFrame("", timeField, valueField)
			frame.Meta = &data.FrameMeta{
				Custom: resultTypeToCustomMeta("exemplar"),
			}
			for iter.ReadArray() {
				for l2Field := iter.ReadObject(); l2Field != ""; l2Field = iter.ReadObject() {
					switch l2Field {
					// nolint:goconst
					case "value":
						v, _ := strconv.ParseFloat(iter.ReadString(), 64)
						valueField.Append(v)

					case "timestamp":
						ts := timeFromFloat(iter.ReadFloat64())
						timeField.Append(ts)

					case "labels":
						max := 0
						for _, pair := range readLabelsAsPairs(iter) {
							k := pair[0]
							v := pair[1]
							f, ok := lookup[k]
							if !ok {
								f = data.NewFieldFromFieldType(data.FieldTypeString, 0)
								f.Name = k
								lookup[k] = f
								frame.Fields = append(frame.Fields, f)
							}
							f.Append(v)
							if f.Len() > max {
								max = f.Len()
							}
						}

						// Make sure all fields have equal length
						for _, f := range lookup {
							diff := max - f.Len()
							if diff > 0 {
								f.Extend(diff)
							}
						}

					default:
						iter.Skip()
						frame.AppendNotices(data.Notice{
							Severity: data.NoticeSeverityError,
							Text:     fmt.Sprintf("unable to parse key: %s in response body", l2Field),
						})
					}
				}
			}
		default:
			v := fmt.Sprintf("%v", iter.Read())
			pairs = append(pairs, [2]string{l1Field, v})
		}
	}

	return frame, pairs
}

func readString(iter *jsoniter.Iterator) *backend.DataResponse {
	timeField := data.NewFieldFromFieldType(data.FieldTypeTime, 0)
	timeField.Name = data.TimeSeriesTimeFieldName
	valueField := data.NewFieldFromFieldType(data.FieldTypeString, 0)
	valueField.Name = data.TimeSeriesValueFieldName
	valueField.Labels = data.Labels{}

	iter.ReadArray()
	t := iter.ReadFloat64()
	iter.ReadArray()
	v := iter.ReadString()
	iter.ReadArray()

	tt := timeFromFloat(t)
	timeField.Append(tt)
	valueField.Append(v)

	frame := data.NewFrame("", timeField, valueField)
	frame.Meta = &data.FrameMeta{
		Type:   data.FrameTypeTimeSeriesMany,
		Custom: resultTypeToCustomMeta("string"),
	}

	return &backend.DataResponse{
		Frames: []*data.Frame{frame},
	}
}

func readScalar(iter *jsoniter.Iterator) *backend.DataResponse {
	timeField := data.NewFieldFromFieldType(data.FieldTypeTime, 0)
	timeField.Name = data.TimeSeriesTimeFieldName
	valueField := data.NewFieldFromFieldType(data.FieldTypeFloat64, 0)
	valueField.Name = data.TimeSeriesValueFieldName
	valueField.Labels = data.Labels{}

	t, v, err := readTimeValuePair(iter)
	if err == nil {
		timeField.Append(t)
		valueField.Append(v)
	}

	frame := data.NewFrame("", timeField, valueField)
	frame.Meta = &data.FrameMeta{
		Type:   data.FrameTypeTimeSeriesMany,
		Custom: resultTypeToCustomMeta("scalar"),
	}

	return &backend.DataResponse{
		Frames: []*data.Frame{frame},
	}
}

func readMatrixOrVector(iter *jsoniter.Iterator, resultType string) *backend.DataResponse {
	rsp := &backend.DataResponse{}

	for iter.ReadArray() {
		timeField := data.NewFieldFromFieldType(data.FieldTypeTime, 0)
		timeField.Name = data.TimeSeriesTimeFieldName
		valueField := data.NewFieldFromFieldType(data.FieldTypeFloat64, 0)
		valueField.Name = data.TimeSeriesValueFieldName
		valueField.Labels = data.Labels{}

		var histogram *histogramInfo

		for l1Field := iter.ReadObject(); l1Field != ""; l1Field = iter.ReadObject() {
			switch l1Field {
			case "metric":
				iter.ReadVal(&valueField.Labels)

			case "value":
				t, v, err := readTimeValuePair(iter)
				if err == nil {
					timeField.Append(t)
					valueField.Append(v)
				}

			// nolint:goconst
			case "values":
				for iter.ReadArray() {
					t, v, err := readTimeValuePair(iter)
					if err == nil {
						timeField.Append(t)
						valueField.Append(v)
					}
				}

			case "histogram":
				if histogram == nil {
					histogram = newHistogramInfo()
				}
				readHistogram(iter, histogram)

			case "histograms":
				if histogram == nil {
					histogram = newHistogramInfo()
				}
				for iter.ReadArray() {
					readHistogram(iter, histogram)
				}

			default:
				iter.Skip()
				logf("readMatrixOrVector: %s\n", l1Field)
			}
		}

<<<<<<< HEAD
		name, ok := valueField.Labels["__name__"]
		if ok {
			valueField.Name = name
			delete(valueField.Labels, "__name__")
		}

		if histogram != nil {
			histogram.yMin.Labels = valueField.Labels
			frame := data.NewFrame(valueField.Name, histogram.time, histogram.yMin, histogram.yMax, histogram.count, histogram.yLayout)
			frame.Meta = &data.FrameMeta{
				Type: "histogram-prom-experimental",
			}
			if frame.Name == data.TimeSeriesValueFieldName {
				frame.Name = "" // only set the name if useful
			}
			rsp.Frames = append(rsp.Frames, frame)
		} else {
			frame := data.NewFrame("", timeField, valueField)
			frame.Meta = &data.FrameMeta{
				Type: data.FrameTypeTimeSeriesMany,
			}
			rsp.Frames = append(rsp.Frames, frame)
=======
		frame := data.NewFrame("", timeField, valueField)
		frame.Meta = &data.FrameMeta{
			Type:   data.FrameTypeTimeSeriesMany,
			Custom: resultTypeToCustomMeta(resultType),
>>>>>>> 6f1f7cdc
		}
	}

	return rsp
}

func readTimeValuePair(iter *jsoniter.Iterator) (time.Time, float64, error) {
	iter.ReadArray()
	t := iter.ReadFloat64()
	iter.ReadArray()
	v := iter.ReadString()
	iter.ReadArray()

	tt := timeFromFloat(t)
	fv, err := strconv.ParseFloat(v, 64)
	return tt, fv, err
}

type histogramInfo struct {
	//XMax (time)	YMin	Ymax	Count	YLayout
	time    *data.Field
	yMin    *data.Field // will have labels?
	yMax    *data.Field
	count   *data.Field
	yLayout *data.Field
}

func newHistogramInfo() *histogramInfo {
	hist := &histogramInfo{
		time:    data.NewFieldFromFieldType(data.FieldTypeTime, 0),
		yMin:    data.NewFieldFromFieldType(data.FieldTypeFloat64, 0),
		yMax:    data.NewFieldFromFieldType(data.FieldTypeFloat64, 0),
		count:   data.NewFieldFromFieldType(data.FieldTypeFloat64, 0),
		yLayout: data.NewFieldFromFieldType(data.FieldTypeInt8, 0),
	}
	hist.time.Name = "xMax"
	hist.yMin.Name = "yMin"
	hist.yMax.Name = "yMax"
	hist.count.Name = "count"
	hist.yLayout.Name = "yLayout"
	return hist
}

// This will read a single sparse histogram
// [ time, { count, sum, buckets: [...] }]
func readHistogram(iter *jsoniter.Iterator, hist *histogramInfo) error {
	// first element
	iter.ReadArray()
	t := timeFromFloat(iter.ReadFloat64())

	var err error

	// next object element
	iter.ReadArray()
	for l1Field := iter.ReadObject(); l1Field != ""; l1Field = iter.ReadObject() {
		switch l1Field {
		case "count":
			iter.Skip()
		case "sum":
			iter.Skip()

		case "buckets":
			for iter.ReadArray() {
				hist.time.Append(t)

				iter.ReadArray()
				hist.yLayout.Append(iter.ReadInt8())

				iter.ReadArray()
				err = appendValueFromString(iter, hist.yMin)
				if err != nil {
					return err
				}

				iter.ReadArray()
				err = appendValueFromString(iter, hist.yMax)
				if err != nil {
					return err
				}

				iter.ReadArray()
				err = appendValueFromString(iter, hist.count)
				if err != nil {
					return err
				}

				if iter.ReadArray() {
					return fmt.Errorf("expected close array")
				}
			}

		default:
			iter.Skip()
			logf("[SKIP]readHistogram: %s\n", l1Field)
		}
	}

	if iter.ReadArray() {
		return fmt.Errorf("expected to be done")
	}

	return nil
}

func appendValueFromString(iter *jsoniter.Iterator, field *data.Field) error {
	v, err := strconv.ParseFloat(iter.ReadString(), 64)
	if err != nil {
		return err
	}
	field.Append(v)
	return nil
}

func readStream(iter *jsoniter.Iterator) *backend.DataResponse {
	rsp := &backend.DataResponse{}

	labelsField := data.NewFieldFromFieldType(data.FieldTypeJSON, 0)
	labelsField.Name = "__labels" // avoid automatically spreading this by labels

	timeField := data.NewFieldFromFieldType(data.FieldTypeTime, 0)
	timeField.Name = "Time"

	lineField := data.NewFieldFromFieldType(data.FieldTypeString, 0)
	lineField.Name = "Line"

	// Nanoseconds time field
	tsField := data.NewFieldFromFieldType(data.FieldTypeString, 0)
	tsField.Name = "TS"

	labels := data.Labels{}
	labelJson, err := labelsToRawJson(labels)
	if err != nil {
		return &backend.DataResponse{Error: err}
	}

	for iter.ReadArray() {
		for l1Field := iter.ReadObject(); l1Field != ""; l1Field = iter.ReadObject() {
			switch l1Field {
			case "stream":
				iter.ReadVal(&labels)
				labelJson, err = labelsToRawJson(labels)
				if err != nil {
					return &backend.DataResponse{Error: err}
				}

			case "values":
				for iter.ReadArray() {
					iter.ReadArray()
					ts := iter.ReadString()
					iter.ReadArray()
					line := iter.ReadString()
					iter.ReadArray()

					t := timeFromLokiString(ts)

					labelsField.Append(labelJson)
					timeField.Append(t)
					lineField.Append(line)
					tsField.Append(ts)
				}
			}
		}
	}

	frame := data.NewFrame("", labelsField, timeField, lineField, tsField)
	frame.Meta = &data.FrameMeta{}
	rsp.Frames = append(rsp.Frames, frame)

	return rsp
}

func resultTypeToCustomMeta(resultType string) map[string]string {
	return map[string]string{"resultType": resultType}
}

func timeFromFloat(fv float64) time.Time {
	return time.UnixMilli(int64(fv * 1000.0)).UTC()
}

func timeFromLokiString(str string) time.Time {
	// normal time values look like: 1645030246277587968
	// and are less than: math.MaxInt65=9223372036854775807
	// This will do a fast path for any date before 2033
	s := len(str)
	if s < 19 || (s == 19 && str[0] == '1') {
		ns, err := strconv.ParseInt(str, 10, 64)
		if err == nil {
			return time.Unix(0, ns).UTC()
		}
	}

	ss, _ := strconv.ParseInt(str[0:10], 10, 64)
	ns, _ := strconv.ParseInt(str[10:], 10, 64)
	return time.Unix(ss, ns).UTC()
}

func labelsToRawJson(labels data.Labels) (json.RawMessage, error) {
	// data.Labels when converted to JSON keep the fields sorted
	bytes, err := jsoniter.Marshal(labels)
	if err != nil {
		return nil, err
	}

	return json.RawMessage(bytes), nil
}<|MERGE_RESOLUTION|>--- conflicted
+++ resolved
@@ -402,13 +402,6 @@
 			}
 		}
 
-<<<<<<< HEAD
-		name, ok := valueField.Labels["__name__"]
-		if ok {
-			valueField.Name = name
-			delete(valueField.Labels, "__name__")
-		}
-
 		if histogram != nil {
 			histogram.yMin.Labels = valueField.Labels
 			frame := data.NewFrame(valueField.Name, histogram.time, histogram.yMin, histogram.yMax, histogram.count, histogram.yLayout)
@@ -422,15 +415,10 @@
 		} else {
 			frame := data.NewFrame("", timeField, valueField)
 			frame.Meta = &data.FrameMeta{
-				Type: data.FrameTypeTimeSeriesMany,
+				Type:   data.FrameTypeTimeSeriesMany,
+				Custom: resultTypeToCustomMeta(resultType),
 			}
 			rsp.Frames = append(rsp.Frames, frame)
-=======
-		frame := data.NewFrame("", timeField, valueField)
-		frame.Meta = &data.FrameMeta{
-			Type:   data.FrameTypeTimeSeriesMany,
-			Custom: resultTypeToCustomMeta(resultType),
->>>>>>> 6f1f7cdc
 		}
 	}
 
