--- conflicted
+++ resolved
@@ -63,23 +63,6 @@
 			if err != nil {
 				return err
 			}
-<<<<<<< HEAD
-			symlinkPathsFollowed[path2] = true
-		}
-		info2, err := os.Lstat(path2)
-		if err == nil {
-			return walk(path, info2, path2, symlinkPathsFollowed, walkFn)
-		}
-		var pathErr *os.PathError
-		if errors.As(err, &pathErr) && errors.Is(err, syscall.ENOENT) {
-			var err2 error
-			// try to resolve relative symlink path manually
-			absSymlinkPath := filepath.Join(filepath.Dir(resolvedPath), path2)
-			info2, err2 = os.Lstat(absSymlinkPath)
-			if err2 != nil {
-				return err
-			}
-=======
 			// vout("SymLink Path: %v, links to: %v", resolvedPath, path2)
 			if symlinkPathsFollowed != nil {
 				if _, ok := symlinkPathsFollowed[path2]; ok {
@@ -89,13 +72,21 @@
 				symlinkPathsFollowed[path2] = true
 			}
 			info2, err := os.Lstat(path2)
-			if err != nil {
-				return err
+			if err == nil {
+				return walk(path, info2, path2, symlinkPathsFollowed, walkFn)
+			}
+			var pathErr *os.PathError
+			if errors.As(err, &pathErr) && errors.Is(err, syscall.ENOENT) {
+				var err2 error
+				// try to resolve relative symlink path manually
+				absSymlinkPath := filepath.Join(filepath.Dir(resolvedPath), path2)
+				info2, err2 = os.Lstat(absSymlinkPath)
+				if err2 != nil {
+					return err
+				}
 			}
 			return walk(path, info2, path2, symlinkPathsFollowed, walkFn)
->>>>>>> 1974bbb8
 		}
-
 		list, err := ioutil.ReadDir(path)
 		if err != nil {
 			return walkFn(resolvedPath, info, err)
