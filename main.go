--- conflicted
+++ resolved
@@ -52,32 +52,7 @@
 	setting.BuildCommit = commit
 	setting.BuildStamp = buildstampInt64
 
-<<<<<<< HEAD
 	go listenToSystemSignels()
-=======
-	exit := make(chan int)
-
-	go func() {
-		code := 0
-		c := make(chan os.Signal, 1)
-		signal.Notify(c, os.Interrupt)
-		signal.Notify(c, os.Kill)
-		signal.Notify(c, syscall.SIGTERM)
-		select {
-		case sig := <-c:
-			log.Info("received signal %s. shutting down", sig)
-		case code = <-exit:
-			switch code {
-			case 0:
-				log.Info("shutting down")
-			default:
-				log.Warn("shutting down")
-			}
-		}
-		log.Close()
-		os.Exit(code)
-	}()
->>>>>>> b3d53c7c
 
 	flag.Parse()
 	writePIDFile()
@@ -123,11 +98,7 @@
 	}
 
 	cmd.StartServer()
-<<<<<<< HEAD
 	exitChan <- 0
-=======
-	exit <- 0
->>>>>>> b3d53c7c
 }
 
 func initRuntime() {
