--- conflicted
+++ resolved
@@ -13,17 +13,11 @@
 ];
 
 export default {
-<<<<<<< HEAD
-  'no enzyme tests': () => regexp(/from 'enzyme'/g).include('**/*.test.*'),
-  'better eslint': () => countEslintErrors().include('**/*.{ts,tsx}', '!**/*.test.{ts,tsx}'),
-  'no undocumented stories': () => countUndocumentedStories().include('**/*.story.tsx'),
-=======
   'better eslint': () =>
     countEslintErrors()
       .include('**/*.{ts,tsx}')
       .exclude(new RegExp(eslintPathsToIgnore.join('|'))),
   'no undocumented stories': () => countUndocumentedStories().include('**/!(*.internal).story.tsx'),
->>>>>>> ae830f68
 };
 
 function countUndocumentedStories() {
