import { regexp } from '@betterer/regexp';
import { BettererFileTest } from '@betterer/betterer';
import { ESLint, Linter } from 'eslint';
import { existsSync } from 'fs';

export default {
  'no enzyme tests': () => regexp(/from 'enzyme'/g).include('**/*.test.*'),
<<<<<<< HEAD
  'better eslint': () =>
    eslint({
      '@typescript-eslint/no-explicit-any': 'error',
      '@typescript-eslint/consistent-type-assertions': [
        'error',
        {
          assertionStyle: 'never',
        },
      ],
    }).include('**/*.{ts,tsx}', '!**/*.test.{ts,tsx}'),
};
=======
  'better eslint': () => countEslintErrors().include('**/*.{ts,tsx}'),
  'no undocumented stories': () => countUndocumentedStories().include('**/*.story.tsx'),
};

function countUndocumentedStories() {
  return new BettererFileTest(async (filePaths, fileTestResult) => {
    filePaths.forEach((filePath) => {
      if (!existsSync(filePath.replace(/\.story.tsx$/, '.mdx'))) {
        // In this case the file contents don't matter:
        const file = fileTestResult.addFile(filePath, '');
        // Add the issue to the first character of the file:
        file.addIssue(0, 0, 'No undocumented stories are allowed, please add an .mdx file with some documentation');
      }
    });
  });
}

function countEslintErrors() {
  return new BettererFileTest(async (filePaths, fileTestResult, resolver) => {
    const { baseDirectory } = resolver;
    const cli = new ESLint({ cwd: baseDirectory });

    await Promise.all(
      filePaths.map(async (filePath) => {
        const linterOptions = (await cli.calculateConfigForFile(filePath)) as Linter.Config;

        const rules: Partial<Linter.RulesRecord> = {
          '@typescript-eslint/no-explicit-any': 'error',
        };

        if (!filePath.endsWith('.test.tsx') && !filePath.endsWith('.test.ts')) {
          rules['@typescript-eslint/consistent-type-assertions'] = [
            'error',
            {
              assertionStyle: 'never',
            },
          ];
        }

        const runner = new ESLint({
          baseConfig: {
            ...linterOptions,
            rules,
          },
          useEslintrc: false,
          cwd: baseDirectory,
        });

        const lintResults = await runner.lintFiles([filePath]);
        lintResults
          .filter((lintResult) => lintResult.source)
          .forEach((lintResult) => {
            const { messages } = lintResult;
            const file = fileTestResult.addFile(filePath, '');
            messages.forEach((message, index) => {
              file.addIssue(0, 0, message.message, `${index}`);
            });
          });
      })
    );
  });
}
>>>>>>> 023f9251
<|MERGE_RESOLUTION|>--- conflicted
+++ resolved
@@ -5,20 +5,7 @@
 
 export default {
   'no enzyme tests': () => regexp(/from 'enzyme'/g).include('**/*.test.*'),
-<<<<<<< HEAD
-  'better eslint': () =>
-    eslint({
-      '@typescript-eslint/no-explicit-any': 'error',
-      '@typescript-eslint/consistent-type-assertions': [
-        'error',
-        {
-          assertionStyle: 'never',
-        },
-      ],
-    }).include('**/*.{ts,tsx}', '!**/*.test.{ts,tsx}'),
-};
-=======
-  'better eslint': () => countEslintErrors().include('**/*.{ts,tsx}'),
+  'better eslint': () => countEslintErrors().include('**/*.{ts,tsx}', '!**/*.test.{ts,tsx}'),
   'no undocumented stories': () => countUndocumentedStories().include('**/*.story.tsx'),
 };
 
@@ -79,5 +66,4 @@
       })
     );
   });
-}
->>>>>>> 023f9251
+}