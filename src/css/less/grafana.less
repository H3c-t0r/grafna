<<<<<<< HEAD
@import "p_pro.less";
=======
@import "login.less";
>>>>>>> df51be02
@import "submenu.less";
@import "graph.less";
@import "bootstrap-tagsinput.less";
@import "tables_lists.less";
@import "search.less";
@import "panel.less";
@import "forms.less";
@import "singlestat.less";
@import "tightform.less";
@import "sidemenu.less";
@import "gfbox.less";
@import "navbar.less";

.row-control-inner {
  padding:0px;
  margin:0px;
  position:relative;
}

.hide-controls {
  padding: 0;
  .row-tab {
    display: none;
  }
  .submenu-controls {
    display: none;
  }
  .add-row-panel-hint {
    display: none;
  }
}

.playlist-active {
  .grafana-menu-zoom-out,
  .grafana-menu-save,
  .grafana-menu-load,
  .add-row-panel-hint,
  .grafana-menu-home,
  .grafana-menu-refresh,
  .grafana-menu-edit {
    display: none;
  }

  .grafana-menu-stop-playlist {
    display: list-item;
  }
}

<<<<<<< HEAD
.logo-icon {
  width: 24px;
}

=======
>>>>>>> df51be02
.row-button {
  width: 24px;
}

.modal {
  max-width: 800px;
  left: 0;
  right: 0;
  margin-left: auto;
  margin-right: auto;
  top: 30%;
}

.dashboard-fullscreen {
  .main-view-container {
    overflow: hidden;
    height: 0;
    .row-control-inner {
      display: none;
    }
  }
}

.histogram-chart {
  position:relative;
}

.scrollable {
  max-height: 300px;
  overflow: auto;
}


//
// Srollbars
//

::-webkit-scrollbar {
  width: 8px;
  height: 8px;
}

::-webkit-scrollbar:hover {
  height: 8px;
}

::-webkit-scrollbar-button:start:decrement,
::-webkit-scrollbar-button:end:increment { display: none;  }
::-webkit-scrollbar-button:horizontal:decrement {  display: none; }
::-webkit-scrollbar-button:horizontal:increment {  display: none; }
::-webkit-scrollbar-button:vertical:decrement { display: none; }
::-webkit-scrollbar-button:vertical:increment { display: none; }
::-webkit-scrollbar-button:horizontal:decrement:active { background-image: none; }
::-webkit-scrollbar-button:horizontal:increment:active { background-image: none; }
::-webkit-scrollbar-button:vertical:decrement:active { background-image: none; }
::-webkit-scrollbar-button:vertical:increment:active {background-image: none; }
::-webkit-scrollbar-track-piece { background-color: transparent; }

::-webkit-scrollbar-thumb:vertical {
  height: 50px;
  background: -webkit-gradient(linear, left top, right top, color-stop(0%, @scrollbarBackground), color-stop(100%, @scrollbarBackground2));
  border: 1px solid @scrollbarBorder;
  border-top: 1px solid @scrollbarBorder;
  border-left: 1px solid @scrollbarBorder;
}

::-webkit-scrollbar-thumb:horizontal {
  width: 50px;
  background: -webkit-gradient(linear, left top, left bottom, color-stop(0%, @scrollbarBackground), color-stop(100%, @scrollbarBackground2));
  border: 1px solid @scrollbarBorder;
  border-top: 1px solid @scrollbarBorder;
  border-left: 1px solid @scrollbarBorder;
}


// SPECTRUM CSS overrides

.sp-replacer {
  background: inherit;
  border: none;
  color: inherit;
  padding: 0;
}

.sp-replacer:hover, .sp-replacer.sp-active {
  border-color: inherit;
  color: inherit;
}

.sp-container {
  border-radius: 0;
  background-color: @heroUnitBackground;
  border: none;
  padding: 0;
}

.sp-palette-container, .sp-picker-container {
  border: none;
}

.sp-dd {
  display: none;
}

.sp-preview {
  position: relative;
  width: 15px;
  height: 15px;
  border: none;
  margin-right: 5px;
  float: left;
  z-index: 0;
}

.datapoints-warning {
  pointer: none;
  position: absolute;
  top: 50%;
  left: 50%;
  z-index: 10;
  margin-top: -50px;
  margin-left: -100px;
  width: 200px;
  text-align: center;
  cursor: auto;
  padding: 10px;
}

.metrics-editor-help:hover {
  .hide {
    display: block;
  }
}

.grafana-tooltip {
  position : absolute;
  top: -1000;
  left: 0;
  color: #c8c8c8;
  padding: 10px;
  font-size: 11pt;
  font-weight : 200;
  background-color: rgb(58, 57, 57);
  border-radius: 5px;
  z-index: 9999;
  max-width: 800px;
  max-height: 600px;
  overflow: hidden;
  line-height: 14px;
  a {
    color: @tooltipLinkColor;
  }
}

.grafana-tooltip hr {
 padding: 2px;
 color: #c8c8c8;
 margin: 0px;
 border-bottom:0px solid #c8c8c8;
}

.tooltip.in {
  .opacity(100);
}
.tooltip-inner {
  max-width: 400px;
}

.grafana-version-info {
  position: absolute;
  bottom: 2px;
  left: 3px;
  font-size: 80%;
  color: darken(@gray, 25%);
  a { color: darken(@gray, 25%); }
}

.template-variable {
  color: @variable;
}

.grafana-info-box:before {
  content: "\f05a";
  font-family:'FontAwesome';
  position: absolute;
  top: -8px;
  left: -8px;
  font-size: 20px;
  color: @blue;
}

.grafana-info-box {
  position: relative;
  padding: 5px 15px;
  background-color: @grafanaTargetBackground;
  border: 1px solid @grafanaTargetBorder;
  h5 {
    margin-top: 5px;
  }
}

.grafana-tip {
  padding-left: 5px;
}

.shortcut-table {
  td { padding: 3px; }
  th:last-child { text-align: left; }
  td:first-child { text-align: right; }
}

.confirm-modal {
  max-width: 500px;
}<|MERGE_RESOLUTION|>--- conflicted
+++ resolved
@@ -1,8 +1,4 @@
-<<<<<<< HEAD
-@import "p_pro.less";
-=======
 @import "login.less";
->>>>>>> df51be02
 @import "submenu.less";
 @import "graph.less";
 @import "bootstrap-tagsinput.less";
@@ -51,13 +47,6 @@
   }
 }
 
-<<<<<<< HEAD
-.logo-icon {
-  width: 24px;
-}
-
-=======
->>>>>>> df51be02
 .row-button {
   width: 24px;
 }
