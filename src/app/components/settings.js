define([
  'lodash',
  'crypto',
],
function (_, crypto) {
  "use strict";

  return function Settings (options) {
    /**
     * To add a setting, you MUST define a default. Also,
     * THESE ARE ONLY DEFAULTS.
     * They are overridden by config.js in the root directory
     * @type {Object}
     */
    var defaults = {
      datasources                   : {},
      window_title_prefix           : 'Grafana - ',
      panels                        : {
        'graph': { path: 'panels/graph' },
        'singlestat': { path: 'panels/singlestat' },
        'text': { path: 'panels/text' }
      },
      plugins                       : {},
      default_route                 : '/dashboard/file/default.json',
      playlist_timespan             : "1m",
      unsaved_changes_warning       : true,
      search                        : { max_results: 100 },
      admin                         : {}
    };

    // This initializes a new hash on purpose, to avoid adding parameters to
    // config.js without providing sane defaults
    var settings = {};
    _.each(defaults, function(value, key) {
      settings[key] = typeof options[key] !== 'undefined' ? options[key]  : defaults[key];
    });

    var parseBasicAuth = function(datasource) {
      var passwordEnd = datasource.url.indexOf('@');
      if (passwordEnd > 0) {
        var userStart = datasource.url.indexOf('//') + 2;
        var userAndPassword = datasource.url.substring(userStart, passwordEnd);
        var bytes = crypto.charenc.Binary.stringToBytes(userAndPassword);
        datasource.basicAuth = crypto.util.bytesToBase64(bytes);

        var urlHead = datasource.url.substring(0, userStart);
        datasource.url = urlHead + datasource.url.substring(passwordEnd + 1);
      }

      return datasource;
    };

    var parseMultipleHosts = function(datasource) {
      datasource.urls = _.map(datasource.url.split(","), function (url) { return url.trim(); });
      return datasource;
    };

    // backward compatible with old config
    if (options.graphiteUrl) {
      settings.datasources.graphite = {
        type: 'graphite',
        url: options.graphiteUrl,
        default: true
      };
    }

    if (options.elasticsearch) {
      settings.datasources.elasticsearch = {
        type: 'elasticsearch',
        url: options.elasticsearch,
        index: options.grafana_index,
        grafanaDB: true
      };
    }

    _.each(settings.datasources, function(datasource, key) {
      datasource.name = key;
<<<<<<< HEAD
      parseBasicAuth(datasource);
      if (datasource.type === 'influxdb' || datasource.type === 'mon') { parseMultipleHosts(datasource); }
=======
      if (datasource.url) { parseBasicAuth(datasource); }
      if (datasource.type === 'influxdb') { parseMultipleHosts(datasource); }
>>>>>>> 7a407740
    });

    if (settings.plugins.panels) {
      _.extend(settings.panels, settings.plugins.panels);
    }

    if (!settings.plugins.dependencies) {
      settings.plugins.dependencies = [];
    }

    return settings;
  };
});<|MERGE_RESOLUTION|>--- conflicted
+++ resolved
@@ -75,13 +75,8 @@
 
     _.each(settings.datasources, function(datasource, key) {
       datasource.name = key;
-<<<<<<< HEAD
-      parseBasicAuth(datasource);
+      if (datasource.url) { parseBasicAuth(datasource); }
       if (datasource.type === 'influxdb' || datasource.type === 'mon') { parseMultipleHosts(datasource); }
-=======
-      if (datasource.url) { parseBasicAuth(datasource); }
-      if (datasource.type === 'influxdb') { parseMultipleHosts(datasource); }
->>>>>>> 7a407740
     });
 
     if (settings.plugins.panels) {
