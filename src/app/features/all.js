--- conflicted
+++ resolved
@@ -7,10 +7,7 @@
   './opentsdb/datasource',
   './elasticsearch/datasource',
   './dashboard/all',
-<<<<<<< HEAD
-=======
   './panel/all',
->>>>>>> df51be02
   './profile/profileCtrl',
   './account/accountUsersCtrl',
   './account/datasourcesCtrl',
