///// @scratch /configuration/config.js/1
 // == Configuration
 // config.js is where you will find the core Grafana configuration. This file contains parameter that
 // must be set before Grafana is run for the first time.
 ///
define(['settings'],
function (Settings) {
  "use strict";

  return new Settings({

    /* Data sources
    * ========================================================
    * Datasources are used to fetch metrics, annotations, and serve as dashboard storage
    *  - You can have multiple of the same type.
    *  - grafanaDB: true    marks it for use for dashboard storage
    *  - default: true      marks the datasource as the default metric source (if you have multiple)
    *  - basic authentication: use url syntax http://username:password@domain:port
    */

    // InfluxDB example setup (the InfluxDB databases specified need to exist)
    /*
    datasources: {
<<<<<<< HEAD
        /*
      graphite: {
        type: 'graphite',
        url: "http://my.graphite.server.com:8080",
        default: true
      },
=======
>>>>>>> 966ba97b
      influxdb: {
        type: 'influxdb',
        url: "http://my_influxdb_server:8086/db/database_name",
        username: 'admin',
        password: 'admin',
      },
      grafana: {
        type: 'influxdb',
        url: "http://my_influxdb_server:8086/db/grafana",
        username: 'admin',
        password: 'admin',
        grafanaDB: true
      },
    },
    */

    // Graphite & Elasticsearch example setup
    /*
    datasources: {
      graphite: {
        type: 'graphite',
        url: "http://my.graphite.server.com:8080",
      },
      elasticsearch: {
        type: 'elasticsearch',
        url: "http://my.elastic.server.com:9200",
        index: 'grafana-dash',
        grafanaDB: true,
      }
    },
    */

    // OpenTSDB & Elasticsearch example setup
    /*
    datasources: {
      opentsdb: {
        type: 'opentsdb',
        url: "http://opentsdb.server:4242",
      },
<<<<<<< HEAD
      */
      mon: {
        type: 'mon',
        url: "http://192.168.10.4:8080/v2.0",
        default: true
=======
      elasticsearch: {
        type: 'elasticsearch',
        url: "http://my.elastic.server.com:9200",
        index: 'grafana-dash',
        grafanaDB: true,
>>>>>>> 966ba97b
      }
    },
    */

    /* Global configuration options
    * ========================================================
    */

    // specify the limit for dashboard search results
    search: {
      max_results: 20
    },

    // default start dashboard
    default_route: '/dashboard/file/default.json',

    // set to false to disable unsaved changes warning
    unsaved_changes_warning: true,

    // set the default timespan for the playlist feature
    // Example: "1m", "1h"
    playlist_timespan: "1m",

    // If you want to specify password before saving, please specify it bellow
    // The purpose of this password is not security, but to stop some users from accidentally changing dashboards
    admin: {
      password: ''
    },

    // Add your own custom pannels
    plugins: {
      panels: []
    }

  });
});<|MERGE_RESOLUTION|>--- conflicted
+++ resolved
@@ -21,15 +21,11 @@
     // InfluxDB example setup (the InfluxDB databases specified need to exist)
     /*
     datasources: {
-<<<<<<< HEAD
-        /*
       graphite: {
         type: 'graphite',
         url: "http://my.graphite.server.com:8080",
         default: true
       },
-=======
->>>>>>> 966ba97b
       influxdb: {
         type: 'influxdb',
         url: "http://my_influxdb_server:8086/db/database_name",
@@ -69,19 +65,11 @@
         type: 'opentsdb',
         url: "http://opentsdb.server:4242",
       },
-<<<<<<< HEAD
-      */
-      mon: {
-        type: 'mon',
-        url: "http://192.168.10.4:8080/v2.0",
-        default: true
-=======
       elasticsearch: {
         type: 'elasticsearch',
         url: "http://my.elastic.server.com:9200",
         index: 'grafana-dash',
         grafanaDB: true,
->>>>>>> 966ba97b
       }
     },
     */
