{
  "better eslint": {
    "/e2e/utils/support/types.ts": [
      {
        "message": "Do not use any type assertions.",
        "count": 1
      }
    ],
    "/packages/grafana-data/src/dataframe/ArrayDataFrame.ts": [
      {
        "message": "Unexpected any. Specify a different type.",
        "count": 2
      }
    ],
    "/packages/grafana-data/src/dataframe/CircularDataFrame.ts": [
      {
        "message": "Unexpected any. Specify a different type.",
        "count": 1
      }
    ],
    "/packages/grafana-data/src/dataframe/DataFrameJSON.ts": [
      {
        "message": "Do not use any type assertions.",
        "count": 2
      }
    ],
    "/packages/grafana-data/src/dataframe/DataFrameView.ts": [
      {
        "message": "Unexpected any. Specify a different type.",
        "count": 2
      },
      {
        "message": "Do not use any type assertions.",
        "count": 2
      }
    ],
    "/packages/grafana-data/src/dataframe/MutableDataFrame.ts": [
      {
        "message": "Unexpected any. Specify a different type.",
        "count": 13
      },
      {
        "message": "Do not use any type assertions.",
        "count": 3
      }
    ],
    "/packages/grafana-data/src/dataframe/StreamingDataFrame.ts": [
      {
        "message": "Do not use any type assertions.",
        "count": 6
      }
    ],
    "/packages/grafana-data/src/dataframe/dimensions.ts": [
      {
        "message": "Unexpected any. Specify a different type.",
        "count": 1
      }
    ],
    "/packages/grafana-data/src/dataframe/processDataFrame.test.ts": [
      {
        "message": "Unexpected any. Specify a different type.",
        "count": 1
      }
    ],
    "/packages/grafana-data/src/dataframe/processDataFrame.ts": [
      {
        "message": "Do not use any type assertions.",
        "count": 18
      },
      {
        "message": "Unexpected any. Specify a different type.",
        "count": 5
      }
    ],
    "/packages/grafana-data/src/datetime/datemath.ts": [
      {
        "message": "Unexpected any. Specify a different type.",
        "count": 2
      },
      {
        "message": "Do not use any type assertions.",
        "count": 1
      }
    ],
    "/packages/grafana-data/src/datetime/durationutil.ts": [
      {
        "message": "Do not use any type assertions.",
        "count": 1
      }
    ],
    "/packages/grafana-data/src/datetime/formatter.ts": [
      {
        "message": "Do not use any type assertions.",
        "count": 1
      }
    ],
    "/packages/grafana-data/src/datetime/moment_wrapper.ts": [
      {
        "message": "Unexpected any. Specify a different type.",
        "count": 1
      },
      {
        "message": "Do not use any type assertions.",
        "count": 8
      }
    ],
    "/packages/grafana-data/src/datetime/parser.ts": [
      {
        "message": "Do not use any type assertions.",
        "count": 9
      }
    ],
    "/packages/grafana-data/src/datetime/rangeutil.ts": [
      {
        "message": "Do not use any type assertions.",
        "count": 1
      }
    ],
    "/packages/grafana-data/src/events/EventBus.ts": [
      {
        "message": "Unexpected any. Specify a different type.",
        "count": 2
      }
    ],
    "/packages/grafana-data/src/events/types.ts": [
      {
        "message": "Unexpected any. Specify a different type.",
        "count": 5
      }
    ],
    "/packages/grafana-data/src/field/displayProcessor.ts": [
      {
        "message": "Do not use any type assertions.",
        "count": 3
      }
    ],
    "/packages/grafana-data/src/field/overrides/processors.ts": [
      {
        "message": "Unexpected any. Specify a different type.",
        "count": 6
      },
      {
        "message": "Do not use any type assertions.",
        "count": 3
      }
    ],
    "/packages/grafana-data/src/field/standardFieldConfigEditorRegistry.ts": [
      {
        "message": "Unexpected any. Specify a different type.",
        "count": 7
      }
    ],
    "/packages/grafana-data/src/geo/layer.ts": [
      {
        "message": "Unexpected any. Specify a different type.",
        "count": 2
      }
    ],
    "/packages/grafana-data/src/panel/PanelPlugin.ts": [
      {
        "message": "Unexpected any. Specify a different type.",
        "count": 6
      },
      {
        "message": "Do not use any type assertions.",
        "count": 2
      }
    ],
    "/packages/grafana-data/src/panel/registryFactories.ts": [
      {
        "message": "Do not use any type assertions.",
        "count": 1
      }
    ],
    "/packages/grafana-data/src/themes/colorManipulator.ts": [
      {
        "message": "Unexpected any. Specify a different type.",
        "count": 3
      }
    ],
    "/packages/grafana-data/src/themes/createColors.ts": [
      {
        "message": "Do not use any type assertions.",
        "count": 1
      }
    ],
    "/packages/grafana-data/src/transformations/matchers/valueMatchers/types.ts": [
      {
        "message": "Unexpected any. Specify a different type.",
        "count": 2
      }
    ],
    "/packages/grafana-data/src/transformations/standardTransformersRegistry.ts": [
      {
        "message": "Unexpected any. Specify a different type.",
        "count": 1
      }
    ],
    "/packages/grafana-data/src/transformations/transformDataFrame.ts": [
      {
        "message": "Unexpected any. Specify a different type.",
        "count": 1
      }
    ],
    "/packages/grafana-data/src/transformations/transformers/joinDataFrames.ts": [
      {
        "message": "Unexpected any. Specify a different type.",
        "count": 1
      }
    ],
    "/packages/grafana-data/src/transformations/transformers/nulls/nullInsertThreshold.ts": [
      {
        "message": "Do not use any type assertions.",
        "count": 1
      },
      {
        "message": "Unexpected any. Specify a different type.",
        "count": 3
      }
    ],
    "/packages/grafana-data/src/transformations/transformers/reduce.ts": [
      {
        "message": "Unexpected any. Specify a different type.",
        "count": 2
      }
    ],
    "/packages/grafana-data/src/transformations/transformers/utils.ts": [
      {
        "message": "Do not use any type assertions.",
        "count": 1
      },
      {
        "message": "Unexpected any. Specify a different type.",
        "count": 1
      }
    ],
    "/packages/grafana-data/src/types/OptionsUIRegistryBuilder.ts": [
      {
        "message": "Unexpected any. Specify a different type.",
        "count": 7
      }
    ],
    "/packages/grafana-data/src/types/ScopedVars.ts": [
      {
        "message": "Unexpected any. Specify a different type.",
        "count": 2
      }
    ],
    "/packages/grafana-data/src/types/annotations.ts": [
      {
        "message": "Unexpected any. Specify a different type.",
        "count": 6
      }
    ],
    "/packages/grafana-data/src/types/app.ts": [
      {
        "message": "Unexpected any. Specify a different type.",
        "count": 1
      },
      {
        "message": "Do not use any type assertions.",
        "count": 2
      }
    ],
    "/packages/grafana-data/src/types/config.ts": [
      {
        "message": "Unexpected any. Specify a different type.",
        "count": 1
      }
    ],
    "/packages/grafana-data/src/types/dashboard.ts": [
      {
        "message": "Unexpected any. Specify a different type.",
        "count": 3
      }
    ],
    "/packages/grafana-data/src/types/data.ts": [
      {
        "message": "Unexpected any. Specify a different type.",
        "count": 4
      }
    ],
    "/packages/grafana-data/src/types/dataFrame.ts": [
      {
        "message": "Unexpected any. Specify a different type.",
        "count": 4
      }
    ],
    "/packages/grafana-data/src/types/dataLink.ts": [
      {
        "message": "Unexpected any. Specify a different type.",
        "count": 7
      }
    ],
    "/packages/grafana-data/src/types/datasource.ts": [
      {
        "message": "Unexpected any. Specify a different type.",
        "count": 25
      }
    ],
    "/packages/grafana-data/src/types/explore.ts": [
      {
        "message": "Unexpected any. Specify a different type.",
        "count": 1
      }
    ],
    "/packages/grafana-data/src/types/fieldOverrides.ts": [
      {
        "message": "Unexpected any. Specify a different type.",
        "count": 9
      }
    ],
    "/packages/grafana-data/src/types/flot.ts": [
      {
        "message": "Unexpected any. Specify a different type.",
        "count": 1
      }
    ],
    "/packages/grafana-data/src/types/graph.ts": [
      {
        "message": "Unexpected any. Specify a different type.",
        "count": 3
      }
    ],
    "/packages/grafana-data/src/types/legacyEvents.ts": [
      {
        "message": "Unexpected any. Specify a different type.",
        "count": 2
      }
    ],
    "/packages/grafana-data/src/types/live.ts": [
      {
        "message": "Unexpected any. Specify a different type.",
        "count": 7
      },
      {
        "message": "Do not use any type assertions.",
        "count": 2
      }
    ],
    "/packages/grafana-data/src/types/options.ts": [
      {
        "message": "Unexpected any. Specify a different type.",
        "count": 2
      }
    ],
    "/packages/grafana-data/src/types/panel.ts": [
      {
        "message": "Unexpected any. Specify a different type.",
        "count": 14
      }
    ],
    "/packages/grafana-data/src/types/plugin.ts": [
      {
        "message": "Unexpected any. Specify a different type.",
        "count": 1
      },
      {
        "message": "Do not use any type assertions.",
        "count": 1
      }
    ],
    "/packages/grafana-data/src/types/select.ts": [
      {
        "message": "Unexpected any. Specify a different type.",
        "count": 2
      }
    ],
    "/packages/grafana-data/src/types/templateVars.ts": [
      {
        "message": "Unexpected any. Specify a different type.",
        "count": 2
      }
    ],
    "/packages/grafana-data/src/types/trace.ts": [
      {
        "message": "Unexpected any. Specify a different type.",
        "count": 1
      }
    ],
    "/packages/grafana-data/src/types/transformations.ts": [
      {
        "message": "Unexpected any. Specify a different type.",
        "count": 5
      }
    ],
    "/packages/grafana-data/src/types/variables.ts": [
      {
        "message": "Unexpected any. Specify a different type.",
        "count": 1
      }
    ],
    "/packages/grafana-data/src/types/vector.ts": [
      {
        "message": "Unexpected any. Specify a different type.",
        "count": 3
      }
    ],
    "/packages/grafana-data/src/utils/OptionsUIBuilders.ts": [
      {
        "message": "Unexpected any. Specify a different type.",
        "count": 27
      }
    ],
    "/packages/grafana-data/src/utils/Registry.ts": [
      {
        "message": "Unexpected any. Specify a different type.",
        "count": 1
      }
    ],
    "/packages/grafana-data/src/utils/arrayUtils.ts": [
      {
        "message": "Unexpected any. Specify a different type.",
        "count": 2
      }
    ],
    "/packages/grafana-data/src/utils/csv.ts": [
      {
        "message": "Do not use any type assertions.",
        "count": 3
      },
      {
        "message": "Unexpected any. Specify a different type.",
        "count": 2
      }
    ],
    "/packages/grafana-data/src/utils/dataLinks.ts": [
      {
        "message": "Unexpected any. Specify a different type.",
        "count": 1
      }
    ],
    "/packages/grafana-data/src/utils/datasource.ts": [
      {
        "message": "Do not use any type assertions.",
        "count": 2
      }
    ],
    "/packages/grafana-data/src/utils/flotPairs.ts": [
      {
        "message": "Unexpected any. Specify a different type.",
        "count": 1
      }
    ],
    "/packages/grafana-data/src/utils/location.ts": [
      {
        "message": "Do not use any type assertions.",
        "count": 1
      }
    ],
    "/packages/grafana-data/src/utils/url.ts": [
      {
        "message": "Unexpected any. Specify a different type.",
        "count": 7
      },
      {
        "message": "Do not use any type assertions.",
        "count": 2
      }
    ],
    "/packages/grafana-data/src/utils/valueMappings.ts": [
      {
        "message": "Unexpected any. Specify a different type.",
        "count": 3
      },
      {
        "message": "Do not use any type assertions.",
        "count": 2
      }
    ],
    "/packages/grafana-data/src/vector/AppendedVectors.ts": [
      {
        "message": "Unexpected any. Specify a different type.",
        "count": 1
      },
      {
        "message": "Do not use any type assertions.",
        "count": 2
      }
    ],
    "/packages/grafana-data/src/vector/ArrayVector.ts": [
      {
        "message": "Unexpected any. Specify a different type.",
        "count": 3
      }
    ],
    "/packages/grafana-data/src/vector/CircularVector.ts": [
      {
        "message": "Unexpected any. Specify a different type.",
        "count": 1
      }
    ],
    "/packages/grafana-data/src/vector/ConstantVector.ts": [
      {
        "message": "Unexpected any. Specify a different type.",
        "count": 1
      }
    ],
    "/packages/grafana-data/src/vector/FormattedVector.ts": [
      {
        "message": "Unexpected any. Specify a different type.",
        "count": 1
      }
    ],
    "/packages/grafana-data/src/vector/FunctionalVector.ts": [
      {
        "message": "Unexpected any. Specify a different type.",
        "count": 10
      }
    ],
    "/packages/grafana-data/src/vector/SortedVector.ts": [
      {
        "message": "Unexpected any. Specify a different type.",
        "count": 1
      }
    ],
    "/packages/grafana-data/test/__mocks__/pluginMocks.ts": [
      {
        "message": "Unexpected any. Specify a different type.",
        "count": 1
      }
    ],
    "/packages/grafana-flamegraph/src/FlameGraph/FlameGraph.tsx": [
      {
        "message": "Styles should be written using objects.",
        "count": 5
      }
    ],
    "/packages/grafana-flamegraph/src/FlameGraph/FlameGraphMetadata.tsx": [
      {
        "message": "Styles should be written using objects.",
        "count": 4
      }
    ],
    "/packages/grafana-flamegraph/src/FlameGraph/FlameGraphTooltip.tsx": [
      {
        "message": "Styles should be written using objects.",
        "count": 6
      }
    ],
    "/packages/grafana-flamegraph/src/FlameGraphHeader.tsx": [
      {
        "message": "Styles should be written using objects.",
        "count": 13
      }
    ],
    "/packages/grafana-flamegraph/src/TopTable/FlameGraphTopTableContainer.tsx": [
      {
        "message": "Styles should be written using objects.",
        "count": 2
      }
    ],
    "/packages/grafana-o11y-ds-frontend/src/utils.ts": [
      {
        "message": "Do not use any type assertions.",
        "count": 1
      }
    ],
    "/packages/grafana-prometheus/src/components/PromExemplarField.tsx": [
      {
        "message": "Styles should be written using objects.",
        "count": 3
      }
    ],
    "/packages/grafana-prometheus/src/components/PromExploreExtraField.tsx": [
      {
        "message": "Styles should be written using objects.",
        "count": 2
      }
    ],
    "/packages/grafana-prometheus/src/components/PromQueryField.test.tsx": [
      {
        "message": "Unexpected any. Specify a different type.",
        "count": 1
      }
    ],
    "/packages/grafana-prometheus/src/components/PromQueryField.tsx": [
      {
        "message": "Unexpected any. Specify a different type.",
        "count": 1
      }
    ],
    "/packages/grafana-prometheus/src/components/PrometheusMetricsBrowser.tsx": [
      {
        "message": "Styles should be written using objects.",
        "count": 12
      }
    ],
    "/packages/grafana-prometheus/src/components/monaco-query-field/MonacoQueryField.tsx": [
      {
        "message": "Styles should be written using objects.",
        "count": 2
      }
    ],
    "/packages/grafana-prometheus/src/configuration/ConfigEditor.tsx": [
      {
        "message": "Styles should be written using objects.",
        "count": 16
      }
    ],
    "/packages/grafana-prometheus/src/configuration/ExemplarsSettings.tsx": [
      {
        "message": "Styles should be written using objects.",
        "count": 1
      }
    ],
    "/packages/grafana-prometheus/src/datasource.ts": [
      {
        "message": "Unexpected any. Specify a different type.",
        "count": 13
      }
    ],
    "/packages/grafana-prometheus/src/gcopypaste/app/features/live/data/amendTimeSeries.ts": [
      {
        "message": "Unexpected any. Specify a different type.",
        "count": 1
      },
      {
        "message": "Do not use any type assertions.",
        "count": 4
      }
    ],
    "/packages/grafana-prometheus/src/gcopypaste/public/test/matchers/index.ts": [
      {
        "message": "Unexpected any. Specify a different type.",
        "count": 1
      }
    ],
    "/packages/grafana-prometheus/src/gcopypaste/public/test/matchers/toEmitValuesWith.ts": [
      {
        "message": "Unexpected any. Specify a different type.",
        "count": 3
      }
    ],
    "/packages/grafana-prometheus/src/gcopypaste/public/test/matchers/utils.ts": [
      {
        "message": "Unexpected any. Specify a different type.",
        "count": 1
      }
    ],
    "/packages/grafana-prometheus/src/gcopypaste/test/helpers/selectOptionInTest.ts": [
      {
        "message": "Do not use any type assertions.",
        "count": 1
      }
    ],
    "/packages/grafana-prometheus/src/language_provider.ts": [
      {
        "message": "Unexpected any. Specify a different type.",
        "count": 5
      }
    ],
    "/packages/grafana-prometheus/src/language_utils.ts": [
      {
        "message": "Unexpected any. Specify a different type.",
        "count": 2
      },
      {
        "message": "Do not use any type assertions.",
        "count": 1
      }
    ],
    "/packages/grafana-prometheus/src/metric_find_query.ts": [
      {
        "message": "Unexpected any. Specify a different type.",
        "count": 5
      }
    ],
    "/packages/grafana-prometheus/src/query_hints.ts": [
      {
        "message": "Unexpected any. Specify a different type.",
        "count": 1
      }
    ],
    "/packages/grafana-prometheus/src/querybuilder/QueryPattern.tsx": [
      {
        "message": "Styles should be written using objects.",
        "count": 4
      }
    ],
    "/packages/grafana-prometheus/src/querybuilder/QueryPatternsModal.tsx": [
      {
        "message": "Styles should be written using objects.",
        "count": 2
      }
    ],
    "/packages/grafana-prometheus/src/querybuilder/binaryScalarOperations.ts": [
      {
        "message": "Unexpected any. Specify a different type.",
        "count": 1
      }
    ],
    "/packages/grafana-prometheus/src/querybuilder/components/LabelFilterItem.tsx": [
      {
        "message": "Do not use any type assertions.",
        "count": 4
      }
    ],
    "/packages/grafana-prometheus/src/querybuilder/components/LabelFilters.tsx": [
      {
        "message": "Styles should be written using objects.",
        "count": 1
      }
    ],
    "/packages/grafana-prometheus/src/querybuilder/components/LabelParamEditor.tsx": [
      {
        "message": "Do not use any type assertions.",
        "count": 1
      }
    ],
    "/packages/grafana-prometheus/src/querybuilder/components/MetricSelect.tsx": [
      {
        "message": "Unexpected any. Specify a different type.",
        "count": 4
      },
      {
        "message": "Styles should be written using objects.",
        "count": 9
      }
    ],
    "/packages/grafana-prometheus/src/querybuilder/components/PromQueryBuilder.tsx": [
      {
        "message": "Do not use any type assertions.",
        "count": 1
      }
    ],
    "/packages/grafana-prometheus/src/querybuilder/components/PromQueryCodeEditor.tsx": [
      {
        "message": "Styles should be written using objects.",
        "count": 1
      }
    ],
    "/packages/grafana-prometheus/src/querybuilder/components/metrics-modal/AdditionalSettings.tsx": [
      {
        "message": "Styles should be written using objects.",
        "count": 3
      }
    ],
    "/packages/grafana-prometheus/src/querybuilder/components/metrics-modal/ResultsTable.tsx": [
      {
        "message": "Styles should be written using objects.",
        "count": 13
      }
    ],
    "/packages/grafana-prometheus/src/querybuilder/components/metrics-modal/styles.ts": [
      {
        "message": "Styles should be written using objects.",
        "count": 19
      }
    ],
    "/packages/grafana-prometheus/src/querybuilder/operationUtils.ts": [
      {
        "message": "Do not use any type assertions.",
        "count": 1
      }
    ],
    "/packages/grafana-prometheus/src/querybuilder/shared/OperationEditor.tsx": [
      {
        "message": "Unexpected any. Specify a different type.",
        "count": 1
      }
    ],
    "/packages/grafana-prometheus/src/querybuilder/shared/OperationParamEditor.tsx": [
      {
        "message": "Do not use any type assertions.",
        "count": 2
      }
    ],
    "/packages/grafana-prometheus/src/querybuilder/shared/QueryBuilderHints.tsx": [
      {
        "message": "Styles should be written using objects.",
        "count": 2
      }
    ],
    "/packages/grafana-prometheus/src/querybuilder/shared/types.ts": [
      {
        "message": "Unexpected any. Specify a different type.",
        "count": 3
      }
    ],
    "/packages/grafana-prometheus/src/types.ts": [
      {
        "message": "Unexpected any. Specify a different type.",
        "count": 3
      }
    ],
    "/packages/grafana-runtime/src/analytics/types.ts": [
      {
        "message": "Unexpected any. Specify a different type.",
        "count": 1
      }
    ],
    "/packages/grafana-runtime/src/config.ts": [
      {
        "message": "Do not use any type assertions.",
        "count": 3
      },
      {
        "message": "Unexpected any. Specify a different type.",
        "count": 1
      }
    ],
    "/packages/grafana-runtime/src/services/AngularLoader.ts": [
      {
        "message": "Unexpected any. Specify a different type.",
        "count": 3
      }
    ],
    "/packages/grafana-runtime/src/services/EchoSrv.ts": [
      {
        "message": "Unexpected any. Specify a different type.",
        "count": 4
      }
    ],
    "/packages/grafana-runtime/src/services/LocationService.ts": [
      {
        "message": "Unexpected any. Specify a different type.",
        "count": 5
      },
      {
        "message": "Do not use any type assertions.",
        "count": 1
      }
    ],
    "/packages/grafana-runtime/src/services/backendSrv.ts": [
      {
        "message": "Unexpected any. Specify a different type.",
        "count": 13
      }
    ],
    "/packages/grafana-runtime/src/utils/DataSourceWithBackend.ts": [
      {
        "message": "Do not use any type assertions.",
        "count": 1
      },
      {
        "message": "Unexpected any. Specify a different type.",
        "count": 1
      }
    ],
    "/packages/grafana-runtime/src/utils/queryResponse.ts": [
      {
        "message": "Do not use any type assertions.",
        "count": 1
      }
    ],
    "/packages/grafana-schema/src/veneer/common.types.ts": [
      {
        "message": "Unexpected any. Specify a different type.",
        "count": 1
      }
    ],
    "/packages/grafana-schema/src/veneer/dashboard.types.ts": [
      {
        "message": "Unexpected any. Specify a different type.",
        "count": 2
      },
      {
        "message": "Do not use any type assertions.",
        "count": 5
      }
    ],
    "/packages/grafana-sql/src/components/query-editor-raw/QueryToolbox.tsx": [
      {
        "message": "Styles should be written using objects.",
        "count": 5
      }
    ],
    "/packages/grafana-sql/src/components/query-editor-raw/QueryValidator.tsx": [
      {
        "message": "Styles should be written using objects.",
        "count": 3
      }
    ],
    "/packages/grafana-sql/src/components/query-editor-raw/RawEditor.tsx": [
      {
        "message": "Styles should be written using objects.",
        "count": 2
      }
    ],
    "/packages/grafana-sql/src/components/visual-query-builder/AwesomeQueryBuilder.tsx": [
      {
        "message": "Unexpected any. Specify a different type.",
        "count": 1
      }
    ],
    "/packages/grafana-sql/src/components/visual-query-builder/SQLWhereRow.tsx": [
      {
        "message": "Do not use any type assertions.",
        "count": 1
      }
    ],
    "/packages/grafana-ui/src/components/ColorPicker/ColorPicker.tsx": [
      {
        "message": "Unexpected any. Specify a different type.",
        "count": 2
      }
    ],
    "/packages/grafana-ui/src/components/DataLinks/DataLinkInput.tsx": [
      {
        "message": "Do not use any type assertions.",
        "count": 1
      }
    ],
    "/packages/grafana-ui/src/components/DataSourceSettings/CustomHeadersSettings.tsx": [
      {
        "message": "Unexpected any. Specify a different type.",
        "count": 2
      }
    ],
    "/packages/grafana-ui/src/components/DataSourceSettings/types.ts": [
      {
        "message": "Unexpected any. Specify a different type.",
        "count": 8
      }
    ],
    "/packages/grafana-ui/src/components/Forms/Legacy/Input/Input.tsx": [
      {
        "message": "Unexpected any. Specify a different type.",
        "count": 1
      },
      {
        "message": "Do not use any type assertions.",
        "count": 2
      }
    ],
    "/packages/grafana-ui/src/components/Forms/Legacy/Select/Select.tsx": [
      {
        "message": "Unexpected any. Specify a different type.",
        "count": 1
      }
    ],
    "/packages/grafana-ui/src/components/Forms/Legacy/Select/SelectOption.tsx": [
      {
        "message": "Unexpected any. Specify a different type.",
        "count": 2
      }
    ],
    "/packages/grafana-ui/src/components/InfoBox/InfoBox.tsx": [
      {
        "message": "Do not use any type assertions.",
        "count": 1
      }
    ],
    "/packages/grafana-ui/src/components/JSONFormatter/json_explorer/json_explorer.ts": [
      {
        "message": "Unexpected any. Specify a different type.",
        "count": 2
      }
    ],
    "/packages/grafana-ui/src/components/MatchersUI/FieldValueMatcher.tsx": [
      {
        "message": "Do not use any type assertions.",
        "count": 1
      }
    ],
    "/packages/grafana-ui/src/components/MatchersUI/fieldMatchersUI.ts": [
      {
        "message": "Unexpected any. Specify a different type.",
        "count": 1
      }
    ],
    "/packages/grafana-ui/src/components/Modal/ModalsContext.tsx": [
      {
        "message": "Unexpected any. Specify a different type.",
        "count": 4
      }
    ],
    "/packages/grafana-ui/src/components/PanelChrome/PanelContext.ts": [
      {
        "message": "Unexpected any. Specify a different type.",
        "count": 2
      }
    ],
    "/packages/grafana-ui/src/components/PanelChrome/index.ts": [
      {
        "message": "Do not use any type assertions.",
        "count": 1
      }
    ],
    "/packages/grafana-ui/src/components/Segment/SegmentSelect.tsx": [
      {
        "message": "Do not use any type assertions.",
        "count": 1
      }
    ],
    "/packages/grafana-ui/src/components/Select/SelectBase.tsx": [
      {
        "message": "Unexpected any. Specify a different type.",
        "count": 8
      },
      {
        "message": "Do not use any type assertions.",
        "count": 4
      }
    ],
    "/packages/grafana-ui/src/components/Select/SelectOptionGroup.tsx": [
      {
        "message": "Unexpected any. Specify a different type.",
        "count": 3
      }
    ],
    "/packages/grafana-ui/src/components/Select/ValueContainer.tsx": [
      {
        "message": "Unexpected any. Specify a different type.",
        "count": 1
      }
    ],
    "/packages/grafana-ui/src/components/Select/resetSelectStyles.ts": [
      {
        "message": "Unexpected any. Specify a different type.",
        "count": 4
      }
    ],
    "/packages/grafana-ui/src/components/Select/types.ts": [
      {
        "message": "Unexpected any. Specify a different type.",
        "count": 6
      }
    ],
    "/packages/grafana-ui/src/components/SingleStatShared/SingleStatBaseOptions.ts": [
      {
        "message": "Unexpected any. Specify a different type.",
        "count": 15
      },
      {
        "message": "Do not use any type assertions.",
        "count": 5
      }
    ],
    "/packages/grafana-ui/src/components/StatsPicker/StatsPicker.story.tsx": [
      {
        "message": "Unexpected any. Specify a different type.",
        "count": 3
      }
    ],
    "/packages/grafana-ui/src/components/Table/Filter.tsx": [
      {
        "message": "Unexpected any. Specify a different type.",
        "count": 1
      }
    ],
    "/packages/grafana-ui/src/components/Table/FilterPopup.tsx": [
      {
        "message": "Unexpected any. Specify a different type.",
        "count": 1
      }
    ],
    "/packages/grafana-ui/src/components/Table/FooterRow.tsx": [
      {
        "message": "Do not use any type assertions.",
        "count": 1
      },
      {
        "message": "Unexpected any. Specify a different type.",
        "count": 1
      }
    ],
    "/packages/grafana-ui/src/components/Table/HeaderRow.tsx": [
      {
        "message": "Unexpected any. Specify a different type.",
        "count": 1
      }
    ],
    "/packages/grafana-ui/src/components/Table/Table.tsx": [
      {
        "message": "Unexpected any. Specify a different type.",
        "count": 2
      },
      {
        "message": "Do not use any type assertions.",
        "count": 1
      }
    ],
    "/packages/grafana-ui/src/components/Table/TableCell.tsx": [
      {
        "message": "Do not use any type assertions.",
        "count": 3
      },
      {
        "message": "Unexpected any. Specify a different type.",
        "count": 1
      }
    ],
    "/packages/grafana-ui/src/components/Table/TableCellInspectModal.tsx": [
      {
        "message": "Unexpected any. Specify a different type.",
        "count": 1
      }
    ],
    "/packages/grafana-ui/src/components/Table/reducer.ts": [
      {
        "message": "Do not use any type assertions.",
        "count": 1
      },
      {
        "message": "Unexpected any. Specify a different type.",
        "count": 1
      }
    ],
    "/packages/grafana-ui/src/components/Table/types.ts": [
      {
        "message": "Unexpected any. Specify a different type.",
        "count": 2
      }
    ],
    "/packages/grafana-ui/src/components/Table/utils.ts": [
      {
        "message": "Unexpected any. Specify a different type.",
        "count": 6
      }
    ],
    "/packages/grafana-ui/src/components/Tags/Tag.tsx": [
      {
        "message": "Do not use any type assertions.",
        "count": 1
      }
    ],
    "/packages/grafana-ui/src/components/ValuePicker/ValuePicker.tsx": [
      {
        "message": "Use data-testid for E2E selectors instead of aria-label",
        "count": 1
      }
    ],
    "/packages/grafana-ui/src/components/VizLegend/types.ts": [
      {
        "message": "Unexpected any. Specify a different type.",
        "count": 2
      }
    ],
    "/packages/grafana-ui/src/components/VizRepeater/VizRepeater.tsx": [
      {
        "message": "Do not use any type assertions.",
        "count": 4
      }
    ],
    "/packages/grafana-ui/src/components/VizTooltip/VizTooltip.tsx": [
      {
        "message": "Unexpected any. Specify a different type.",
        "count": 2
      }
    ],
    "/packages/grafana-ui/src/components/uPlot/Plot.tsx": [
      {
        "message": "Do not use any type assertions.",
        "count": 2
      }
    ],
    "/packages/grafana-ui/src/components/uPlot/PlotLegend.tsx": [
      {
        "message": "Unexpected any. Specify a different type.",
        "count": 1
      }
    ],
    "/packages/grafana-ui/src/components/uPlot/config/UPlotAxisBuilder.ts": [
      {
        "message": "Unexpected any. Specify a different type.",
        "count": 3
      },
      {
        "message": "Do not use any type assertions.",
        "count": 2
      }
    ],
    "/packages/grafana-ui/src/components/uPlot/config/UPlotConfigBuilder.ts": [
      {
        "message": "Do not use any type assertions.",
        "count": 2
      }
    ],
    "/packages/grafana-ui/src/components/uPlot/types.ts": [
      {
        "message": "Unexpected any. Specify a different type.",
        "count": 1
      }
    ],
    "/packages/grafana-ui/src/components/uPlot/utils.ts": [
      {
        "message": "Do not use any type assertions.",
        "count": 2
      }
    ],
    "/packages/grafana-ui/src/graveyard/Graph/GraphContextMenu.tsx": [
      {
        "message": "Unexpected any. Specify a different type.",
        "count": 1
      }
    ],
    "/packages/grafana-ui/src/graveyard/Graph/utils.ts": [
      {
        "message": "Unexpected any. Specify a different type.",
        "count": 1
      }
    ],
    "/packages/grafana-ui/src/graveyard/GraphNG/GraphNG.tsx": [
      {
        "message": "Unexpected any. Specify a different type.",
        "count": 6
      },
      {
        "message": "Do not use any type assertions.",
        "count": 6
      }
    ],
    "/packages/grafana-ui/src/graveyard/GraphNG/hooks.ts": [
      {
        "message": "Do not use any type assertions.",
        "count": 1
      }
    ],
    "/packages/grafana-ui/src/graveyard/GraphNG/nullInsertThreshold.ts": [
      {
        "message": "Do not use any type assertions.",
        "count": 1
      },
      {
        "message": "Unexpected any. Specify a different type.",
        "count": 3
      }
    ],
    "/packages/grafana-ui/src/graveyard/GraphNG/nullToUndefThreshold.ts": [
      {
        "message": "Unexpected any. Specify a different type.",
        "count": 2
      },
      {
        "message": "Do not use any type assertions.",
        "count": 1
      }
    ],
    "/packages/grafana-ui/src/graveyard/TimeSeries/utils.ts": [
      {
        "message": "Unexpected any. Specify a different type.",
        "count": 2
      },
      {
        "message": "Do not use any type assertions.",
        "count": 1
      }
    ],
    "/packages/grafana-ui/src/options/builder/axis.tsx": [
      {
        "message": "Do not use any type assertions.",
        "count": 2
      },
      {
        "message": "Unexpected any. Specify a different type.",
        "count": 2
      }
    ],
    "/packages/grafana-ui/src/options/builder/hideSeries.tsx": [
      {
        "message": "Do not use any type assertions.",
        "count": 1
      }
    ],
    "/packages/grafana-ui/src/slate-plugins/braces.ts": [
      {
        "message": "Do not use any type assertions.",
        "count": 1
      }
    ],
    "/packages/grafana-ui/src/slate-plugins/slate-prism/index.ts": [
      {
        "message": "Do not use any type assertions.",
        "count": 2
      }
    ],
    "/packages/grafana-ui/src/slate-plugins/slate-prism/options.tsx": [
      {
        "message": "Unexpected any. Specify a different type.",
        "count": 2
      }
    ],
    "/packages/grafana-ui/src/slate-plugins/suggestions.tsx": [
      {
        "message": "Do not use any type assertions.",
        "count": 2
      },
      {
        "message": "Unexpected any. Specify a different type.",
        "count": 1
      }
    ],
    "/packages/grafana-ui/src/themes/ThemeContext.tsx": [
      {
        "message": "Do not use any type assertions.",
        "count": 3
      }
    ],
    "/packages/grafana-ui/src/themes/stylesFactory.ts": [
      {
        "message": "Unexpected any. Specify a different type.",
        "count": 2
      }
    ],
    "/packages/grafana-ui/src/types/forms.ts": [
      {
        "message": "Unexpected any. Specify a different type.",
        "count": 1
      }
    ],
    "/packages/grafana-ui/src/types/jquery.d.ts": [
      {
        "message": "Unexpected any. Specify a different type.",
        "count": 9
      }
    ],
    "/packages/grafana-ui/src/types/mdx.d.ts": [
      {
        "message": "Unexpected any. Specify a different type.",
        "count": 1
      }
    ],
    "/packages/grafana-ui/src/types/react-table-config.d.ts": [
      {
        "message": "Unexpected any. Specify a different type.",
        "count": 2
      }
    ],
    "/packages/grafana-ui/src/utils/debug.ts": [
      {
        "message": "Unexpected any. Specify a different type.",
        "count": 1
      }
    ],
    "/packages/grafana-ui/src/utils/dom.ts": [
      {
        "message": "Unexpected any. Specify a different type.",
        "count": 3
      }
    ],
    "/packages/grafana-ui/src/utils/logger.ts": [
      {
        "message": "Unexpected any. Specify a different type.",
        "count": 3
      }
    ],
    "/packages/grafana-ui/src/utils/storybook/withTheme.tsx": [
      {
        "message": "Unexpected any. Specify a different type.",
        "count": 2
      }
    ],
    "/packages/grafana-ui/src/utils/useAsyncDependency.ts": [
      {
        "message": "Unexpected any. Specify a different type.",
        "count": 1
      }
    ],
    "/plugins-bundled/internal/input-datasource/src/InputDatasource.ts": [
      {
        "message": "Unexpected any. Specify a different type.",
        "count": 1
      }
    ],
    "/public/app/core/TableModel.ts": [
      {
        "message": "Unexpected any. Specify a different type.",
        "count": 7
      }
    ],
    "/public/app/core/components/AppChrome/TopBar/TopSearchBarCommandPaletteTrigger.tsx": [
      {
        "message": "Styles should be written using objects.",
        "count": 1
      }
    ],
    "/public/app/core/components/DynamicImports/SafeDynamicImport.tsx": [
      {
        "message": "Unexpected any. Specify a different type.",
        "count": 1
      }
    ],
    "/public/app/core/components/GraphNG/GraphNG.tsx": [
      {
        "message": "Unexpected any. Specify a different type.",
        "count": 6
      },
      {
        "message": "Do not use any type assertions.",
        "count": 6
      }
    ],
    "/public/app/core/components/GraphNG/hooks.ts": [
      {
        "message": "Do not use any type assertions.",
        "count": 1
      }
    ],
    "/public/app/core/components/NestedFolderPicker/Trigger.tsx": [
      {
        "message": "Styles should be written using objects.",
        "count": 1
      }
    ],
    "/public/app/core/components/OptionsUI/registry.tsx": [
      {
        "message": "Unexpected any. Specify a different type.",
        "count": 11
      }
    ],
    "/public/app/core/components/PageHeader/PageHeader.tsx": [
      {
        "message": "Styles should be written using objects.",
        "count": 2
      }
    ],
    "/public/app/core/components/PanelTypeFilter/PanelTypeFilter.tsx": [
      {
        "message": "Styles should be written using objects.",
        "count": 2
      }
    ],
    "/public/app/core/components/QueryOperationRow/OperationRowHelp.tsx": [
      {
        "message": "Styles should be written using objects.",
        "count": 1
      }
    ],
    "/public/app/core/components/QueryOperationRow/QueryOperationRow.tsx": [
      {
        "message": "Styles should be written using objects.",
        "count": 2
      }
    ],
    "/public/app/core/components/QueryOperationRow/QueryOperationRowHeader.tsx": [
      {
        "message": "Styles should be written using objects.",
        "count": 7
      }
    ],
    "/public/app/core/components/RolePicker/RolePickerInput.tsx": [
      {
        "message": "Styles should be written using objects.",
        "count": 7
      }
    ],
    "/public/app/core/components/RolePicker/ValueContainer.tsx": [
      {
        "message": "Styles should be written using objects.",
        "count": 1
      }
    ],
    "/public/app/core/components/TagFilter/TagFilter.tsx": [
      {
        "message": "Unexpected any. Specify a different type.",
        "count": 5
      },
      {
        "message": "Styles should be written using objects.",
        "count": 2
      }
    ],
    "/public/app/core/components/TagFilter/TagOption.tsx": [
      {
        "message": "Unexpected any. Specify a different type.",
        "count": 1
      },
      {
        "message": "Styles should be written using objects.",
        "count": 2
      }
    ],
    "/public/app/core/components/TimeSeries/utils.ts": [
      {
        "message": "Unexpected any. Specify a different type.",
        "count": 2
      },
      {
        "message": "Do not use any type assertions.",
        "count": 1
      }
    ],
    "/public/app/core/components/Upgrade/ProBadge.tsx": [
      {
        "message": "Styles should be written using objects.",
        "count": 1
      }
    ],
    "/public/app/core/components/Upgrade/UpgradeBox.tsx": [
      {
        "message": "Styles should be written using objects.",
        "count": 18
      }
    ],
    "/public/app/core/components/connectWithCleanUp.tsx": [
      {
        "message": "Unexpected any. Specify a different type.",
        "count": 1
      },
      {
        "message": "Do not use any type assertions.",
        "count": 1
      }
    ],
    "/public/app/core/navigation/types.ts": [
      {
        "message": "Unexpected any. Specify a different type.",
        "count": 1
      }
    ],
    "/public/app/core/reducers/root.ts": [
      {
        "message": "Unexpected any. Specify a different type.",
        "count": 1
      }
    ],
    "/public/app/core/services/ResponseQueue.ts": [
      {
        "message": "Unexpected any. Specify a different type.",
        "count": 1
      }
    ],
    "/public/app/core/services/backend_srv.ts": [
      {
        "message": "Unexpected any. Specify a different type.",
        "count": 9
      },
      {
        "message": "Do not use any type assertions.",
        "count": 1
      }
    ],
    "/public/app/core/services/context_srv.ts": [
      {
        "message": "Do not use any type assertions.",
        "count": 1
      },
      {
        "message": "Unexpected any. Specify a different type.",
        "count": 1
      }
    ],
    "/public/app/core/services/echo/backends/analytics/ApplicationInsightsBackend.ts": [
      {
        "message": "Do not use any type assertions.",
        "count": 1
      },
      {
        "message": "Unexpected any. Specify a different type.",
        "count": 1
      }
    ],
    "/public/app/core/services/echo/backends/analytics/RudderstackBackend.ts": [
      {
        "message": "Do not use any type assertions.",
        "count": 2
      },
      {
        "message": "Unexpected any. Specify a different type.",
        "count": 2
      }
    ],
    "/public/app/core/specs/backend_srv.test.ts": [
      {
        "message": "Unexpected any. Specify a different type.",
        "count": 1
      }
    ],
    "/public/app/core/time_series2.ts": [
      {
        "message": "Unexpected any. Specify a different type.",
        "count": 19
      }
    ],
    "/public/app/core/utils/ConfigProvider.tsx": [
      {
        "message": "Unexpected any. Specify a different type.",
        "count": 2
      }
    ],
    "/public/app/core/utils/connectWithReduxStore.tsx": [
      {
        "message": "Unexpected any. Specify a different type.",
        "count": 8
      },
      {
        "message": "Do not use any type assertions.",
        "count": 2
      }
    ],
    "/public/app/core/utils/deferred.ts": [
      {
        "message": "Unexpected any. Specify a different type.",
        "count": 1
      }
    ],
    "/public/app/core/utils/fetch.ts": [
      {
        "message": "Do not use any type assertions.",
        "count": 5
      },
      {
        "message": "Unexpected any. Specify a different type.",
        "count": 1
      }
    ],
    "/public/app/core/utils/flatten.ts": [
      {
        "message": "Unexpected any. Specify a different type.",
        "count": 1
      }
    ],
    "/public/app/core/utils/object.ts": [
      {
        "message": "Do not use any type assertions.",
        "count": 3
      },
      {
        "message": "Unexpected any. Specify a different type.",
        "count": 2
      }
    ],
    "/public/app/core/utils/richHistory.test.ts": [
      {
        "message": "Unexpected any. Specify a different type.",
        "count": 1
      }
    ],
    "/public/app/core/utils/ticks.ts": [
      {
        "message": "Do not use any type assertions.",
        "count": 2
      }
    ],
    "/public/app/features/admin/LicenseChrome.tsx": [
      {
        "message": "Styles should be written using objects.",
        "count": 3
      }
    ],
    "/public/app/features/admin/OrgRolePicker.tsx": [
      {
        "message": "Do not use any type assertions.",
        "count": 1
      }
    ],
    "/public/app/features/admin/UpgradePage.tsx": [
      {
        "message": "Styles should be written using objects.",
        "count": 5
      }
    ],
    "/public/app/features/admin/UserListPublicDashboardPage/DashboardsListModalButton.tsx": [
      {
        "message": "Styles should be written using objects.",
        "count": 8
      }
    ],
    "/public/app/features/admin/UserListPublicDashboardPage/DeleteUserModalButton.tsx": [
      {
        "message": "Styles should be written using objects.",
        "count": 2
      }
    ],
    "/public/app/features/admin/UserOrgs.tsx": [
      {
        "message": "Styles should be written using objects.",
        "count": 17
      }
    ],
    "/public/app/features/admin/UserPermissions.tsx": [
      {
        "message": "Styles should be written using objects.",
        "count": 1
      }
    ],
    "/public/app/features/admin/UserProfile.tsx": [
      {
        "message": "Styles should be written using objects.",
        "count": 3
      }
    ],
    "/public/app/features/alerting/AlertTab.tsx": [
      {
        "message": "Do not use any type assertions.",
        "count": 1
      },
      {
        "message": "Unexpected any. Specify a different type.",
        "count": 1
      }
    ],
    "/public/app/features/alerting/AlertTabCtrl.ts": [
      {
        "message": "Unexpected any. Specify a different type.",
        "count": 33
      },
      {
        "message": "Do not use any type assertions.",
        "count": 1
      }
    ],
    "/public/app/features/alerting/EditNotificationChannelPage.tsx": [
      {
        "message": "Unexpected any. Specify a different type.",
        "count": 1
      }
    ],
    "/public/app/features/alerting/StateHistory.tsx": [
      {
        "message": "Unexpected any. Specify a different type.",
        "count": 2
      },
      {
        "message": "Styles should be written using objects.",
        "count": 1
      }
    ],
    "/public/app/features/alerting/TestRuleResult.tsx": [
      {
        "message": "Unexpected any. Specify a different type.",
        "count": 3
      }
    ],
    "/public/app/features/alerting/components/NotificationChannelForm.tsx": [
      {
        "message": "Styles should be written using objects.",
        "count": 3
      }
    ],
    "/public/app/features/alerting/components/NotificationChannelOptions.tsx": [
      {
        "message": "Do not use any type assertions.",
        "count": 1
      }
    ],
    "/public/app/features/alerting/components/OptionElement.tsx": [
      {
        "message": "Unexpected any. Specify a different type.",
        "count": 1
      }
    ],
    "/public/app/features/alerting/state/ThresholdMapper.ts": [
      {
        "message": "Unexpected any. Specify a different type.",
        "count": 1
      }
    ],
    "/public/app/features/alerting/state/actions.ts": [
      {
        "message": "Unexpected any. Specify a different type.",
        "count": 3
      }
    ],
    "/public/app/features/alerting/state/alertDef.ts": [
      {
        "message": "Unexpected any. Specify a different type.",
        "count": 3
      },
      {
        "message": "Do not use any type assertions.",
        "count": 1
      }
    ],
    "/public/app/features/alerting/state/query_part.ts": [
      {
        "message": "Unexpected any. Specify a different type.",
        "count": 11
      }
    ],
    "/public/app/features/alerting/state/reducers.ts": [
      {
        "message": "Unexpected any. Specify a different type.",
        "count": 2
      }
    ],
    "/public/app/features/alerting/unified/AlertGroups.tsx": [
      {
        "message": "Styles should be written using objects.",
        "count": 1
      }
    ],
    "/public/app/features/alerting/unified/AlertWarning.tsx": [
      {
        "message": "Styles should be written using objects.",
        "count": 1
      }
    ],
    "/public/app/features/alerting/unified/AlertsFolderView.tsx": [
      {
        "message": "Styles should be written using objects.",
        "count": 5
      }
    ],
    "/public/app/features/alerting/unified/GrafanaRuleQueryViewer.tsx": [
      {
        "message": "Styles should be written using objects.",
        "count": 19
      }
    ],
    "/public/app/features/alerting/unified/NotificationPolicies.tsx": [
      {
        "message": "Styles should be written using objects.",
        "count": 1
      }
    ],
    "/public/app/features/alerting/unified/PanelAlertTabContent.tsx": [
      {
        "message": "Styles should be written using objects.",
        "count": 3
      }
    ],
    "/public/app/features/alerting/unified/RedirectToRuleViewer.tsx": [
      {
        "message": "Styles should be written using objects.",
        "count": 4
      }
    ],
    "/public/app/features/alerting/unified/RuleList.tsx": [
      {
        "message": "Do not use any type assertions.",
        "count": 2
      },
      {
        "message": "Styles should be written using objects.",
        "count": 4
      }
    ],
    "/public/app/features/alerting/unified/components/AlertLabel.tsx": [
      {
        "message": "Styles should be written using objects.",
        "count": 1
      }
    ],
    "/public/app/features/alerting/unified/components/AlertLabels.tsx": [
      {
        "message": "Styles should be written using objects.",
        "count": 1
      }
    ],
    "/public/app/features/alerting/unified/components/AlertManagerPicker.tsx": [
      {
        "message": "Styles should be written using objects.",
        "count": 1
      }
    ],
    "/public/app/features/alerting/unified/components/AlertStateDot.tsx": [
      {
        "message": "Styles should be written using objects.",
        "count": 1
      }
    ],
    "/public/app/features/alerting/unified/components/AnnotationDetailsField.tsx": [
      {
        "message": "Do not use any type assertions.",
        "count": 2
      },
      {
        "message": "Styles should be written using objects.",
        "count": 1
      }
    ],
    "/public/app/features/alerting/unified/components/Authorize.tsx": [
      {
        "message": "Do not use any type assertions.",
        "count": 2
      }
    ],
    "/public/app/features/alerting/unified/components/DetailsField.tsx": [
      {
        "message": "Styles should be written using objects.",
        "count": 3
      }
    ],
    "/public/app/features/alerting/unified/components/DynamicTable.tsx": [
      {
        "message": "Styles should be written using objects.",
        "count": 7
      }
    ],
    "/public/app/features/alerting/unified/components/DynamicTableWithGuidelines.tsx": [
      {
        "message": "Styles should be written using objects.",
        "count": 6
      }
    ],
    "/public/app/features/alerting/unified/components/EmptyArea.tsx": [
      {
        "message": "Styles should be written using objects.",
        "count": 1
      }
    ],
    "/public/app/features/alerting/unified/components/EmptyAreaWithCTA.tsx": [
      {
        "message": "Styles should be written using objects.",
        "count": 3
      }
    ],
    "/public/app/features/alerting/unified/components/Expression.tsx": [
      {
        "message": "Styles should be written using objects.",
        "count": 1
      }
    ],
    "/public/app/features/alerting/unified/components/GrafanaAlertmanagerDeliveryWarning.tsx": [
      {
        "message": "Styles should be written using objects.",
        "count": 1
      }
    ],
    "/public/app/features/alerting/unified/components/HoverCard.tsx": [
      {
        "message": "Styles should be written using objects.",
        "count": 5
      }
    ],
    "/public/app/features/alerting/unified/components/Label.tsx": [
      {
        "message": "Styles should be written using objects.",
        "count": 3
      }
    ],
    "/public/app/features/alerting/unified/components/MetaText.tsx": [
      {
        "message": "Styles should be written using objects.",
        "count": 1
      }
    ],
    "/public/app/features/alerting/unified/components/Spacer.tsx": [
      {
        "message": "Styles should be written using objects.",
        "count": 1
      }
    ],
    "/public/app/features/alerting/unified/components/StateColoredText.tsx": [
      {
        "message": "Styles should be written using objects.",
        "count": 4
      }
    ],
    "/public/app/features/alerting/unified/components/StateTag.tsx": [
      {
        "message": "Styles should be written using objects.",
        "count": 9
      }
    ],
    "/public/app/features/alerting/unified/components/Tokenize.tsx": [
      {
        "message": "Styles should be written using objects.",
        "count": 4
      }
    ],
    "/public/app/features/alerting/unified/components/Well.tsx": [
      {
        "message": "Styles should be written using objects.",
        "count": 1
      }
    ],
    "/public/app/features/alerting/unified/components/admin/AlertmanagerConfig.tsx": [
      {
        "message": "Styles should be written using objects.",
        "count": 1
      }
    ],
    "/public/app/features/alerting/unified/components/admin/AlertmanagerConfigSelector.tsx": [
      {
        "message": "Styles should be written using objects.",
        "count": 1
      }
    ],
    "/public/app/features/alerting/unified/components/admin/ExternalAlertmanagerDataSources.tsx": [
      {
        "message": "Styles should be written using objects.",
        "count": 5
      }
    ],
    "/public/app/features/alerting/unified/components/admin/ExternalAlertmanagers.tsx": [
      {
        "message": "Styles should be written using objects.",
        "count": 4
      }
    ],
    "/public/app/features/alerting/unified/components/alert-groups/AlertDetails.tsx": [
      {
        "message": "Styles should be written using objects.",
        "count": 3
      }
    ],
    "/public/app/features/alerting/unified/components/alert-groups/AlertGroupAlertsTable.tsx": [
      {
        "message": "Styles should be written using objects.",
        "count": 2
      }
    ],
    "/public/app/features/alerting/unified/components/alert-groups/AlertGroupFilter.tsx": [
      {
        "message": "Do not use any type assertions.",
        "count": 1
      },
      {
        "message": "Styles should be written using objects.",
        "count": 3
      }
    ],
    "/public/app/features/alerting/unified/components/alert-groups/AlertGroupHeader.tsx": [
      {
        "message": "Do not use any type assertions.",
        "count": 2
      }
    ],
    "/public/app/features/alerting/unified/components/alert-groups/GroupBy.tsx": [
      {
        "message": "Do not use any type assertions.",
        "count": 1
      }
    ],
    "/public/app/features/alerting/unified/components/alert-groups/MatcherFilter.tsx": [
      {
        "message": "Do not use any type assertions.",
        "count": 1
      }
    ],
    "/public/app/features/alerting/unified/components/contact-points/ContactPoints.tsx": [
      {
        "message": "Do not use any type assertions.",
        "count": 1
      }
    ],
    "/public/app/features/alerting/unified/components/export/FileExportPreview.tsx": [
      {
        "message": "Styles should be written using objects.",
        "count": 3
      }
    ],
    "/public/app/features/alerting/unified/components/expressions/Expression.tsx": [
      {
        "message": "Styles should be written using objects.",
        "count": 25
      }
    ],
    "/public/app/features/alerting/unified/components/expressions/ExpressionStatusIndicator.tsx": [
      {
        "message": "Styles should be written using objects.",
        "count": 1
      }
    ],
    "/public/app/features/alerting/unified/components/mute-timings/MuteTimingForm.tsx": [
      {
        "message": "Styles should be written using objects.",
        "count": 2
      }
    ],
    "/public/app/features/alerting/unified/components/mute-timings/MuteTimingTimeInterval.tsx": [
      {
        "message": "Styles should be written using objects.",
        "count": 4
      }
    ],
    "/public/app/features/alerting/unified/components/mute-timings/MuteTimingTimeRange.tsx": [
      {
        "message": "Styles should be written using objects.",
        "count": 5
      }
    ],
    "/public/app/features/alerting/unified/components/mute-timings/MuteTimingsTable.tsx": [
      {
        "message": "Styles should be written using objects.",
        "count": 2
      }
    ],
    "/public/app/features/alerting/unified/components/notification-policies/EditNotificationPolicyForm.tsx": [
      {
        "message": "Styles should be written using objects.",
        "count": 4
      }
    ],
    "/public/app/features/alerting/unified/components/notification-policies/Matchers.tsx": [
      {
        "message": "Styles should be written using objects.",
        "count": 2
      }
    ],
    "/public/app/features/alerting/unified/components/notification-policies/Policy.tsx": [
      {
        "message": "Unexpected any. Specify a different type.",
        "count": 1
      }
    ],
    "/public/app/features/alerting/unified/components/notification-policies/PromDurationDocs.tsx": [
      {
        "message": "Styles should be written using objects.",
        "count": 4
      }
    ],
    "/public/app/features/alerting/unified/components/notification-policies/formStyles.ts": [
      {
        "message": "Styles should be written using objects.",
        "count": 6
      }
    ],
    "/public/app/features/alerting/unified/components/receivers/AlertInstanceModalSelector.tsx": [
      {
        "message": "Styles should be written using objects.",
        "count": 18
      }
    ],
    "/public/app/features/alerting/unified/components/receivers/PayloadEditor.tsx": [
      {
        "message": "Styles should be written using objects.",
        "count": 9
      }
    ],
    "/public/app/features/alerting/unified/components/receivers/ReceiversSection.tsx": [
      {
        "message": "Styles should be written using objects.",
        "count": 2
      }
    ],
    "/public/app/features/alerting/unified/components/receivers/TemplateDataDocs.tsx": [
      {
        "message": "Styles should be written using objects.",
        "count": 3
      }
    ],
    "/public/app/features/alerting/unified/components/receivers/TemplateForm.tsx": [
      {
        "message": "Styles should be written using objects.",
        "count": 13
      }
    ],
    "/public/app/features/alerting/unified/components/receivers/form/ChannelOptions.tsx": [
      {
        "message": "Unexpected any. Specify a different type.",
        "count": 2
      },
      {
        "message": "Do not use any type assertions.",
        "count": 1
      }
    ],
    "/public/app/features/alerting/unified/components/receivers/form/ChannelSubForm.tsx": [
      {
        "message": "Styles should be written using objects.",
        "count": 5
      }
    ],
    "/public/app/features/alerting/unified/components/receivers/form/CollapsibleSection.tsx": [
      {
        "message": "Styles should be written using objects.",
        "count": 5
      }
    ],
    "/public/app/features/alerting/unified/components/receivers/form/GenerateAlertDataModal.tsx": [
      {
        "message": "Styles should be written using objects.",
        "count": 6
      }
    ],
    "/public/app/features/alerting/unified/components/receivers/form/ReceiverForm.tsx": [
      {
        "message": "Do not use any type assertions.",
        "count": 2
      },
      {
        "message": "Unexpected any. Specify a different type.",
        "count": 1
      },
      {
        "message": "Styles should be written using objects.",
        "count": 2
      }
    ],
    "/public/app/features/alerting/unified/components/receivers/form/TestContactPointModal.tsx": [
      {
        "message": "Styles should be written using objects.",
        "count": 2
      }
    ],
    "/public/app/features/alerting/unified/components/receivers/form/fields/KeyValueMapInput.tsx": [
      {
        "message": "Styles should be written using objects.",
        "count": 2
      }
    ],
    "/public/app/features/alerting/unified/components/receivers/form/fields/OptionField.tsx": [
      {
        "message": "Unexpected any. Specify a different type.",
        "count": 5
      },
      {
        "message": "Do not use any type assertions.",
        "count": 1
      },
      {
        "message": "Styles should be written using objects.",
        "count": 2
      }
    ],
    "/public/app/features/alerting/unified/components/receivers/form/fields/StringArrayInput.tsx": [
      {
        "message": "Styles should be written using objects.",
        "count": 3
      }
    ],
    "/public/app/features/alerting/unified/components/receivers/form/fields/SubformArrayField.tsx": [
      {
        "message": "Unexpected any. Specify a different type.",
        "count": 2
      }
    ],
    "/public/app/features/alerting/unified/components/receivers/form/fields/SubformField.tsx": [
      {
        "message": "Unexpected any. Specify a different type.",
        "count": 2
      }
    ],
    "/public/app/features/alerting/unified/components/receivers/form/fields/styles.ts": [
      {
        "message": "Styles should be written using objects.",
        "count": 5
      }
    ],
    "/public/app/features/alerting/unified/components/rule-editor/AnnotationKeyInput.tsx": [
      {
        "message": "Do not use any type assertions.",
        "count": 1
      }
    ],
    "/public/app/features/alerting/unified/components/rule-editor/AnnotationsStep.tsx": [
      {
        "message": "Styles should be written using objects.",
        "count": 11
      }
    ],
    "/public/app/features/alerting/unified/components/rule-editor/CloudAlertPreview.tsx": [
      {
        "message": "Styles should be written using objects.",
        "count": 2
      }
    ],
    "/public/app/features/alerting/unified/components/rule-editor/CloudEvaluationBehavior.tsx": [
      {
        "message": "Styles should be written using objects.",
        "count": 3
      }
    ],
    "/public/app/features/alerting/unified/components/rule-editor/CustomAnnotationHeaderField.tsx": [
      {
        "message": "Styles should be written using objects.",
        "count": 2
      }
    ],
    "/public/app/features/alerting/unified/components/rule-editor/DashboardAnnotationField.tsx": [
      {
        "message": "Styles should be written using objects.",
        "count": 4
      }
    ],
    "/public/app/features/alerting/unified/components/rule-editor/DashboardPicker.tsx": [
      {
        "message": "Styles should be written using objects.",
        "count": 15
      }
    ],
    "/public/app/features/alerting/unified/components/rule-editor/ExpressionEditor.tsx": [
      {
        "message": "Styles should be written using objects.",
        "count": 2
      },
      {
        "message": "Do not use any type assertions.",
        "count": 1
      }
    ],
    "/public/app/features/alerting/unified/components/rule-editor/ExpressionsEditor.tsx": [
      {
        "message": "Styles should be written using objects.",
        "count": 1
      }
    ],
    "/public/app/features/alerting/unified/components/rule-editor/FolderAndGroup.tsx": [
      {
        "message": "Styles should be written using objects.",
        "count": 4
      }
    ],
    "/public/app/features/alerting/unified/components/rule-editor/GrafanaEvaluationBehavior.tsx": [
      {
        "message": "Styles should be written using objects.",
        "count": 11
      }
    ],
    "/public/app/features/alerting/unified/components/rule-editor/GroupAndNamespaceFields.tsx": [
      {
        "message": "Styles should be written using objects.",
        "count": 2
      }
    ],
    "/public/app/features/alerting/unified/components/rule-editor/NeedHelpInfo.tsx": [
      {
        "message": "Styles should be written using objects.",
        "count": 2
      }
    ],
    "/public/app/features/alerting/unified/components/rule-editor/PreviewRule.tsx": [
      {
        "message": "Unexpected any. Specify a different type.",
        "count": 1
      },
      {
        "message": "Styles should be written using objects.",
        "count": 1
      }
    ],
    "/public/app/features/alerting/unified/components/rule-editor/PreviewRuleResult.tsx": [
      {
        "message": "Styles should be written using objects.",
        "count": 2
      }
    ],
    "/public/app/features/alerting/unified/components/rule-editor/QueryEditor.tsx": [
      {
        "message": "Styles should be written using objects.",
        "count": 1
      }
    ],
    "/public/app/features/alerting/unified/components/rule-editor/QueryOptions.tsx": [
      {
        "message": "Styles should be written using objects.",
        "count": 3
      }
    ],
    "/public/app/features/alerting/unified/components/rule-editor/QueryWrapper.tsx": [
      {
        "message": "Styles should be written using objects.",
        "count": 2
      }
    ],
    "/public/app/features/alerting/unified/components/rule-editor/RecordingRuleEditor.tsx": [
      {
        "message": "Styles should be written using objects.",
        "count": 1
      }
    ],
    "/public/app/features/alerting/unified/components/rule-editor/RuleEditorSection.tsx": [
      {
        "message": "Styles should be written using objects.",
        "count": 3
      }
    ],
    "/public/app/features/alerting/unified/components/rule-editor/RuleFolderPicker.tsx": [
      {
        "message": "Styles should be written using objects.",
        "count": 2
      }
    ],
    "/public/app/features/alerting/unified/components/rule-editor/RuleInspector.tsx": [
      {
        "message": "Do not use any type assertions.",
        "count": 1
      },
      {
        "message": "Styles should be written using objects.",
        "count": 3
      }
    ],
    "/public/app/features/alerting/unified/components/rule-editor/VizWrapper.tsx": [
      {
        "message": "Styles should be written using objects.",
        "count": 2
      }
    ],
    "/public/app/features/alerting/unified/components/rule-editor/notificaton-preview/NotificationPolicyMatchers.tsx": [
      {
        "message": "Styles should be written using objects.",
        "count": 2
      }
    ],
    "/public/app/features/alerting/unified/components/rule-editor/notificaton-preview/NotificationPreview.tsx": [
      {
        "message": "Styles should be written using objects.",
        "count": 7
      }
    ],
    "/public/app/features/alerting/unified/components/rule-editor/notificaton-preview/NotificationPreviewByAlertManager.tsx": [
      {
        "message": "Styles should be written using objects.",
        "count": 5
      }
    ],
    "/public/app/features/alerting/unified/components/rule-editor/notificaton-preview/NotificationRoute.tsx": [
      {
        "message": "Styles should be written using objects.",
        "count": 9
      }
    ],
    "/public/app/features/alerting/unified/components/rule-editor/notificaton-preview/NotificationRouteDetailsModal.tsx": [
      {
        "message": "Styles should be written using objects.",
        "count": 11
      }
    ],
    "/public/app/features/alerting/unified/components/rule-editor/query-and-alert-condition/CloudDataSourceSelector.tsx": [
      {
        "message": "Styles should be written using objects.",
        "count": 2
      }
    ],
    "/public/app/features/alerting/unified/components/rule-editor/query-and-alert-condition/QueryAndExpressionsStep.tsx": [
      {
        "message": "Styles should be written using objects.",
        "count": 4
      }
    ],
    "/public/app/features/alerting/unified/components/rule-editor/rule-types/RuleType.tsx": [
      {
        "message": "Styles should be written using objects.",
        "count": 2
      }
    ],
    "/public/app/features/alerting/unified/components/rule-editor/rule-types/RuleTypePicker.tsx": [
      {
        "message": "Styles should be written using objects.",
        "count": 1
      }
    ],
    "/public/app/features/alerting/unified/components/rule-viewer/RuleViewer.v1.tsx": [
      {
        "message": "Styles should be written using objects.",
        "count": 13
      }
    ],
    "/public/app/features/alerting/unified/components/rule-viewer/RuleViewerLayout.tsx": [
      {
        "message": "Styles should be written using objects.",
        "count": 2
      }
    ],
    "/public/app/features/alerting/unified/components/rule-viewer/RuleViewerVisualization.tsx": [
      {
        "message": "Styles should be written using objects.",
        "count": 5
      }
    ],
    "/public/app/features/alerting/unified/components/rules/ActionButton.tsx": [
      {
        "message": "Styles should be written using objects.",
        "count": 1
      }
    ],
    "/public/app/features/alerting/unified/components/rules/AlertInstanceStateFilter.tsx": [
      {
        "message": "Styles should be written using objects.",
        "count": 1
      }
    ],
    "/public/app/features/alerting/unified/components/rules/CloudRules.tsx": [
      {
        "message": "Styles should be written using objects.",
        "count": 4
      }
    ],
    "/public/app/features/alerting/unified/components/rules/EditRuleGroupModal.tsx": [
      {
        "message": "Styles should be written using objects.",
        "count": 5
      }
    ],
    "/public/app/features/alerting/unified/components/rules/GrafanaRules.tsx": [
      {
        "message": "Styles should be written using objects.",
        "count": 4
      }
    ],
    "/public/app/features/alerting/unified/components/rules/NoRulesCTA.tsx": [
      {
        "message": "Styles should be written using objects.",
        "count": 1
      }
    ],
    "/public/app/features/alerting/unified/components/rules/ReorderRuleGroupModal.tsx": [
      {
        "message": "Styles should be written using objects.",
        "count": 7
      }
    ],
    "/public/app/features/alerting/unified/components/rules/RuleActionsButtons.tsx": [
      {
        "message": "Styles should be written using objects.",
        "count": 1
      }
    ],
    "/public/app/features/alerting/unified/components/rules/RuleConfigStatus.tsx": [
      {
        "message": "Styles should be written using objects.",
        "count": 2
      }
    ],
    "/public/app/features/alerting/unified/components/rules/RuleDetails.tsx": [
      {
        "message": "Styles should be written using objects.",
        "count": 3
      }
    ],
    "/public/app/features/alerting/unified/components/rules/RuleDetailsActionButtons.tsx": [
      {
        "message": "Styles should be written using objects.",
        "count": 1
      }
    ],
    "/public/app/features/alerting/unified/components/rules/RuleDetailsAnnotations.tsx": [
      {
        "message": "Styles should be written using objects.",
        "count": 1
      }
    ],
    "/public/app/features/alerting/unified/components/rules/RuleDetailsDataSources.tsx": [
      {
        "message": "Styles should be written using objects.",
        "count": 1
      }
    ],
    "/public/app/features/alerting/unified/components/rules/RuleDetailsExpression.tsx": [
      {
        "message": "Styles should be written using objects.",
        "count": 1
      }
    ],
    "/public/app/features/alerting/unified/components/rules/RuleDetailsMatchingInstances.tsx": [
      {
        "message": "Styles should be written using objects.",
        "count": 5
      }
    ],
    "/public/app/features/alerting/unified/components/rules/RuleHealth.tsx": [
      {
        "message": "Styles should be written using objects.",
        "count": 1
      }
    ],
    "/public/app/features/alerting/unified/components/rules/RuleListErrors.tsx": [
      {
        "message": "Styles should be written using objects.",
        "count": 3
      }
    ],
    "/public/app/features/alerting/unified/components/rules/RuleListStateSection.tsx": [
      {
        "message": "Styles should be written using objects.",
        "count": 3
      }
    ],
    "/public/app/features/alerting/unified/components/rules/RuleState.tsx": [
      {
        "message": "Styles should be written using objects.",
        "count": 1
      }
    ],
    "/public/app/features/alerting/unified/components/rules/RulesGroup.tsx": [
      {
        "message": "Styles should be written using objects.",
        "count": 12
      }
    ],
    "/public/app/features/alerting/unified/components/rules/RulesTable.tsx": [
      {
        "message": "Styles should be written using objects.",
        "count": 4
      }
    ],
    "/public/app/features/alerting/unified/components/rules/state-history/LogRecordViewer.tsx": [
      {
        "message": "Styles should be written using objects.",
        "count": 5
      }
    ],
    "/public/app/features/alerting/unified/components/rules/state-history/LokiStateHistory.tsx": [
      {
        "message": "Styles should be written using objects.",
        "count": 6
      }
    ],
    "/public/app/features/alerting/unified/components/rules/state-history/StateHistory.tsx": [
      {
        "message": "Styles should be written using objects.",
        "count": 3
      }
    ],
    "/public/app/features/alerting/unified/components/silences/Matchers.tsx": [
      {
        "message": "Styles should be written using objects.",
        "count": 1
      }
    ],
    "/public/app/features/alerting/unified/components/silences/MatchersField.tsx": [
      {
        "message": "Styles should be written using objects.",
        "count": 5
      }
    ],
    "/public/app/features/alerting/unified/components/silences/SilenceDetails.tsx": [
      {
        "message": "Styles should be written using objects.",
        "count": 3
      }
    ],
    "/public/app/features/alerting/unified/components/silences/SilencePeriod.tsx": [
      {
        "message": "Styles should be written using objects.",
        "count": 1
      }
    ],
    "/public/app/features/alerting/unified/components/silences/SilencedAlertsTable.tsx": [
      {
        "message": "Styles should be written using objects.",
        "count": 3
      }
    ],
    "/public/app/features/alerting/unified/components/silences/SilencedInstancesPreview.tsx": [
      {
        "message": "Styles should be written using objects.",
        "count": 5
      }
    ],
    "/public/app/features/alerting/unified/components/silences/SilencesEditor.tsx": [
      {
        "message": "Do not use any type assertions.",
        "count": 1
      },
      {
        "message": "Styles should be written using objects.",
        "count": 5
      }
    ],
    "/public/app/features/alerting/unified/components/silences/SilencesFilter.tsx": [
      {
        "message": "Do not use any type assertions.",
        "count": 1
      },
      {
        "message": "Styles should be written using objects.",
        "count": 4
      }
    ],
    "/public/app/features/alerting/unified/components/silences/SilencesTable.tsx": [
      {
        "message": "Styles should be written using objects.",
        "count": 5
      }
    ],
    "/public/app/features/alerting/unified/home/GettingStarted.tsx": [
      {
        "message": "Styles should be written using objects.",
        "count": 15
      }
    ],
    "/public/app/features/alerting/unified/hooks/useAlertmanagerConfig.ts": [
      {
        "message": "Do not use any type assertions.",
        "count": 1
      }
    ],
    "/public/app/features/alerting/unified/hooks/useControlledFieldArray.ts": [
      {
        "message": "Unexpected any. Specify a different type.",
        "count": 1
      }
    ],
    "/public/app/features/alerting/unified/hooks/useStateHistoryModal.tsx": [
      {
        "message": "Styles should be written using objects.",
        "count": 2
      }
    ],
    "/public/app/features/alerting/unified/mocks.ts": [
      {
        "message": "Do not use any type assertions.",
        "count": 5
      },
      {
        "message": "Unexpected any. Specify a different type.",
        "count": 4
      }
    ],
    "/public/app/features/alerting/unified/state/actions.ts": [
      {
        "message": "Do not use any type assertions.",
        "count": 2
      }
    ],
    "/public/app/features/alerting/unified/styles/notifications.ts": [
      {
        "message": "Styles should be written using objects.",
        "count": 3
      }
    ],
    "/public/app/features/alerting/unified/styles/pagination.ts": [
      {
        "message": "Styles should be written using objects.",
        "count": 1
      }
    ],
    "/public/app/features/alerting/unified/styles/table.ts": [
      {
        "message": "Styles should be written using objects.",
        "count": 5
      }
    ],
    "/public/app/features/alerting/unified/types/receiver-form.ts": [
      {
        "message": "Unexpected any. Specify a different type.",
        "count": 2
      }
    ],
    "/public/app/features/alerting/unified/utils/misc.test.ts": [
      {
        "message": "Unexpected any. Specify a different type.",
        "count": 3
      }
    ],
    "/public/app/features/alerting/unified/utils/misc.ts": [
      {
        "message": "Do not use any type assertions.",
        "count": 1
      }
    ],
    "/public/app/features/alerting/unified/utils/receiver-form.ts": [
      {
        "message": "Do not use any type assertions.",
        "count": 3
      },
      {
        "message": "Unexpected any. Specify a different type.",
        "count": 1
      }
    ],
    "/public/app/features/alerting/unified/utils/redux.ts": [
      {
        "message": "Unexpected any. Specify a different type.",
        "count": 2
      },
      {
        "message": "Do not use any type assertions.",
        "count": 7
      }
    ],
    "/public/app/features/alerting/unified/utils/rulerClient.ts": [
      {
        "message": "Do not use any type assertions.",
        "count": 1
      }
    ],
    "/public/app/features/alerting/unified/utils/rules.ts": [
      {
        "message": "Unexpected any. Specify a different type.",
        "count": 1
      },
      {
        "message": "Do not use any type assertions.",
        "count": 3
      }
    ],
    "/public/app/features/annotations/components/StandardAnnotationQueryEditor.tsx": [
      {
        "message": "Styles should be written using objects.",
        "count": 1
      }
    ],
    "/public/app/features/annotations/events_processing.ts": [
      {
        "message": "Unexpected any. Specify a different type.",
        "count": 1
      }
    ],
    "/public/app/features/annotations/standardAnnotationSupport.ts": [
      {
        "message": "Unexpected any. Specify a different type.",
        "count": 2
      },
      {
        "message": "Do not use any type assertions.",
        "count": 1
      }
    ],
    "/public/app/features/api-keys/ApiKeysTable.tsx": [
      {
        "message": "Styles should be written using objects.",
        "count": 2
      }
    ],
    "/public/app/features/api-keys/MigrateToServiceAccountsCard.tsx": [
      {
        "message": "Styles should be written using objects.",
        "count": 3
      }
    ],
    "/public/app/features/auth-config/utils/data.ts": [
      {
        "message": "Do not use any type assertions.",
        "count": 1
      }
    ],
    "/public/app/features/canvas/element.ts": [
      {
        "message": "Unexpected any. Specify a different type.",
        "count": 5
      }
    ],
    "/public/app/features/canvas/elements/ellipse.tsx": [
      {
        "message": "Unexpected any. Specify a different type.",
        "count": 1
      }
    ],
    "/public/app/features/canvas/runtime/element.tsx": [
      {
        "message": "Unexpected any. Specify a different type.",
        "count": 5
      },
      {
        "message": "Do not use any type assertions.",
        "count": 4
      }
    ],
    "/public/app/features/canvas/runtime/frame.tsx": [
      {
        "message": "Do not use any type assertions.",
        "count": 1
      }
    ],
    "/public/app/features/canvas/runtime/root.tsx": [
      {
        "message": "Do not use any type assertions.",
        "count": 1
      }
    ],
    "/public/app/features/canvas/runtime/scene.tsx": [
      {
        "message": "Do not use any type assertions.",
        "count": 2
      },
      {
        "message": "Styles should be written using objects.",
        "count": 2
      }
    ],
    "/public/app/features/connections/components/ConnectionsRedirectNotice/ConnectionsRedirectNotice.tsx": [
      {
        "message": "Styles should be written using objects.",
        "count": 2
      }
    ],
    "/public/app/features/connections/tabs/ConnectData/CategoryHeader/CategoryHeader.tsx": [
      {
        "message": "Styles should be written using objects.",
        "count": 2
      }
    ],
    "/public/app/features/connections/tabs/ConnectData/NoAccessModal/NoAccessModal.tsx": [
      {
        "message": "Styles should be written using objects.",
        "count": 9
      }
    ],
    "/public/app/features/connections/tabs/ConnectData/NoResults/NoResults.tsx": [
      {
        "message": "Styles should be written using objects.",
        "count": 1
      }
    ],
    "/public/app/features/correlations/CorrelationsPage.tsx": [
      {
        "message": "Styles should be written using objects.",
        "count": 4
      }
    ],
    "/public/app/features/correlations/Forms/AddCorrelationForm.tsx": [
      {
        "message": "Styles should be written using objects.",
        "count": 2
      }
    ],
    "/public/app/features/correlations/Forms/ConfigureCorrelationBasicInfoForm.tsx": [
      {
        "message": "Styles should be written using objects.",
        "count": 2
      }
    ],
    "/public/app/features/correlations/Forms/ConfigureCorrelationSourceForm.tsx": [
      {
        "message": "Styles should be written using objects.",
        "count": 2
      }
    ],
    "/public/app/features/dashboard-scene/inspect/HelpWizard/utils.ts": [
      {
        "message": "Do not use any type assertions.",
        "count": 1
      }
    ],
    "/public/app/features/dashboard-scene/inspect/InspectJsonTab.tsx": [
      {
        "message": "Use data-testid for E2E selectors instead of aria-label",
        "count": 1
      }
    ],
    "/public/app/features/dashboard-scene/pages/DashboardScenePage.tsx": [
      {
        "message": "Do not use any type assertions.",
        "count": 2
      },
      {
        "message": "Unexpected any. Specify a different type.",
        "count": 1
      }
    ],
    "/public/app/features/dashboard-scene/panel-edit/PanelDataPane/PanelDataPane.tsx": [
      {
        "message": "Do not use any type assertions.",
        "count": 1
      }
    ],
    "/public/app/features/dashboard-scene/saving/SaveDashboardForm.tsx": [
      {
        "message": "Use data-testid for E2E selectors instead of aria-label",
        "count": 2
      }
    ],
    "/public/app/features/dashboard-scene/saving/getSaveDashboardChange.ts": [
      {
        "message": "Do not use any type assertions.",
        "count": 2
      }
    ],
    "/public/app/features/dashboard-scene/saving/shared.tsx": [
      {
        "message": "Use data-testid for E2E selectors instead of aria-label",
        "count": 1
      }
    ],
    "/public/app/features/dashboard-scene/scene/PanelMenuBehavior.tsx": [
      {
        "message": "Unexpected any. Specify a different type.",
        "count": 2
      },
      {
        "message": "Do not use any type assertions.",
        "count": 1
      }
    ],
<<<<<<< HEAD
    "/public/app/features/dashboard-scene/scene/getDashboardChanges.ts": [
      {
        "message": "Do not use any type assertions.",
        "count": 2
      }
    ],
    "/public/app/features/dashboard-scene/scene/workers/DetectChangesWorker.ts": [
      {
        "message": "Unexpected any. Specify a different type.",
        "count": 2
      }
    ],
=======
>>>>>>> 0bd009fb
    "/public/app/features/dashboard-scene/serialization/transformSaveModelToScene.test.ts": [
      {
        "message": "Unexpected any. Specify a different type.",
        "count": 4
      }
    ],
    "/public/app/features/dashboard-scene/serialization/transformSceneToSaveModel.test.ts": [
      {
        "message": "Unexpected any. Specify a different type.",
        "count": 10
      }
    ],
    "/public/app/features/dashboard-scene/serialization/transformSceneToSaveModel.ts": [
      {
        "message": "Do not use any type assertions.",
        "count": 7
      }
    ],
    "/public/app/features/dashboard-scene/settings/variables/components/VariableSelectField.tsx": [
      {
        "message": "Unexpected any. Specify a different type.",
        "count": 1
      }
    ],
    "/public/app/features/dashboard-scene/settings/variables/utils.ts": [
      {
        "message": "Unexpected any. Specify a different type.",
        "count": 1
      }
    ],
    "/public/app/features/dashboard-scene/utils/DashboardModelCompatibilityWrapper.ts": [
      {
        "message": "Do not use any type assertions.",
        "count": 1
      }
    ],
    "/public/app/features/dashboard-scene/utils/PanelModelCompatibilityWrapper.ts": [
      {
        "message": "Do not use any type assertions.",
        "count": 1
      }
    ],
    "/public/app/features/dashboard-scene/utils/test-utils.ts": [
      {
        "message": "Do not use any type assertions.",
        "count": 3
      }
    ],
    "/public/app/features/dashboard/components/AddWidgetModal/AddWidgetModal.tsx": [
      {
        "message": "Styles should be written using objects.",
        "count": 3
      }
    ],
    "/public/app/features/dashboard/components/AnnotationSettings/AnnotationSettingsEdit.tsx": [
      {
        "message": "Use data-testid for E2E selectors instead of aria-label",
        "count": 4
      },
      {
        "message": "Styles should be written using objects.",
        "count": 1
      }
    ],
    "/public/app/features/dashboard/components/AnnotationSettings/AnnotationSettingsList.tsx": [
      {
        "message": "Styles should be written using objects.",
        "count": 1
      }
    ],
    "/public/app/features/dashboard/components/DashExportModal/DashboardExporter.test.ts": [
      {
        "message": "Unexpected any. Specify a different type.",
        "count": 6
      }
    ],
    "/public/app/features/dashboard/components/DashExportModal/DashboardExporter.ts": [
      {
        "message": "Unexpected any. Specify a different type.",
        "count": 7
      },
      {
        "message": "Do not use any type assertions.",
        "count": 3
      }
    ],
    "/public/app/features/dashboard/components/DashNav/DashNavButton.tsx": [
      {
        "message": "Styles should be written using objects.",
        "count": 1
      }
    ],
    "/public/app/features/dashboard/components/DashboardLoading/DashboardFailed.tsx": [
      {
        "message": "Styles should be written using objects.",
        "count": 1
      }
    ],
    "/public/app/features/dashboard/components/DashboardLoading/DashboardLoading.tsx": [
      {
        "message": "Styles should be written using objects.",
        "count": 2
      }
    ],
    "/public/app/features/dashboard/components/DashboardPrompt/DashboardPrompt.test.tsx": [
      {
        "message": "Unexpected any. Specify a different type.",
        "count": 1
      }
    ],
    "/public/app/features/dashboard/components/DashboardPrompt/DashboardPrompt.tsx": [
      {
        "message": "Do not use any type assertions.",
        "count": 7
      },
      {
        "message": "Unexpected any. Specify a different type.",
        "count": 2
      }
    ],
    "/public/app/features/dashboard/components/DashboardRow/DashboardRow.test.tsx": [
      {
        "message": "Unexpected any. Specify a different type.",
        "count": 1
      }
    ],
    "/public/app/features/dashboard/components/DashboardSettings/ListNewButton.tsx": [
      {
        "message": "Styles should be written using objects.",
        "count": 1
      }
    ],
    "/public/app/features/dashboard/components/DeleteDashboard/DeleteDashboardModal.tsx": [
      {
        "message": "Styles should be written using objects.",
        "count": 1
      }
    ],
    "/public/app/features/dashboard/components/HelpWizard/HelpWizard.tsx": [
      {
        "message": "Styles should be written using objects.",
        "count": 3
      }
    ],
    "/public/app/features/dashboard/components/Inspector/PanelInspector.tsx": [
      {
        "message": "Do not use any type assertions.",
        "count": 1
      }
    ],
    "/public/app/features/dashboard/components/PanelEditor/DynamicConfigValueEditor.tsx": [
      {
        "message": "Styles should be written using objects.",
        "count": 2
      }
    ],
    "/public/app/features/dashboard/components/PanelEditor/OptionsPane.tsx": [
      {
        "message": "Use data-testid for E2E selectors instead of aria-label",
        "count": 1
      },
      {
        "message": "Styles should be written using objects.",
        "count": 4
      }
    ],
    "/public/app/features/dashboard/components/PanelEditor/OptionsPaneCategory.tsx": [
      {
        "message": "Use data-testid for E2E selectors instead of aria-label",
        "count": 2
      }
    ],
    "/public/app/features/dashboard/components/PanelEditor/OptionsPaneItemDescriptor.tsx": [
      {
        "message": "Unexpected any. Specify a different type.",
        "count": 1
      },
      {
        "message": "Use data-testid for E2E selectors instead of aria-label",
        "count": 1
      },
      {
        "message": "Styles should be written using objects.",
        "count": 1
      }
    ],
    "/public/app/features/dashboard/components/PanelEditor/OptionsPaneOptions.tsx": [
      {
        "message": "Styles should be written using objects.",
        "count": 10
      }
    ],
    "/public/app/features/dashboard/components/PanelEditor/OverrideCategoryTitle.tsx": [
      {
        "message": "Unexpected any. Specify a different type.",
        "count": 1
      },
      {
        "message": "Styles should be written using objects.",
        "count": 5
      }
    ],
    "/public/app/features/dashboard/components/PanelEditor/PanelEditor.tsx": [
      {
        "message": "Use data-testid for E2E selectors instead of aria-label",
        "count": 3
      },
      {
        "message": "Do not use any type assertions.",
        "count": 1
      },
      {
        "message": "Styles should be written using objects.",
        "count": 10
      }
    ],
    "/public/app/features/dashboard/components/PanelEditor/PanelEditorTabs.tsx": [
      {
        "message": "Styles should be written using objects.",
        "count": 3
      }
    ],
    "/public/app/features/dashboard/components/PanelEditor/VisualizationButton.tsx": [
      {
        "message": "Styles should be written using objects.",
        "count": 2
      }
    ],
    "/public/app/features/dashboard/components/PanelEditor/VisualizationSelectPane.tsx": [
      {
        "message": "Use data-testid for E2E selectors instead of aria-label",
        "count": 1
      },
      {
        "message": "Styles should be written using objects.",
        "count": 10
      }
    ],
    "/public/app/features/dashboard/components/PanelEditor/getFieldOverrideElements.tsx": [
      {
        "message": "Unexpected any. Specify a different type.",
        "count": 1
      }
    ],
    "/public/app/features/dashboard/components/PanelEditor/getVisualizationOptions.tsx": [
      {
        "message": "Unexpected any. Specify a different type.",
        "count": 3
      }
    ],
    "/public/app/features/dashboard/components/PanelEditor/utils.ts": [
      {
        "message": "Unexpected any. Specify a different type.",
        "count": 4
      },
      {
        "message": "Do not use any type assertions.",
        "count": 2
      }
    ],
    "/public/app/features/dashboard/components/PublicDashboardNotAvailable/PublicDashboardNotAvailable.tsx": [
      {
        "message": "Styles should be written using objects.",
        "count": 4
      }
    ],
    "/public/app/features/dashboard/components/RowOptions/RowOptionsModal.tsx": [
      {
        "message": "Styles should be written using objects.",
        "count": 1
      }
    ],
    "/public/app/features/dashboard/components/SaveDashboard/SaveDashboardButton.tsx": [
      {
        "message": "Use data-testid for E2E selectors instead of aria-label",
        "count": 2
      }
    ],
    "/public/app/features/dashboard/components/SaveDashboard/SaveDashboardErrorProxy.tsx": [
      {
        "message": "Styles should be written using objects.",
        "count": 3
      }
    ],
    "/public/app/features/dashboard/components/SaveDashboard/UnsavedChangesModal.tsx": [
      {
        "message": "Styles should be written using objects.",
        "count": 1
      }
    ],
    "/public/app/features/dashboard/components/SaveDashboard/forms/SaveDashboardAsForm.test.tsx": [
      {
        "message": "Unexpected any. Specify a different type.",
        "count": 1
      }
    ],
    "/public/app/features/dashboard/components/SaveDashboard/forms/SaveDashboardForm.tsx": [
      {
        "message": "Unexpected any. Specify a different type.",
        "count": 1
      },
      {
        "message": "Use data-testid for E2E selectors instead of aria-label",
        "count": 3
      },
      {
        "message": "Styles should be written using objects.",
        "count": 1
      }
    ],
    "/public/app/features/dashboard/components/SaveDashboard/forms/SaveProvisionedDashboardForm.tsx": [
      {
        "message": "Styles should be written using objects.",
        "count": 1
      }
    ],
    "/public/app/features/dashboard/components/SaveDashboard/types.ts": [
      {
        "message": "Unexpected any. Specify a different type.",
        "count": 1
      }
    ],
    "/public/app/features/dashboard/components/SaveDashboard/useDashboardSave.tsx": [
      {
        "message": "Unexpected any. Specify a different type.",
        "count": 1
      }
    ],
    "/public/app/features/dashboard/components/ShareModal/ShareExport.tsx": [
      {
        "message": "Unexpected any. Specify a different type.",
        "count": 1
      }
    ],
    "/public/app/features/dashboard/components/ShareModal/SharePublicDashboard/ConfigPublicDashboard/ConfigPublicDashboard.tsx": [
      {
        "message": "Styles should be written using objects.",
        "count": 3
      }
    ],
    "/public/app/features/dashboard/components/ShareModal/SharePublicDashboard/ConfigPublicDashboard/EmailSharingConfiguration.tsx": [
      {
        "message": "Styles should be written using objects.",
        "count": 6
      }
    ],
    "/public/app/features/dashboard/components/ShareModal/SharePublicDashboard/ConfigPublicDashboard/SettingsSummary.tsx": [
      {
        "message": "Styles should be written using objects.",
        "count": 1
      }
    ],
    "/public/app/features/dashboard/components/ShareModal/SharePublicDashboard/CreatePublicDashboard/AcknowledgeCheckboxes.tsx": [
      {
        "message": "Styles should be written using objects.",
        "count": 1
      }
    ],
    "/public/app/features/dashboard/components/ShareModal/SharePublicDashboard/CreatePublicDashboard/CreatePublicDashboard.tsx": [
      {
        "message": "Styles should be written using objects.",
        "count": 6
      }
    ],
    "/public/app/features/dashboard/components/ShareModal/SharePublicDashboard/ModalAlerts/UnsupportedDataSourcesAlert.tsx": [
      {
        "message": "Styles should be written using objects.",
        "count": 1
      }
    ],
    "/public/app/features/dashboard/components/SubMenu/AnnotationPicker.tsx": [
      {
        "message": "Styles should be written using objects.",
        "count": 2
      }
    ],
    "/public/app/features/dashboard/components/SubMenu/DashboardLinksDashboard.tsx": [
      {
        "message": "Do not use any type assertions.",
        "count": 1
      },
      {
        "message": "Unexpected any. Specify a different type.",
        "count": 1
      }
    ],
    "/public/app/features/dashboard/components/SubMenu/SubMenu.tsx": [
      {
        "message": "Styles should be written using objects.",
        "count": 2
      }
    ],
    "/public/app/features/dashboard/components/TransformationsEditor/TransformationEditor.tsx": [
      {
        "message": "Unexpected any. Specify a different type.",
        "count": 1
      },
      {
        "message": "Styles should be written using objects.",
        "count": 10
      }
    ],
    "/public/app/features/dashboard/components/TransformationsEditor/TransformationsEditor.tsx": [
      {
        "message": "Do not use any type assertions.",
        "count": 2
      }
    ],
    "/public/app/features/dashboard/components/VersionHistory/useDashboardRestore.tsx": [
      {
        "message": "Do not use any type assertions.",
        "count": 1
      },
      {
        "message": "Unexpected any. Specify a different type.",
        "count": 1
      }
    ],
    "/public/app/features/dashboard/containers/DashboardPage.tsx": [
      {
        "message": "Do not use any type assertions.",
        "count": 2
      },
      {
        "message": "Unexpected any. Specify a different type.",
        "count": 2
      },
      {
        "message": "Use data-testid for E2E selectors instead of aria-label",
        "count": 1
      }
    ],
    "/public/app/features/dashboard/containers/DashboardPageProxy.tsx": [
      {
        "message": "Do not use any type assertions.",
        "count": 1
      }
    ],
    "/public/app/features/dashboard/dashgrid/PanelStateWrapper.tsx": [
      {
        "message": "Unexpected any. Specify a different type.",
        "count": 1
      }
    ],
    "/public/app/features/dashboard/dashgrid/SeriesVisibilityConfigFactory.ts": [
      {
        "message": "Do not use any type assertions.",
        "count": 1
      }
    ],
    "/public/app/features/dashboard/services/DashboardLoaderSrv.ts": [
      {
        "message": "Unexpected any. Specify a different type.",
        "count": 3
      }
    ],
    "/public/app/features/dashboard/state/DashboardMigrator.test.ts": [
      {
        "message": "Unexpected any. Specify a different type.",
        "count": 12
      }
    ],
    "/public/app/features/dashboard/state/DashboardMigrator.ts": [
      {
        "message": "Unexpected any. Specify a different type.",
        "count": 27
      },
      {
        "message": "Do not use any type assertions.",
        "count": 4
      }
    ],
    "/public/app/features/dashboard/state/DashboardModel.repeat.test.ts": [
      {
        "message": "Unexpected any. Specify a different type.",
        "count": 4
      }
    ],
    "/public/app/features/dashboard/state/DashboardModel.test.ts": [
      {
        "message": "Unexpected any. Specify a different type.",
        "count": 1
      }
    ],
    "/public/app/features/dashboard/state/DashboardModel.ts": [
      {
        "message": "Unexpected any. Specify a different type.",
        "count": 23
      },
      {
        "message": "Do not use any type assertions.",
        "count": 1
      }
    ],
    "/public/app/features/dashboard/state/PanelModel.test.ts": [
      {
        "message": "Unexpected any. Specify a different type.",
        "count": 1
      }
    ],
    "/public/app/features/dashboard/state/PanelModel.ts": [
      {
        "message": "Unexpected any. Specify a different type.",
        "count": 20
      },
      {
        "message": "Do not use any type assertions.",
        "count": 5
      }
    ],
    "/public/app/features/dashboard/state/TimeModel.ts": [
      {
        "message": "Unexpected any. Specify a different type.",
        "count": 2
      }
    ],
    "/public/app/features/dashboard/state/actions.ts": [
      {
        "message": "Unexpected any. Specify a different type.",
        "count": 1
      }
    ],
    "/public/app/features/dashboard/state/initDashboard.test.ts": [
      {
        "message": "Unexpected any. Specify a different type.",
        "count": 1
      }
    ],
    "/public/app/features/dashboard/utils/getPanelMenu.test.ts": [
      {
        "message": "Unexpected any. Specify a different type.",
        "count": 1
      }
    ],
    "/public/app/features/dashboard/utils/getPanelMenu.ts": [
      {
        "message": "Do not use any type assertions.",
        "count": 1
      },
      {
        "message": "Unexpected any. Specify a different type.",
        "count": 1
      }
    ],
    "/public/app/features/dashboard/utils/panelMerge.ts": [
      {
        "message": "Do not use any type assertions.",
        "count": 2
      },
      {
        "message": "Unexpected any. Specify a different type.",
        "count": 2
      }
    ],
    "/public/app/features/datasources/components/BasicSettings.tsx": [
      {
        "message": "Styles should be written using objects.",
        "count": 1
      }
    ],
    "/public/app/features/datasources/components/DataSourceTestingStatus.tsx": [
      {
        "message": "Styles should be written using objects.",
        "count": 2
      },
      {
        "message": "Do not use any type assertions.",
        "count": 1
      }
    ],
    "/public/app/features/datasources/components/DataSourceTypeCard.tsx": [
      {
        "message": "Use data-testid for E2E selectors instead of aria-label",
        "count": 1
      }
    ],
    "/public/app/features/datasources/components/DataSourceTypeCardList.tsx": [
      {
        "message": "Styles should be written using objects.",
        "count": 1
      }
    ],
    "/public/app/features/datasources/components/EditDataSource.tsx": [
      {
        "message": "Do not use any type assertions.",
        "count": 1
      }
    ],
    "/public/app/features/datasources/components/picker/DataSourceCard.tsx": [
      {
        "message": "Styles should be written using objects.",
        "count": 9
      }
    ],
    "/public/app/features/datasources/components/picker/DataSourceList.tsx": [
      {
        "message": "Styles should be written using objects.",
        "count": 4
      }
    ],
    "/public/app/features/datasources/components/picker/DataSourceLogo.tsx": [
      {
        "message": "Styles should be written using objects.",
        "count": 1
      }
    ],
    "/public/app/features/datasources/components/picker/DataSourceModal.tsx": [
      {
        "message": "Styles should be written using objects.",
        "count": 10
      }
    ],
    "/public/app/features/datasources/state/actions.test.ts": [
      {
        "message": "Unexpected any. Specify a different type.",
        "count": 2
      }
    ],
    "/public/app/features/datasources/state/actions.ts": [
      {
        "message": "Unexpected any. Specify a different type.",
        "count": 1
      },
      {
        "message": "Do not use any type assertions.",
        "count": 1
      }
    ],
    "/public/app/features/datasources/state/navModel.ts": [
      {
        "message": "Do not use any type assertions.",
        "count": 1
      },
      {
        "message": "Unexpected any. Specify a different type.",
        "count": 1
      }
    ],
    "/public/app/features/datasources/state/reducers.ts": [
      {
        "message": "Do not use any type assertions.",
        "count": 2
      }
    ],
    "/public/app/features/datasources/state/selectors.ts": [
      {
        "message": "Do not use any type assertions.",
        "count": 2
      }
    ],
    "/public/app/features/dimensions/editors/ColorDimensionEditor.tsx": [
      {
        "message": "Styles should be written using objects.",
        "count": 2
      }
    ],
    "/public/app/features/dimensions/editors/FileUploader.tsx": [
      {
        "message": "Styles should be written using objects.",
        "count": 8
      }
    ],
    "/public/app/features/dimensions/editors/FolderPickerTab.tsx": [
      {
        "message": "Do not use any type assertions.",
        "count": 1
      },
      {
        "message": "Styles should be written using objects.",
        "count": 1
      }
    ],
    "/public/app/features/dimensions/editors/ResourceCards.tsx": [
      {
        "message": "Styles should be written using objects.",
        "count": 5
      }
    ],
    "/public/app/features/dimensions/editors/ResourceDimensionEditor.tsx": [
      {
        "message": "Do not use any type assertions.",
        "count": 1
      }
    ],
    "/public/app/features/dimensions/editors/ResourcePicker.tsx": [
      {
        "message": "Styles should be written using objects.",
        "count": 2
      }
    ],
    "/public/app/features/dimensions/editors/ResourcePickerPopover.tsx": [
      {
        "message": "Styles should be written using objects.",
        "count": 5
      }
    ],
    "/public/app/features/dimensions/editors/ScalarDimensionEditor.tsx": [
      {
        "message": "Styles should be written using objects.",
        "count": 1
      }
    ],
    "/public/app/features/dimensions/editors/ScaleDimensionEditor.tsx": [
      {
        "message": "Styles should be written using objects.",
        "count": 1
      }
    ],
    "/public/app/features/dimensions/editors/TextDimensionEditor.tsx": [
      {
        "message": "Do not use any type assertions.",
        "count": 2
      }
    ],
    "/public/app/features/dimensions/editors/ThresholdsEditor/ThresholdsEditor.tsx": [
      {
        "message": "Do not use any type assertions.",
        "count": 1
      },
      {
        "message": "Styles should be written using objects.",
        "count": 8
      }
    ],
    "/public/app/features/dimensions/editors/URLPickerTab.tsx": [
      {
        "message": "Styles should be written using objects.",
        "count": 3
      }
    ],
    "/public/app/features/dimensions/editors/ValueMappingsEditor/ValueMappingsEditorModal.tsx": [
      {
        "message": "Styles should be written using objects.",
        "count": 1
      }
    ],
    "/public/app/features/dimensions/scale.ts": [
      {
        "message": "Do not use any type assertions.",
        "count": 1
      },
      {
        "message": "Unexpected any. Specify a different type.",
        "count": 1
      }
    ],
    "/public/app/features/dimensions/types.ts": [
      {
        "message": "Unexpected any. Specify a different type.",
        "count": 1
      }
    ],
    "/public/app/features/dimensions/utils.ts": [
      {
        "message": "Do not use any type assertions.",
        "count": 1
      }
    ],
    "/public/app/features/explore/ContentOutline/ContentOutline.tsx": [
      {
        "message": "Do not use any type assertions.",
        "count": 1
      }
    ],
    "/public/app/features/explore/Logs/LiveLogs.tsx": [
      {
        "message": "Styles should be written using objects.",
        "count": 5
      }
    ],
    "/public/app/features/explore/Logs/Logs.tsx": [
      {
        "message": "Unexpected any. Specify a different type.",
        "count": 1
      }
    ],
    "/public/app/features/explore/Logs/LogsMetaRow.tsx": [
      {
        "message": "Styles should be written using objects.",
        "count": 1
      },
      {
        "message": "Unexpected any. Specify a different type.",
        "count": 1
      }
    ],
    "/public/app/features/explore/Logs/LogsNavigation.tsx": [
      {
        "message": "Styles should be written using objects.",
        "count": 4
      }
    ],
    "/public/app/features/explore/Logs/LogsNavigationPages.tsx": [
      {
        "message": "Styles should be written using objects.",
        "count": 5
      }
    ],
    "/public/app/features/explore/Logs/LogsSamplePanel.tsx": [
      {
        "message": "Styles should be written using objects.",
        "count": 3
      }
    ],
    "/public/app/features/explore/Logs/LogsVolumePanel.tsx": [
      {
        "message": "Styles should be written using objects.",
        "count": 3
      }
    ],
    "/public/app/features/explore/Logs/LogsVolumePanelList.tsx": [
      {
        "message": "Styles should be written using objects.",
        "count": 4
      }
    ],
    "/public/app/features/explore/Logs/utils/LogsCrossFadeTransition.tsx": [
      {
        "message": "Styles should be written using objects.",
        "count": 4
      }
    ],
    "/public/app/features/explore/NodeGraph/NodeGraphContainer.tsx": [
      {
        "message": "Styles should be written using objects.",
        "count": 1
      }
    ],
    "/public/app/features/explore/PrometheusListView/ItemLabels.tsx": [
      {
        "message": "Styles should be written using objects.",
        "count": 3
      }
    ],
    "/public/app/features/explore/PrometheusListView/ItemValues.tsx": [
      {
        "message": "Styles should be written using objects.",
        "count": 3
      }
    ],
    "/public/app/features/explore/PrometheusListView/RawListContainer.tsx": [
      {
        "message": "Styles should be written using objects.",
        "count": 6
      }
    ],
    "/public/app/features/explore/PrometheusListView/RawListItem.tsx": [
      {
        "message": "Styles should be written using objects.",
        "count": 4
      }
    ],
    "/public/app/features/explore/PrometheusListView/RawListItemAttributes.tsx": [
      {
        "message": "Styles should be written using objects.",
        "count": 3
      }
    ],
    "/public/app/features/explore/RichHistory/RichHistoryCard.tsx": [
      {
        "message": "Styles should be written using objects.",
        "count": 14
      }
    ],
    "/public/app/features/explore/RichHistory/RichHistoryQueriesTab.tsx": [
      {
        "message": "Styles should be written using objects.",
        "count": 14
      }
    ],
    "/public/app/features/explore/RichHistory/RichHistorySettingsTab.tsx": [
      {
        "message": "Styles should be written using objects.",
        "count": 5
      }
    ],
    "/public/app/features/explore/RichHistory/RichHistoryStarredTab.tsx": [
      {
        "message": "Styles should be written using objects.",
        "count": 7
      }
    ],
    "/public/app/features/explore/TraceView/TraceView.tsx": [
      {
        "message": "Styles should be written using objects.",
        "count": 1
      },
      {
        "message": "Do not use any type assertions.",
        "count": 2
      }
    ],
    "/public/app/features/explore/TraceView/components/TracePageHeader/Actions/ActionButton.tsx": [
      {
        "message": "Styles should be written using objects.",
        "count": 1
      }
    ],
    "/public/app/features/explore/TraceView/components/TracePageHeader/Actions/TracePageActions.tsx": [
      {
        "message": "Styles should be written using objects.",
        "count": 2
      }
    ],
    "/public/app/features/explore/TraceView/components/TracePageHeader/SearchBar/NextPrevResult.tsx": [
      {
        "message": "Styles should be written using objects.",
        "count": 6
      }
    ],
    "/public/app/features/explore/TraceView/components/TracePageHeader/SearchBar/TracePageSearchBar.tsx": [
      {
        "message": "Styles should be written using objects.",
        "count": 5
      }
    ],
    "/public/app/features/explore/TraceView/components/TracePageHeader/SpanFilters/SpanFilters.tsx": [
      {
        "message": "Styles should be written using objects.",
        "count": 6
      }
    ],
    "/public/app/features/explore/TraceView/components/TracePageHeader/SpanGraph/CanvasSpanGraph.tsx": [
      {
        "message": "Styles should be written using objects.",
        "count": 1
      }
    ],
    "/public/app/features/explore/TraceView/components/TracePageHeader/SpanGraph/GraphTicks.tsx": [
      {
        "message": "Styles should be written using objects.",
        "count": 1
      }
    ],
    "/public/app/features/explore/TraceView/components/TracePageHeader/SpanGraph/Scrubber.tsx": [
      {
        "message": "Styles should be written using objects.",
        "count": 5
      }
    ],
    "/public/app/features/explore/TraceView/components/TracePageHeader/SpanGraph/TickLabels.tsx": [
      {
        "message": "Styles should be written using objects.",
        "count": 2
      }
    ],
    "/public/app/features/explore/TraceView/components/TracePageHeader/SpanGraph/ViewingLayer.tsx": [
      {
        "message": "Styles should be written using objects.",
        "count": 8
      }
    ],
    "/public/app/features/explore/TraceView/components/TracePageHeader/TracePageHeader.tsx": [
      {
        "message": "Styles should be written using objects.",
        "count": 13
      }
    ],
    "/public/app/features/explore/TraceView/components/TraceTimelineViewer/SpanBarRow.tsx": [
      {
        "message": "Styles should be written using objects.",
        "count": 22
      }
    ],
    "/public/app/features/explore/TraceView/components/TraceTimelineViewer/SpanDetail/AccordianKeyValues.tsx": [
      {
        "message": "Styles should be written using objects.",
        "count": 8
      }
    ],
    "/public/app/features/explore/TraceView/components/TraceTimelineViewer/SpanDetail/AccordianLogs.tsx": [
      {
        "message": "Styles should be written using objects.",
        "count": 4
      }
    ],
    "/public/app/features/explore/TraceView/components/TraceTimelineViewer/SpanDetail/AccordianReferences.tsx": [
      {
        "message": "Styles should be written using objects.",
        "count": 14
      }
    ],
    "/public/app/features/explore/TraceView/components/TraceTimelineViewer/SpanDetail/AccordianText.tsx": [
      {
        "message": "Styles should be written using objects.",
        "count": 1
      }
    ],
    "/public/app/features/explore/TraceView/components/TraceTimelineViewer/SpanDetail/KeyValuesTable.tsx": [
      {
        "message": "Styles should be written using objects.",
        "count": 6
      }
    ],
    "/public/app/features/explore/TraceView/components/TraceTimelineViewer/SpanDetail/SpanFlameGraph.tsx": [
      {
        "message": "Do not use any type assertions.",
        "count": 1
      }
    ],
    "/public/app/features/explore/TraceView/components/TraceTimelineViewer/SpanDetail/TextList.tsx": [
      {
        "message": "Styles should be written using objects.",
        "count": 3
      }
    ],
    "/public/app/features/explore/TraceView/components/TraceTimelineViewer/SpanDetail/index.tsx": [
      {
        "message": "Styles should be written using objects.",
        "count": 11
      }
    ],
    "/public/app/features/explore/TraceView/components/TraceTimelineViewer/SpanDetailRow.tsx": [
      {
        "message": "Styles should be written using objects.",
        "count": 2
      }
    ],
    "/public/app/features/explore/TraceView/components/TraceTimelineViewer/SpanLinks.tsx": [
      {
        "message": "Styles should be written using objects.",
        "count": 4
      }
    ],
    "/public/app/features/explore/TraceView/components/TraceTimelineViewer/SpanTreeOffset.tsx": [
      {
        "message": "Styles should be written using objects.",
        "count": 6
      }
    ],
    "/public/app/features/explore/TraceView/components/TraceTimelineViewer/Ticks.tsx": [
      {
        "message": "Styles should be written using objects.",
        "count": 4
      }
    ],
    "/public/app/features/explore/TraceView/components/TraceTimelineViewer/TimelineHeaderRow/TimelineCollapser.tsx": [
      {
        "message": "Styles should be written using objects.",
        "count": 1
      }
    ],
    "/public/app/features/explore/TraceView/components/TraceTimelineViewer/TimelineHeaderRow/TimelineColumnResizer.tsx": [
      {
        "message": "Styles should be written using objects.",
        "count": 8
      }
    ],
    "/public/app/features/explore/TraceView/components/TraceTimelineViewer/TimelineHeaderRow/TimelineHeaderRow.tsx": [
      {
        "message": "Styles should be written using objects.",
        "count": 3
      }
    ],
    "/public/app/features/explore/TraceView/components/TraceTimelineViewer/TimelineHeaderRow/TimelineViewingLayer.tsx": [
      {
        "message": "Styles should be written using objects.",
        "count": 8
      }
    ],
    "/public/app/features/explore/TraceView/components/TraceTimelineViewer/VirtualizedTraceView.tsx": [
      {
        "message": "Styles should be written using objects.",
        "count": 3
      }
    ],
    "/public/app/features/explore/TraceView/components/TraceTimelineViewer/index.tsx": [
      {
        "message": "Styles should be written using objects.",
        "count": 1
      }
    ],
    "/public/app/features/explore/TraceView/components/common/BreakableText.tsx": [
      {
        "message": "Styles should be written using objects.",
        "count": 1
      }
    ],
    "/public/app/features/explore/TraceView/components/common/CopyIcon.tsx": [
      {
        "message": "Styles should be written using objects.",
        "count": 1
      }
    ],
    "/public/app/features/explore/TraceView/components/common/LabeledList.tsx": [
      {
        "message": "Styles should be written using objects.",
        "count": 4
      }
    ],
    "/public/app/features/explore/TraceView/components/common/NewWindowIcon.tsx": [
      {
        "message": "Styles should be written using objects.",
        "count": 1
      }
    ],
    "/public/app/features/explore/TraceView/components/common/TraceName.tsx": [
      {
        "message": "Styles should be written using objects.",
        "count": 1
      }
    ],
    "/public/app/features/explore/TraceView/components/demo/trace-generators.ts": [
      {
        "message": "Do not use any type assertions.",
        "count": 1
      }
    ],
    "/public/app/features/explore/TraceView/components/model/link-patterns.tsx": [
      {
        "message": "Unexpected any. Specify a different type.",
        "count": 10
      },
      {
        "message": "Do not use any type assertions.",
        "count": 2
      }
    ],
    "/public/app/features/explore/TraceView/components/model/transform-trace-data.tsx": [
      {
        "message": "Do not use any type assertions.",
        "count": 1
      }
    ],
    "/public/app/features/explore/TraceView/components/settings/SpanBarSettings.tsx": [
      {
        "message": "Styles should be written using objects.",
        "count": 2
      }
    ],
    "/public/app/features/explore/TraceView/components/types/trace.ts": [
      {
        "message": "Unexpected any. Specify a different type.",
        "count": 1
      }
    ],
    "/public/app/features/explore/TraceView/createSpanLink.tsx": [
      {
        "message": "Do not use any type assertions.",
        "count": 2
      }
    ],
    "/public/app/features/explore/spec/helper/setup.tsx": [
      {
        "message": "Do not use any type assertions.",
        "count": 1
      },
      {
        "message": "Unexpected any. Specify a different type.",
        "count": 1
      }
    ],
    "/public/app/features/explore/state/time.test.ts": [
      {
        "message": "Unexpected any. Specify a different type.",
        "count": 1
      }
    ],
    "/public/app/features/explore/state/utils.ts": [
      {
        "message": "Do not use any type assertions.",
        "count": 4
      },
      {
        "message": "Unexpected any. Specify a different type.",
        "count": 2
      }
    ],
    "/public/app/features/expressions/ExpressionDatasource.ts": [
      {
        "message": "Do not use any type assertions.",
        "count": 2
      }
    ],
    "/public/app/features/expressions/components/Condition.tsx": [
      {
        "message": "Styles should be written using objects.",
        "count": 3
      }
    ],
    "/public/app/features/expressions/components/Math.tsx": [
      {
        "message": "Styles should be written using objects.",
        "count": 7
      }
    ],
    "/public/app/features/expressions/guards.ts": [
      {
        "message": "Do not use any type assertions.",
        "count": 1
      }
    ],
    "/public/app/features/geo/editor/GazetteerPathEditor.tsx": [
      {
        "message": "Styles should be written using objects.",
        "count": 1
      }
    ],
    "/public/app/features/geo/editor/locationModeEditor.tsx": [
      {
        "message": "Styles should be written using objects.",
        "count": 2
      }
    ],
    "/public/app/features/geo/gazetteer/gazetteer.ts": [
      {
        "message": "Unexpected any. Specify a different type.",
        "count": 1
      },
      {
        "message": "Do not use any type assertions.",
        "count": 1
      }
    ],
    "/public/app/features/geo/utils/frameVectorSource.ts": [
      {
        "message": "Do not use any type assertions.",
        "count": 2
      }
    ],
    "/public/app/features/inspector/DetailText.tsx": [
      {
        "message": "Styles should be written using objects.",
        "count": 1
      }
    ],
    "/public/app/features/inspector/InspectDataOptions.tsx": [
      {
        "message": "Do not use any type assertions.",
        "count": 1
      }
    ],
    "/public/app/features/inspector/InspectDataTab.tsx": [
      {
        "message": "Use data-testid for E2E selectors instead of aria-label",
        "count": 1
      }
    ],
    "/public/app/features/inspector/InspectJSONTab.tsx": [
      {
        "message": "Use data-testid for E2E selectors instead of aria-label",
        "count": 1
      }
    ],
    "/public/app/features/inspector/InspectStatsTab.tsx": [
      {
        "message": "Use data-testid for E2E selectors instead of aria-label",
        "count": 1
      },
      {
        "message": "Styles should be written using objects.",
        "count": 1
      }
    ],
    "/public/app/features/inspector/InspectStatsTable.tsx": [
      {
        "message": "Styles should be written using objects.",
        "count": 2
      }
    ],
    "/public/app/features/inspector/InspectStatsTraceIdsTable.tsx": [
      {
        "message": "Styles should be written using objects.",
        "count": 2
      }
    ],
    "/public/app/features/inspector/QueryInspector.tsx": [
      {
        "message": "Unexpected any. Specify a different type.",
        "count": 1
      },
      {
        "message": "Styles should be written using objects.",
        "count": 1
      },
      {
        "message": "Use data-testid for E2E selectors instead of aria-label",
        "count": 2
      }
    ],
    "/public/app/features/inspector/styles.ts": [
      {
        "message": "Styles should be written using objects.",
        "count": 11
      }
    ],
    "/public/app/features/library-panels/components/LibraryPanelInfo/LibraryPanelInfo.tsx": [
      {
        "message": "Styles should be written using objects.",
        "count": 3
      }
    ],
    "/public/app/features/library-panels/components/LibraryPanelsSearch/LibraryPanelsSearch.tsx": [
      {
        "message": "Styles should be written using objects.",
        "count": 9
      }
    ],
    "/public/app/features/library-panels/components/LibraryPanelsView/actions.ts": [
      {
        "message": "Unexpected any. Specify a different type.",
        "count": 1
      }
    ],
    "/public/app/features/library-panels/components/OpenLibraryPanelModal/OpenLibraryPanelModal.tsx": [
      {
        "message": "Styles should be written using objects.",
        "count": 1
      }
    ],
    "/public/app/features/library-panels/components/PanelLibraryOptionsGroup/PanelLibraryOptionsGroup.tsx": [
      {
        "message": "Styles should be written using objects.",
        "count": 1
      }
    ],
    "/public/app/features/library-panels/styles.ts": [
      {
        "message": "Styles should be written using objects.",
        "count": 6
      }
    ],
    "/public/app/features/library-panels/utils.ts": [
      {
        "message": "Unexpected any. Specify a different type.",
        "count": 1
      }
    ],
    "/public/app/features/live/LiveConnectionWarning.tsx": [
      {
        "message": "Styles should be written using objects.",
        "count": 2
      }
    ],
    "/public/app/features/live/centrifuge/LiveDataStream.ts": [
      {
        "message": "Do not use any type assertions.",
        "count": 1
      }
    ],
    "/public/app/features/live/centrifuge/channel.ts": [
      {
        "message": "Unexpected any. Specify a different type.",
        "count": 1
      }
    ],
    "/public/app/features/live/centrifuge/serviceWorkerProxy.ts": [
      {
        "message": "Do not use any type assertions.",
        "count": 1
      }
    ],
    "/public/app/features/live/data/amendTimeSeries.ts": [
      {
        "message": "Unexpected any. Specify a different type.",
        "count": 1
      },
      {
        "message": "Do not use any type assertions.",
        "count": 4
      }
    ],
    "/public/app/features/logs/components/LoadingIndicator.tsx": [
      {
        "message": "Styles should be written using objects.",
        "count": 1
      }
    ],
    "/public/app/features/logs/components/LogDetailsRow.tsx": [
      {
        "message": "Styles should be written using objects.",
        "count": 7
      }
    ],
    "/public/app/features/logs/components/LogLabelStats.tsx": [
      {
        "message": "Styles should be written using objects.",
        "count": 5
      }
    ],
    "/public/app/features/logs/components/LogLabelStatsRow.tsx": [
      {
        "message": "Styles should be written using objects.",
        "count": 8
      }
    ],
    "/public/app/features/logs/components/LogLabels.tsx": [
      {
        "message": "Styles should be written using objects.",
        "count": 3
      }
    ],
    "/public/app/features/logs/components/LogRowMessageDisplayedFields.tsx": [
      {
        "message": "Styles should be written using objects.",
        "count": 1
      }
    ],
    "/public/app/features/logs/components/getLogRowStyles.ts": [
      {
        "message": "Styles should be written using objects.",
        "count": 36
      }
    ],
    "/public/app/features/logs/components/log-context/LogRowContextModal.tsx": [
      {
        "message": "Styles should be written using objects.",
        "count": 13
      }
    ],
    "/public/app/features/logs/utils.ts": [
      {
        "message": "Do not use any type assertions.",
        "count": 1
      }
    ],
    "/public/app/features/manage-dashboards/DashboardImportPage.tsx": [
      {
        "message": "Styles should be written using objects.",
        "count": 3
      }
    ],
    "/public/app/features/manage-dashboards/components/ImportDashboardLibraryPanelsList.tsx": [
      {
        "message": "Do not use any type assertions.",
        "count": 1
      },
      {
        "message": "Styles should be written using objects.",
        "count": 2
      }
    ],
    "/public/app/features/manage-dashboards/components/PublicDashboardListTable/DeletePublicDashboardModal.tsx": [
      {
        "message": "Styles should be written using objects.",
        "count": 2
      }
    ],
    "/public/app/features/manage-dashboards/components/PublicDashboardListTable/PublicDashboardListTable.tsx": [
      {
        "message": "Styles should be written using objects.",
        "count": 6
      }
    ],
    "/public/app/features/manage-dashboards/state/actions.ts": [
      {
        "message": "Unexpected any. Specify a different type.",
        "count": 14
      },
      {
        "message": "Do not use any type assertions.",
        "count": 1
      }
    ],
    "/public/app/features/manage-dashboards/state/reducers.ts": [
      {
        "message": "Unexpected any. Specify a different type.",
        "count": 4
      },
      {
        "message": "Do not use any type assertions.",
        "count": 1
      }
    ],
    "/public/app/features/org/state/actions.ts": [
      {
        "message": "Unexpected any. Specify a different type.",
        "count": 1
      }
    ],
    "/public/app/features/org/state/reducers.ts": [
      {
        "message": "Do not use any type assertions.",
        "count": 1
      }
    ],
    "/public/app/features/panel/components/VizTypePicker/PanelTypeCard.tsx": [
      {
        "message": "Use data-testid for E2E selectors instead of aria-label",
        "count": 1
      }
    ],
    "/public/app/features/panel/components/VizTypePicker/VisualizationSuggestionCard.tsx": [
      {
        "message": "Styles should be written using objects.",
        "count": 5
      }
    ],
    "/public/app/features/panel/panellinks/linkSuppliers.ts": [
      {
        "message": "Unexpected any. Specify a different type.",
        "count": 1
      }
    ],
    "/public/app/features/panel/panellinks/link_srv.ts": [
      {
        "message": "Unexpected any. Specify a different type.",
        "count": 4
      }
    ],
    "/public/app/features/playlist/EmptyQueryListBanner.tsx": [
      {
        "message": "Styles should be written using objects.",
        "count": 1
      }
    ],
    "/public/app/features/playlist/PlaylistForm.tsx": [
      {
        "message": "Use data-testid for E2E selectors instead of aria-label",
        "count": 2
      }
    ],
    "/public/app/features/playlist/PlaylistTableRows.tsx": [
      {
        "message": "Styles should be written using objects.",
        "count": 4
      }
    ],
    "/public/app/features/plugins/admin/components/Badges/PluginUpdateAvailableBadge.tsx": [
      {
        "message": "Styles should be written using objects.",
        "count": 1
      }
    ],
    "/public/app/features/plugins/admin/components/Badges/sharedStyles.ts": [
      {
        "message": "Styles should be written using objects.",
        "count": 1
      }
    ],
    "/public/app/features/plugins/admin/components/GetStartedWithPlugin/GetStartedWithDataSource.tsx": [
      {
        "message": "Do not use any type assertions.",
        "count": 1
      }
    ],
    "/public/app/features/plugins/admin/components/HorizontalGroup.tsx": [
      {
        "message": "Styles should be written using objects.",
        "count": 1
      }
    ],
    "/public/app/features/plugins/admin/components/InstallControls/InstallControlsWarning.tsx": [
      {
        "message": "Styles should be written using objects.",
        "count": 1
      }
    ],
    "/public/app/features/plugins/admin/components/PluginActions.tsx": [
      {
        "message": "Styles should be written using objects.",
        "count": 1
      }
    ],
    "/public/app/features/plugins/admin/components/PluginDetailsBody.tsx": [
      {
        "message": "Do not use any type assertions.",
        "count": 1
      }
    ],
    "/public/app/features/plugins/admin/components/PluginDetailsHeaderDependencies.tsx": [
      {
        "message": "Styles should be written using objects.",
        "count": 2
      }
    ],
    "/public/app/features/plugins/admin/components/PluginDetailsHeaderSignature.tsx": [
      {
        "message": "Styles should be written using objects.",
        "count": 2
      }
    ],
    "/public/app/features/plugins/admin/components/PluginDetailsPage.tsx": [
      {
        "message": "Do not use any type assertions.",
        "count": 1
      },
      {
        "message": "Styles should be written using objects.",
        "count": 3
      }
    ],
    "/public/app/features/plugins/admin/components/PluginSignatureDetailsBadge.tsx": [
      {
        "message": "Styles should be written using objects.",
        "count": 4
      }
    ],
    "/public/app/features/plugins/admin/components/PluginSubtitle.tsx": [
      {
        "message": "Styles should be written using objects.",
        "count": 1
      }
    ],
    "/public/app/features/plugins/admin/components/PluginUsage.tsx": [
      {
        "message": "Styles should be written using objects.",
        "count": 2
      }
    ],
    "/public/app/features/plugins/admin/components/VersionList.tsx": [
      {
        "message": "Styles should be written using objects.",
        "count": 3
      }
    ],
    "/public/app/features/plugins/admin/hooks/useHistory.tsx": [
      {
        "message": "Unexpected any. Specify a different type.",
        "count": 1
      }
    ],
    "/public/app/features/plugins/admin/hooks/usePluginInfo.tsx": [
      {
        "message": "Styles should be written using objects.",
        "count": 1
      }
    ],
    "/public/app/features/plugins/admin/pages/Browse.tsx": [
      {
        "message": "Do not use any type assertions.",
        "count": 2
      }
    ],
    "/public/app/features/plugins/admin/state/actions.ts": [
      {
        "message": "Do not use any type assertions.",
        "count": 1
      }
    ],
    "/public/app/features/plugins/admin/types.ts": [
      {
        "message": "Unexpected any. Specify a different type.",
        "count": 1
      }
    ],
    "/public/app/features/plugins/datasource_srv.ts": [
      {
        "message": "Do not use any type assertions.",
        "count": 5
      },
      {
        "message": "Unexpected any. Specify a different type.",
        "count": 8
      }
    ],
    "/public/app/features/plugins/sandbox/distortion_map.ts": [
      {
        "message": "Do not use any type assertions.",
        "count": 1
      }
    ],
    "/public/app/features/plugins/sandbox/sandbox_plugin_loader.ts": [
      {
        "message": "Do not use any type assertions.",
        "count": 3
      }
    ],
    "/public/app/features/plugins/tests/datasource_srv.test.ts": [
      {
        "message": "Unexpected any. Specify a different type.",
        "count": 3
      }
    ],
    "/public/app/features/plugins/utils.ts": [
      {
        "message": "Do not use any type assertions.",
        "count": 4
      }
    ],
    "/public/app/features/profile/ChangePasswordForm.tsx": [
      {
        "message": "Styles should be written using objects.",
        "count": 1
      }
    ],
    "/public/app/features/query/components/QueryEditorRow.tsx": [
      {
        "message": "Do not use any type assertions.",
        "count": 4
      },
      {
        "message": "Use data-testid for E2E selectors instead of aria-label",
        "count": 1
      }
    ],
    "/public/app/features/query/components/QueryEditorRowHeader.tsx": [
      {
        "message": "Use data-testid for E2E selectors instead of aria-label",
        "count": 1
      },
      {
        "message": "Styles should be written using objects.",
        "count": 8
      }
    ],
    "/public/app/features/query/components/QueryGroup.tsx": [
      {
        "message": "Use data-testid for E2E selectors instead of aria-label",
        "count": 2
      },
      {
        "message": "Styles should be written using objects.",
        "count": 7
      }
    ],
    "/public/app/features/query/components/QueryGroupOptions.tsx": [
      {
        "message": "Styles should be written using objects.",
        "count": 1
      }
    ],
    "/public/app/features/query/state/DashboardQueryRunner/AnnotationsQueryRunner.ts": [
      {
        "message": "Do not use any type assertions.",
        "count": 1
      }
    ],
    "/public/app/features/query/state/DashboardQueryRunner/DashboardQueryRunner.ts": [
      {
        "message": "Unexpected any. Specify a different type.",
        "count": 1
      }
    ],
    "/public/app/features/query/state/DashboardQueryRunner/PublicAnnotationsDataSource.ts": [
      {
        "message": "Do not use any type assertions.",
        "count": 1
      }
    ],
    "/public/app/features/query/state/DashboardQueryRunner/testHelpers.ts": [
      {
        "message": "Unexpected any. Specify a different type.",
        "count": 2
      },
      {
        "message": "Do not use any type assertions.",
        "count": 1
      }
    ],
    "/public/app/features/query/state/DashboardQueryRunner/utils.ts": [
      {
        "message": "Unexpected any. Specify a different type.",
        "count": 4
      }
    ],
    "/public/app/features/query/state/PanelQueryRunner.ts": [
      {
        "message": "Do not use any type assertions.",
        "count": 2
      }
    ],
    "/public/app/features/query/state/runRequest.ts": [
      {
        "message": "Do not use any type assertions.",
        "count": 1
      }
    ],
    "/public/app/features/query/state/updateQueries.test.ts": [
      {
        "message": "Unexpected any. Specify a different type.",
        "count": 11
      }
    ],
    "/public/app/features/search/page/components/ActionRow.tsx": [
      {
        "message": "Styles should be written using objects.",
        "count": 2
      }
    ],
    "/public/app/features/search/page/components/SearchResultsTable.tsx": [
      {
        "message": "Styles should be written using objects.",
        "count": 13
      }
    ],
    "/public/app/features/search/page/components/columns.tsx": [
      {
        "message": "Do not use any type assertions.",
        "count": 1
      }
    ],
    "/public/app/features/search/service/bluge.ts": [
      {
        "message": "Do not use any type assertions.",
        "count": 2
      }
    ],
    "/public/app/features/search/service/sql.ts": [
      {
        "message": "Unexpected any. Specify a different type.",
        "count": 1
      }
    ],
    "/public/app/features/search/service/utils.ts": [
      {
        "message": "Do not use any type assertions.",
        "count": 1
      }
    ],
    "/public/app/features/search/state/SearchStateManager.ts": [
      {
        "message": "Do not use any type assertions.",
        "count": 1
      }
    ],
    "/public/app/features/search/types.ts": [
      {
        "message": "Unexpected any. Specify a different type.",
        "count": 1
      }
    ],
    "/public/app/features/search/utils.ts": [
      {
        "message": "Do not use any type assertions.",
        "count": 1
      }
    ],
    "/public/app/features/serviceaccounts/components/CreateTokenModal.tsx": [
      {
        "message": "Styles should be written using objects.",
        "count": 4
      }
    ],
    "/public/app/features/serviceaccounts/components/ServiceAccountProfile.tsx": [
      {
        "message": "Styles should be written using objects.",
        "count": 1
      }
    ],
    "/public/app/features/serviceaccounts/components/ServiceAccountProfileRow.tsx": [
      {
        "message": "Styles should be written using objects.",
        "count": 1
      }
    ],
    "/public/app/features/serviceaccounts/components/ServiceAccountTokensTable.tsx": [
      {
        "message": "Styles should be written using objects.",
        "count": 7
      }
    ],
    "/public/app/features/serviceaccounts/state/reducers.ts": [
      {
        "message": "Do not use any type assertions.",
        "count": 1
      }
    ],
    "/public/app/features/storage/Breadcrumb.tsx": [
      {
        "message": "Styles should be written using objects.",
        "count": 1
      }
    ],
    "/public/app/features/storage/FileView.tsx": [
      {
        "message": "Styles should be written using objects.",
        "count": 7
      }
    ],
    "/public/app/features/storage/FolderView.tsx": [
      {
        "message": "Styles should be written using objects.",
        "count": 5
      }
    ],
    "/public/app/features/storage/RootView.tsx": [
      {
        "message": "Styles should be written using objects.",
        "count": 2
      }
    ],
    "/public/app/features/storage/StoragePage.tsx": [
      {
        "message": "Styles should be written using objects.",
        "count": 6
      }
    ],
    "/public/app/features/storage/UploadButton.tsx": [
      {
        "message": "Styles should be written using objects.",
        "count": 1
      }
    ],
    "/public/app/features/storage/storage.ts": [
      {
        "message": "Unexpected any. Specify a different type.",
        "count": 2
      }
    ],
    "/public/app/features/teams/TeamGroupSync.tsx": [
      {
        "message": "Unexpected any. Specify a different type.",
        "count": 2
      }
    ],
    "/public/app/features/teams/state/reducers.ts": [
      {
        "message": "Do not use any type assertions.",
        "count": 1
      }
    ],
    "/public/app/features/teams/state/selectors.ts": [
      {
        "message": "Unexpected any. Specify a different type.",
        "count": 1
      }
    ],
    "/public/app/features/templating/fieldAccessorCache.ts": [
      {
        "message": "Unexpected any. Specify a different type.",
        "count": 1
      }
    ],
    "/public/app/features/templating/formatVariableValue.ts": [
      {
        "message": "Unexpected any. Specify a different type.",
        "count": 3
      }
    ],
    "/public/app/features/templating/templateProxies.ts": [
      {
        "message": "Unexpected any. Specify a different type.",
        "count": 1
      }
    ],
    "/public/app/features/templating/template_srv.mock.ts": [
      {
        "message": "Do not use any type assertions.",
        "count": 1
      }
    ],
    "/public/app/features/templating/template_srv.ts": [
      {
        "message": "Unexpected any. Specify a different type.",
        "count": 10
      },
      {
        "message": "Do not use any type assertions.",
        "count": 3
      }
    ],
    "/public/app/features/transformers/FilterByValueTransformer/ValueMatchers/BasicMatcherEditor.tsx": [
      {
        "message": "Unexpected any. Specify a different type.",
        "count": 1
      }
    ],
    "/public/app/features/transformers/FilterByValueTransformer/ValueMatchers/NoopMatcherEditor.tsx": [
      {
        "message": "Unexpected any. Specify a different type.",
        "count": 1
      }
    ],
    "/public/app/features/transformers/FilterByValueTransformer/ValueMatchers/RangeMatcherEditor.tsx": [
      {
        "message": "Unexpected any. Specify a different type.",
        "count": 1
      }
    ],
    "/public/app/features/transformers/FilterByValueTransformer/ValueMatchers/types.ts": [
      {
        "message": "Unexpected any. Specify a different type.",
        "count": 3
      }
    ],
    "/public/app/features/transformers/FilterByValueTransformer/ValueMatchers/utils.ts": [
      {
        "message": "Unexpected any. Specify a different type.",
        "count": 3
      }
    ],
    "/public/app/features/transformers/FilterByValueTransformer/ValueMatchers/valueMatchersUI.ts": [
      {
        "message": "Unexpected any. Specify a different type.",
        "count": 1
      }
    ],
    "/public/app/features/transformers/calculateHeatmap/editor/helper.ts": [
      {
        "message": "Unexpected any. Specify a different type.",
        "count": 1
      }
    ],
    "/public/app/features/transformers/calculateHeatmap/heatmap.ts": [
      {
        "message": "Do not use any type assertions.",
        "count": 2
      }
    ],
    "/public/app/features/transformers/configFromQuery/ConfigFromQueryTransformerEditor.tsx": [
      {
        "message": "Styles should be written using objects.",
        "count": 1
      }
    ],
    "/public/app/features/transformers/editors/CalculateFieldTransformerEditor/CumulativeOptionsEditor.tsx": [
      {
        "message": "Do not use any type assertions.",
        "count": 1
      }
    ],
    "/public/app/features/transformers/editors/CalculateFieldTransformerEditor/ReduceRowOptionsEditor.tsx": [
      {
        "message": "Do not use any type assertions.",
        "count": 1
      }
    ],
    "/public/app/features/transformers/editors/CalculateFieldTransformerEditor/WindowOptionsEditor.tsx": [
      {
        "message": "Do not use any type assertions.",
        "count": 1
      }
    ],
    "/public/app/features/transformers/editors/ConvertFieldTypeTransformerEditor.tsx": [
      {
        "message": "Do not use any type assertions.",
        "count": 1
      }
    ],
    "/public/app/features/transformers/editors/GroupByTransformerEditor.tsx": [
      {
        "message": "Do not use any type assertions.",
        "count": 1
      },
      {
        "message": "Styles should be written using objects.",
        "count": 3
      }
    ],
    "/public/app/features/transformers/editors/OrganizeFieldsTransformerEditor.tsx": [
      {
        "message": "Styles should be written using objects.",
        "count": 3
      }
    ],
    "/public/app/features/transformers/editors/ReduceTransformerEditor.tsx": [
      {
        "message": "Do not use any type assertions.",
        "count": 1
      }
    ],
    "/public/app/features/transformers/editors/SortByTransformerEditor.tsx": [
      {
        "message": "Do not use any type assertions.",
        "count": 1
      }
    ],
    "/public/app/features/transformers/extractFields/ExtractFieldsTransformerEditor.tsx": [
      {
        "message": "Do not use any type assertions.",
        "count": 2
      },
      {
        "message": "Unexpected any. Specify a different type.",
        "count": 2
      }
    ],
    "/public/app/features/transformers/extractFields/components/JSONPathEditor.tsx": [
      {
        "message": "Styles should be written using objects.",
        "count": 2
      }
    ],
    "/public/app/features/transformers/extractFields/extractFields.ts": [
      {
        "message": "Unexpected any. Specify a different type.",
        "count": 1
      },
      {
        "message": "Do not use any type assertions.",
        "count": 1
      }
    ],
    "/public/app/features/transformers/extractFields/fieldExtractors.ts": [
      {
        "message": "Unexpected any. Specify a different type.",
        "count": 1
      }
    ],
    "/public/app/features/transformers/fieldToConfigMapping/FieldToConfigMappingEditor.tsx": [
      {
        "message": "Do not use any type assertions.",
        "count": 2
      },
      {
        "message": "Styles should be written using objects.",
        "count": 3
      }
    ],
    "/public/app/features/transformers/fieldToConfigMapping/fieldToConfigMapping.ts": [
      {
        "message": "Do not use any type assertions.",
        "count": 1
      },
      {
        "message": "Unexpected any. Specify a different type.",
        "count": 4
      }
    ],
    "/public/app/features/transformers/lookupGazetteer/FieldLookupTransformerEditor.tsx": [
      {
        "message": "Do not use any type assertions.",
        "count": 1
      }
    ],
    "/public/app/features/transformers/lookupGazetteer/fieldLookup.ts": [
      {
        "message": "Unexpected any. Specify a different type.",
        "count": 1
      }
    ],
    "/public/app/features/transformers/prepareTimeSeries/PrepareTimeSeriesEditor.tsx": [
      {
        "message": "Styles should be written using objects.",
        "count": 1
      }
    ],
    "/public/app/features/transformers/prepareTimeSeries/prepareTimeSeries.test.ts": [
      {
        "message": "Unexpected any. Specify a different type.",
        "count": 1
      }
    ],
    "/public/app/features/transformers/prepareTimeSeries/prepareTimeSeries.ts": [
      {
        "message": "Unexpected any. Specify a different type.",
        "count": 2
      }
    ],
    "/public/app/features/transformers/spatial/SpatialTransformerEditor.tsx": [
      {
        "message": "Styles should be written using objects.",
        "count": 2
      }
    ],
    "/public/app/features/transformers/spatial/optionsHelper.tsx": [
      {
        "message": "Unexpected any. Specify a different type.",
        "count": 3
      },
      {
        "message": "Do not use any type assertions.",
        "count": 3
      }
    ],
    "/public/app/features/transformers/standardTransformers.ts": [
      {
        "message": "Unexpected any. Specify a different type.",
        "count": 1
      }
    ],
    "/public/app/features/users/TokenRevokedModal.tsx": [
      {
        "message": "Styles should be written using objects.",
        "count": 3
      }
    ],
    "/public/app/features/variables/adapters.ts": [
      {
        "message": "Unexpected any. Specify a different type.",
        "count": 3
      }
    ],
    "/public/app/features/variables/adhoc/picker/AdHocFilterRenderer.tsx": [
      {
        "message": "Unexpected any. Specify a different type.",
        "count": 1
      }
    ],
    "/public/app/features/variables/constant/reducer.ts": [
      {
        "message": "Do not use any type assertions.",
        "count": 1
      }
    ],
    "/public/app/features/variables/custom/reducer.ts": [
      {
        "message": "Do not use any type assertions.",
        "count": 1
      }
    ],
    "/public/app/features/variables/datasource/actions.ts": [
      {
        "message": "Unexpected any. Specify a different type.",
        "count": 1
      }
    ],
    "/public/app/features/variables/editor/VariableEditorContainer.tsx": [
      {
        "message": "Do not use any type assertions.",
        "count": 2
      }
    ],
    "/public/app/features/variables/editor/VariableEditorEditor.tsx": [
      {
        "message": "Unexpected any. Specify a different type.",
        "count": 1
      }
    ],
    "/public/app/features/variables/editor/VariableEditorList.tsx": [
      {
        "message": "Use data-testid for E2E selectors instead of aria-label",
        "count": 2
      },
      {
        "message": "Styles should be written using objects.",
        "count": 1
      }
    ],
    "/public/app/features/variables/editor/VariableEditorListRow.tsx": [
      {
        "message": "Use data-testid for E2E selectors instead of aria-label",
        "count": 4
      },
      {
        "message": "Styles should be written using objects.",
        "count": 7
      }
    ],
    "/public/app/features/variables/editor/getVariableQueryEditor.tsx": [
      {
        "message": "Unexpected any. Specify a different type.",
        "count": 2
      }
    ],
    "/public/app/features/variables/editor/reducer.ts": [
      {
        "message": "Unexpected any. Specify a different type.",
        "count": 1
      }
    ],
    "/public/app/features/variables/editor/types.ts": [
      {
        "message": "Unexpected any. Specify a different type.",
        "count": 1
      }
    ],
    "/public/app/features/variables/guard.ts": [
      {
        "message": "Unexpected any. Specify a different type.",
        "count": 2
      }
    ],
    "/public/app/features/variables/inspect/NetworkGraph.tsx": [
      {
        "message": "Unexpected any. Specify a different type.",
        "count": 7
      }
    ],
    "/public/app/features/variables/inspect/VariablesUnknownTable.tsx": [
      {
        "message": "Styles should be written using objects.",
        "count": 5
      }
    ],
    "/public/app/features/variables/inspect/utils.ts": [
      {
        "message": "Unexpected any. Specify a different type.",
        "count": 8
      },
      {
        "message": "Do not use any type assertions.",
        "count": 2
      }
    ],
    "/public/app/features/variables/pickers/OptionsPicker/actions.ts": [
      {
        "message": "Unexpected any. Specify a different type.",
        "count": 2
      }
    ],
    "/public/app/features/variables/pickers/shared/VariableLink.tsx": [
      {
        "message": "Styles should be written using objects.",
        "count": 2
      }
    ],
    "/public/app/features/variables/pickers/shared/VariableOptions.tsx": [
      {
        "message": "Use data-testid for E2E selectors instead of aria-label",
        "count": 1
      }
    ],
    "/public/app/features/variables/query/QueryVariableEditor.tsx": [
      {
        "message": "Unexpected any. Specify a different type.",
        "count": 2
      }
    ],
    "/public/app/features/variables/query/VariableQueryRunner.ts": [
      {
        "message": "Unexpected any. Specify a different type.",
        "count": 1
      },
      {
        "message": "Do not use any type assertions.",
        "count": 1
      }
    ],
    "/public/app/features/variables/query/actions.test.tsx": [
      {
        "message": "Unexpected any. Specify a different type.",
        "count": 1
      }
    ],
    "/public/app/features/variables/query/actions.ts": [
      {
        "message": "Unexpected any. Specify a different type.",
        "count": 5
      }
    ],
    "/public/app/features/variables/query/operators.ts": [
      {
        "message": "Unexpected any. Specify a different type.",
        "count": 2
      }
    ],
    "/public/app/features/variables/query/queryRunners.test.ts": [
      {
        "message": "Unexpected any. Specify a different type.",
        "count": 1
      }
    ],
    "/public/app/features/variables/query/queryRunners.ts": [
      {
        "message": "Unexpected any. Specify a different type.",
        "count": 2
      }
    ],
    "/public/app/features/variables/query/reducer.ts": [
      {
        "message": "Unexpected any. Specify a different type.",
        "count": 2
      }
    ],
    "/public/app/features/variables/query/variableQueryObserver.ts": [
      {
        "message": "Unexpected any. Specify a different type.",
        "count": 2
      }
    ],
    "/public/app/features/variables/shared/formatVariable.ts": [
      {
        "message": "Do not use any type assertions.",
        "count": 2
      }
    ],
    "/public/app/features/variables/shared/testing/optionsVariableBuilder.ts": [
      {
        "message": "Do not use any type assertions.",
        "count": 2
      }
    ],
    "/public/app/features/variables/shared/testing/variableBuilder.ts": [
      {
        "message": "Do not use any type assertions.",
        "count": 1
      }
    ],
    "/public/app/features/variables/state/actions.ts": [
      {
        "message": "Do not use any type assertions.",
        "count": 7
      }
    ],
    "/public/app/features/variables/state/keyedVariablesReducer.ts": [
      {
        "message": "Unexpected any. Specify a different type.",
        "count": 2
      }
    ],
    "/public/app/features/variables/state/sharedReducer.ts": [
      {
        "message": "Unexpected any. Specify a different type.",
        "count": 2
      },
      {
        "message": "Do not use any type assertions.",
        "count": 1
      }
    ],
    "/public/app/features/variables/state/types.ts": [
      {
        "message": "Unexpected any. Specify a different type.",
        "count": 1
      }
    ],
    "/public/app/features/variables/state/upgradeLegacyQueries.test.ts": [
      {
        "message": "Unexpected any. Specify a different type.",
        "count": 2
      }
    ],
    "/public/app/features/variables/system/adapter.ts": [
      {
        "message": "Unexpected any. Specify a different type.",
        "count": 4
      },
      {
        "message": "Do not use any type assertions.",
        "count": 4
      }
    ],
    "/public/app/features/variables/types.ts": [
      {
        "message": "Unexpected any. Specify a different type.",
        "count": 5
      }
    ],
    "/public/app/features/variables/utils.ts": [
      {
        "message": "Unexpected any. Specify a different type.",
        "count": 6
      },
      {
        "message": "Do not use any type assertions.",
        "count": 2
      }
    ],
    "/public/app/features/visualization/data-hover/DataHoverRows.tsx": [
      {
        "message": "Styles should be written using objects.",
        "count": 1
      }
    ],
    "/public/app/plugins/datasource/alertmanager/DataSource.ts": [
      {
        "message": "Unexpected any. Specify a different type.",
        "count": 1
      }
    ],
    "/public/app/plugins/datasource/alertmanager/types.ts": [
      {
        "message": "Unexpected any. Specify a different type.",
        "count": 3
      }
    ],
    "/public/app/plugins/datasource/azuremonitor/azure_monitor/azure_monitor_datasource.ts": [
      {
        "message": "Do not use any type assertions.",
        "count": 1
      }
    ],
    "/public/app/plugins/datasource/azuremonitor/components/LogsQueryEditor/QueryField.tsx": [
      {
        "message": "Do not use any type assertions.",
        "count": 2
      }
    ],
    "/public/app/plugins/datasource/azuremonitor/components/QueryEditor/QueryEditor.tsx": [
      {
        "message": "Do not use any type assertions.",
        "count": 1
      }
    ],
    "/public/app/plugins/datasource/azuremonitor/utils/messageFromError.ts": [
      {
        "message": "Unexpected any. Specify a different type.",
        "count": 1
      }
    ],
    "/public/app/plugins/datasource/cloud-monitoring/CloudMonitoringMetricFindQuery.ts": [
      {
        "message": "Do not use any type assertions.",
        "count": 1
      },
      {
        "message": "Unexpected any. Specify a different type.",
        "count": 1
      }
    ],
    "/public/app/plugins/datasource/cloud-monitoring/annotationSupport.ts": [
      {
        "message": "Do not use any type assertions.",
        "count": 2
      }
    ],
    "/public/app/plugins/datasource/cloud-monitoring/components/Aggregation.tsx": [
      {
        "message": "Do not use any type assertions.",
        "count": 1
      }
    ],
    "/public/app/plugins/datasource/cloud-monitoring/components/CloudMonitoringCheatSheet.tsx": [
      {
        "message": "Styles should be written using objects.",
        "count": 1
      }
    ],
    "/public/app/plugins/datasource/cloud-monitoring/components/VariableQueryEditor.tsx": [
      {
        "message": "Do not use any type assertions.",
        "count": 1
      }
    ],
    "/public/app/plugins/datasource/cloud-monitoring/components/VisualMetricQueryEditor.tsx": [
      {
        "message": "Styles should be written using objects.",
        "count": 1
      }
    ],
    "/public/app/plugins/datasource/cloud-monitoring/datasource.ts": [
      {
        "message": "Do not use any type assertions.",
        "count": 2
      },
      {
        "message": "Unexpected any. Specify a different type.",
        "count": 2
      }
    ],
    "/public/app/plugins/datasource/cloud-monitoring/functions.ts": [
      {
        "message": "Do not use any type assertions.",
        "count": 2
      }
    ],
    "/public/app/plugins/datasource/cloud-monitoring/types/types.ts": [
      {
        "message": "Unexpected any. Specify a different type.",
        "count": 1
      }
    ],
    "/public/app/plugins/datasource/cloudwatch/components/CheatSheet/LogsCheatSheet.tsx": [
      {
        "message": "Styles should be written using objects.",
        "count": 2
      }
    ],
    "/public/app/plugins/datasource/cloudwatch/components/ConfigEditor/XrayLinkConfig.tsx": [
      {
        "message": "Styles should be written using objects.",
        "count": 1
      }
    ],
    "/public/app/plugins/datasource/cloudwatch/components/QueryEditor/LogsQueryEditor/LogsQueryEditor.tsx": [
      {
        "message": "Styles should be written using objects.",
        "count": 1
      }
    ],
    "/public/app/plugins/datasource/cloudwatch/components/QueryEditor/LogsQueryEditor/LogsQueryFieldOld.tsx": [
      {
        "message": "Do not use any type assertions.",
        "count": 1
      }
    ],
    "/public/app/plugins/datasource/cloudwatch/components/QueryEditor/MetricsQueryEditor/DynamicLabelsField.tsx": [
      {
        "message": "Styles should be written using objects.",
        "count": 1
      }
    ],
    "/public/app/plugins/datasource/cloudwatch/components/shared/LogGroups/LegacyLogGroupNamesSelection.tsx": [
      {
        "message": "Styles should be written using objects.",
        "count": 1
      }
    ],
    "/public/app/plugins/datasource/cloudwatch/datasource.ts": [
      {
        "message": "Unexpected any. Specify a different type.",
        "count": 1
      }
    ],
    "/public/app/plugins/datasource/cloudwatch/guards.ts": [
      {
        "message": "Do not use any type assertions.",
        "count": 1
      }
    ],
    "/public/app/plugins/datasource/cloudwatch/language/cloudwatch-logs/CloudWatchLogsLanguageProvider.ts": [
      {
        "message": "Unexpected any. Specify a different type.",
        "count": 3
      }
    ],
    "/public/app/plugins/datasource/cloudwatch/memoizedDebounce.ts": [
      {
        "message": "Unexpected any. Specify a different type.",
        "count": 2
      }
    ],
    "/public/app/plugins/datasource/cloudwatch/types.ts": [
      {
        "message": "Unexpected any. Specify a different type.",
        "count": 7
      }
    ],
    "/public/app/plugins/datasource/cloudwatch/utils/datalinks.ts": [
      {
        "message": "Do not use any type assertions.",
        "count": 2
      }
    ],
    "/public/app/plugins/datasource/cloudwatch/utils/logsRetry.ts": [
      {
        "message": "Unexpected any. Specify a different type.",
        "count": 1
      }
    ],
    "/public/app/plugins/datasource/dashboard/runSharedRequest.ts": [
      {
        "message": "Do not use any type assertions.",
        "count": 2
      }
    ],
    "/public/app/plugins/datasource/elasticsearch/ElasticResponse.ts": [
      {
        "message": "Unexpected any. Specify a different type.",
        "count": 32
      },
      {
        "message": "Do not use any type assertions.",
        "count": 2
      }
    ],
    "/public/app/plugins/datasource/elasticsearch/LanguageProvider.ts": [
      {
        "message": "Unexpected any. Specify a different type.",
        "count": 4
      }
    ],
    "/public/app/plugins/datasource/elasticsearch/LegacyQueryRunner.ts": [
      {
        "message": "Unexpected any. Specify a different type.",
        "count": 3
      },
      {
        "message": "Do not use any type assertions.",
        "count": 1
      }
    ],
    "/public/app/plugins/datasource/elasticsearch/QueryBuilder.ts": [
      {
        "message": "Unexpected any. Specify a different type.",
        "count": 8
      },
      {
        "message": "Do not use any type assertions.",
        "count": 1
      }
    ],
    "/public/app/plugins/datasource/elasticsearch/components/AddRemove.tsx": [
      {
        "message": "Styles should be written using objects.",
        "count": 1
      }
    ],
    "/public/app/plugins/datasource/elasticsearch/components/MetricPicker.tsx": [
      {
        "message": "Styles should be written using objects.",
        "count": 1
      }
    ],
    "/public/app/plugins/datasource/elasticsearch/components/QueryEditor/BucketAggregationsEditor/BucketAggregationEditor.tsx": [
      {
        "message": "Do not use any type assertions.",
        "count": 1
      }
    ],
    "/public/app/plugins/datasource/elasticsearch/components/QueryEditor/BucketAggregationsEditor/SettingsEditor/DateHistogramSettingsEditor.tsx": [
      {
        "message": "Do not use any type assertions.",
        "count": 1
      }
    ],
    "/public/app/plugins/datasource/elasticsearch/components/QueryEditor/BucketAggregationsEditor/SettingsEditor/FiltersSettingsEditor/index.tsx": [
      {
        "message": "Styles should be written using objects.",
        "count": 3
      }
    ],
    "/public/app/plugins/datasource/elasticsearch/components/QueryEditor/BucketAggregationsEditor/SettingsEditor/TermsSettingsEditor.tsx": [
      {
        "message": "Do not use any type assertions.",
        "count": 1
      }
    ],
    "/public/app/plugins/datasource/elasticsearch/components/QueryEditor/BucketAggregationsEditor/aggregations.ts": [
      {
        "message": "Do not use any type assertions.",
        "count": 1
      }
    ],
    "/public/app/plugins/datasource/elasticsearch/components/QueryEditor/BucketAggregationsEditor/state/reducer.ts": [
      {
        "message": "Do not use any type assertions.",
        "count": 1
      }
    ],
    "/public/app/plugins/datasource/elasticsearch/components/QueryEditor/MetricAggregationsEditor/MetricEditor.tsx": [
      {
        "message": "Do not use any type assertions.",
        "count": 1
      }
    ],
    "/public/app/plugins/datasource/elasticsearch/components/QueryEditor/MetricAggregationsEditor/SettingsEditor/BucketScriptSettingsEditor/index.tsx": [
      {
        "message": "Styles should be written using objects.",
        "count": 3
      }
    ],
    "/public/app/plugins/datasource/elasticsearch/components/QueryEditor/MetricAggregationsEditor/SettingsEditor/SettingField.tsx": [
      {
        "message": "Do not use any type assertions.",
        "count": 2
      }
    ],
    "/public/app/plugins/datasource/elasticsearch/components/QueryEditor/MetricAggregationsEditor/SettingsEditor/TopMetricsSettingsEditor.tsx": [
      {
        "message": "Styles should be written using objects.",
        "count": 2
      }
    ],
    "/public/app/plugins/datasource/elasticsearch/components/QueryEditor/MetricAggregationsEditor/aggregations.ts": [
      {
        "message": "Do not use any type assertions.",
        "count": 1
      }
    ],
    "/public/app/plugins/datasource/elasticsearch/components/QueryEditor/MetricAggregationsEditor/state/reducer.ts": [
      {
        "message": "Do not use any type assertions.",
        "count": 1
      }
    ],
    "/public/app/plugins/datasource/elasticsearch/components/QueryEditor/MetricAggregationsEditor/styles.ts": [
      {
        "message": "Styles should be written using objects.",
        "count": 1
      }
    ],
    "/public/app/plugins/datasource/elasticsearch/components/QueryEditor/QueryEditorRow.tsx": [
      {
        "message": "Styles should be written using objects.",
        "count": 2
      }
    ],
    "/public/app/plugins/datasource/elasticsearch/components/QueryEditor/SettingsEditorContainer.tsx": [
      {
        "message": "Styles should be written using objects.",
        "count": 5
      }
    ],
    "/public/app/plugins/datasource/elasticsearch/components/QueryEditor/index.tsx": [
      {
        "message": "Styles should be written using objects.",
        "count": 2
      }
    ],
    "/public/app/plugins/datasource/elasticsearch/components/QueryEditor/styles.ts": [
      {
        "message": "Styles should be written using objects.",
        "count": 1
      }
    ],
    "/public/app/plugins/datasource/elasticsearch/configuration/DataLink.tsx": [
      {
        "message": "Styles should be written using objects.",
        "count": 6
      }
    ],
    "/public/app/plugins/datasource/elasticsearch/configuration/DataLinks.tsx": [
      {
        "message": "Styles should be written using objects.",
        "count": 3
      }
    ],
    "/public/app/plugins/datasource/elasticsearch/datasource.ts": [
      {
        "message": "Unexpected any. Specify a different type.",
        "count": 5
      }
    ],
    "/public/app/plugins/datasource/elasticsearch/hooks/useStatelessReducer.ts": [
      {
        "message": "Do not use any type assertions.",
        "count": 1
      }
    ],
    "/public/app/plugins/datasource/elasticsearch/test-helpers/render.tsx": [
      {
        "message": "Do not use any type assertions.",
        "count": 1
      }
    ],
    "/public/app/plugins/datasource/grafana-pyroscope-datasource/QueryEditor/LabelsEditor.tsx": [
      {
        "message": "Styles should be written using objects.",
        "count": 2
      }
    ],
    "/public/app/plugins/datasource/grafana-pyroscope-datasource/utils.ts": [
      {
        "message": "Do not use any type assertions.",
        "count": 1
      }
    ],
    "/public/app/plugins/datasource/grafana-testdata-datasource/QueryEditor.tsx": [
      {
        "message": "Unexpected any. Specify a different type.",
        "count": 2
      },
      {
        "message": "Do not use any type assertions.",
        "count": 3
      }
    ],
    "/public/app/plugins/datasource/grafana-testdata-datasource/components/RandomWalkEditor.tsx": [
      {
        "message": "Do not use any type assertions.",
        "count": 2
      },
      {
        "message": "Unexpected any. Specify a different type.",
        "count": 1
      }
    ],
    "/public/app/plugins/datasource/grafana-testdata-datasource/components/SimulationQueryEditor.tsx": [
      {
        "message": "Do not use any type assertions.",
        "count": 1
      },
      {
        "message": "Unexpected any. Specify a different type.",
        "count": 2
      }
    ],
    "/public/app/plugins/datasource/grafana-testdata-datasource/components/SimulationSchemaForm.tsx": [
      {
        "message": "Unexpected any. Specify a different type.",
        "count": 2
      },
      {
        "message": "Styles should be written using objects.",
        "count": 1
      }
    ],
    "/public/app/plugins/datasource/grafana-testdata-datasource/datasource.ts": [
      {
        "message": "Do not use any type assertions.",
        "count": 1
      },
      {
        "message": "Unexpected any. Specify a different type.",
        "count": 1
      }
    ],
    "/public/app/plugins/datasource/grafana-testdata-datasource/nodeGraphUtils.ts": [
      {
        "message": "Unexpected any. Specify a different type.",
        "count": 1
      }
    ],
    "/public/app/plugins/datasource/grafana-testdata-datasource/runStreams.ts": [
      {
        "message": "Unexpected any. Specify a different type.",
        "count": 1
      }
    ],
    "/public/app/plugins/datasource/grafana/components/AnnotationQueryEditor.tsx": [
      {
        "message": "Do not use any type assertions.",
        "count": 1
      }
    ],
    "/public/app/plugins/datasource/grafana/components/QueryEditor.tsx": [
      {
        "message": "Unexpected any. Specify a different type.",
        "count": 3
      },
      {
        "message": "Do not use any type assertions.",
        "count": 4
      },
      {
        "message": "Styles should be written using objects.",
        "count": 1
      }
    ],
    "/public/app/plugins/datasource/grafana/components/TimePickerInput.tsx": [
      {
        "message": "Styles should be written using objects.",
        "count": 4
      }
    ],
    "/public/app/plugins/datasource/grafana/components/TimeRegionEditor.tsx": [
      {
        "message": "Styles should be written using objects.",
        "count": 2
      }
    ],
    "/public/app/plugins/datasource/grafana/datasource.ts": [
      {
        "message": "Unexpected any. Specify a different type.",
        "count": 3
      },
      {
        "message": "Do not use any type assertions.",
        "count": 7
      }
    ],
    "/public/app/plugins/datasource/graphite/components/AddGraphiteFunction.tsx": [
      {
        "message": "Styles should be written using objects.",
        "count": 1
      }
    ],
    "/public/app/plugins/datasource/graphite/components/FunctionParamEditor.tsx": [
      {
        "message": "Styles should be written using objects.",
        "count": 1
      }
    ],
    "/public/app/plugins/datasource/graphite/components/GraphiteFunctionEditor.tsx": [
      {
        "message": "Styles should be written using objects.",
        "count": 1
      }
    ],
    "/public/app/plugins/datasource/graphite/components/GraphiteQueryEditor.tsx": [
      {
        "message": "Styles should be written using objects.",
        "count": 3
      }
    ],
    "/public/app/plugins/datasource/graphite/components/MetricTankMetaInspector.tsx": [
      {
        "message": "Do not use any type assertions.",
        "count": 1
      },
      {
        "message": "Styles should be written using objects.",
        "count": 10
      }
    ],
    "/public/app/plugins/datasource/graphite/components/TagsSection.tsx": [
      {
        "message": "Styles should be written using objects.",
        "count": 1
      }
    ],
    "/public/app/plugins/datasource/graphite/components/helpers.ts": [
      {
        "message": "Unexpected any. Specify a different type.",
        "count": 1
      }
    ],
    "/public/app/plugins/datasource/graphite/datasource.test.ts": [
      {
        "message": "Unexpected any. Specify a different type.",
        "count": 3
      }
    ],
    "/public/app/plugins/datasource/graphite/datasource.ts": [
      {
        "message": "Unexpected any. Specify a different type.",
        "count": 51
      },
      {
        "message": "Do not use any type assertions.",
        "count": 4
      }
    ],
    "/public/app/plugins/datasource/graphite/gfunc.ts": [
      {
        "message": "Unexpected any. Specify a different type.",
        "count": 9
      },
      {
        "message": "Do not use any type assertions.",
        "count": 2
      }
    ],
    "/public/app/plugins/datasource/graphite/graphite_query.ts": [
      {
        "message": "Unexpected any. Specify a different type.",
        "count": 19
      },
      {
        "message": "Do not use any type assertions.",
        "count": 1
      }
    ],
    "/public/app/plugins/datasource/graphite/lexer.ts": [
      {
        "message": "Unexpected any. Specify a different type.",
        "count": 7
      }
    ],
    "/public/app/plugins/datasource/graphite/migrations.ts": [
      {
        "message": "Unexpected any. Specify a different type.",
        "count": 1
      }
    ],
    "/public/app/plugins/datasource/graphite/specs/graphite_query.test.ts": [
      {
        "message": "Unexpected any. Specify a different type.",
        "count": 1
      }
    ],
    "/public/app/plugins/datasource/graphite/specs/store.test.ts": [
      {
        "message": "Unexpected any. Specify a different type.",
        "count": 2
      }
    ],
    "/public/app/plugins/datasource/graphite/state/context.tsx": [
      {
        "message": "Do not use any type assertions.",
        "count": 2
      }
    ],
    "/public/app/plugins/datasource/graphite/state/helpers.ts": [
      {
        "message": "Do not use any type assertions.",
        "count": 1
      }
    ],
    "/public/app/plugins/datasource/graphite/state/store.ts": [
      {
        "message": "Do not use any type assertions.",
        "count": 2
      }
    ],
    "/public/app/plugins/datasource/graphite/types.ts": [
      {
        "message": "Unexpected any. Specify a different type.",
        "count": 2
      }
    ],
    "/public/app/plugins/datasource/graphite/utils.ts": [
      {
        "message": "Unexpected any. Specify a different type.",
        "count": 1
      }
    ],
    "/public/app/plugins/datasource/influxdb/components/editor/config/ConfigEditor.tsx": [
      {
        "message": "Do not use any type assertions.",
        "count": 1
      }
    ],
    "/public/app/plugins/datasource/influxdb/components/editor/query/flux/FluxQueryEditor.tsx": [
      {
        "message": "Styles should be written using objects.",
        "count": 3
      }
    ],
    "/public/app/plugins/datasource/influxdb/components/editor/query/fsql/FSQLEditor.tsx": [
      {
        "message": "Styles should be written using objects.",
        "count": 2
      }
    ],
    "/public/app/plugins/datasource/influxdb/components/editor/query/influxql/visual/VisualInfluxQLEditor.tsx": [
      {
        "message": "Styles should be written using objects.",
        "count": 1
      }
    ],
    "/public/app/plugins/datasource/influxdb/datasource.ts": [
      {
        "message": "Do not use any type assertions.",
        "count": 2
      },
      {
        "message": "Unexpected any. Specify a different type.",
        "count": 14
      }
    ],
    "/public/app/plugins/datasource/influxdb/influx_query_model.ts": [
      {
        "message": "Unexpected any. Specify a different type.",
        "count": 13
      }
    ],
    "/public/app/plugins/datasource/influxdb/influx_series.ts": [
      {
        "message": "Unexpected any. Specify a different type.",
        "count": 19
      }
    ],
    "/public/app/plugins/datasource/influxdb/migrations.ts": [
      {
        "message": "Unexpected any. Specify a different type.",
        "count": 1
      }
    ],
    "/public/app/plugins/datasource/influxdb/mocks.ts": [
      {
        "message": "Do not use any type assertions.",
        "count": 4
      }
    ],
    "/public/app/plugins/datasource/influxdb/query_part.ts": [
      {
        "message": "Unexpected any. Specify a different type.",
        "count": 16
      }
    ],
    "/public/app/plugins/datasource/influxdb/response_parser.ts": [
      {
        "message": "Unexpected any. Specify a different type.",
        "count": 2
      }
    ],
    "/public/app/plugins/datasource/jaeger/CheatSheet.tsx": [
      {
        "message": "Styles should be written using objects.",
        "count": 2
      }
    ],
    "/public/app/plugins/datasource/jaeger/configuration/ConfigEditor.tsx": [
      {
        "message": "Styles should be written using objects.",
        "count": 1
      }
    ],
    "/public/app/plugins/datasource/jaeger/configuration/TraceIdTimeParams.tsx": [
      {
        "message": "Styles should be written using objects.",
        "count": 2
      }
    ],
    "/public/app/plugins/datasource/jaeger/datasource.ts": [
      {
        "message": "Do not use any type assertions.",
        "count": 1
      },
      {
        "message": "Unexpected any. Specify a different type.",
        "count": 1
      }
    ],
    "/public/app/plugins/datasource/jaeger/testResponse.ts": [
      {
        "message": "Unexpected any. Specify a different type.",
        "count": 2
      }
    ],
    "/public/app/plugins/datasource/jaeger/types.ts": [
      {
        "message": "Unexpected any. Specify a different type.",
        "count": 1
      }
    ],
    "/public/app/plugins/datasource/loki/LanguageProvider.ts": [
      {
        "message": "Unexpected any. Specify a different type.",
        "count": 2
      }
    ],
    "/public/app/plugins/datasource/loki/LiveStreams.ts": [
      {
        "message": "Unexpected any. Specify a different type.",
        "count": 1
      }
    ],
    "/public/app/plugins/datasource/loki/components/LokiContextUi.tsx": [
      {
        "message": "Styles should be written using objects.",
        "count": 11
      }
    ],
    "/public/app/plugins/datasource/loki/components/LokiLabelBrowser.tsx": [
      {
        "message": "Styles should be written using objects.",
        "count": 14
      }
    ],
    "/public/app/plugins/datasource/loki/components/LokiOptionFields.tsx": [
      {
        "message": "Styles should be written using objects.",
        "count": 2
      }
    ],
    "/public/app/plugins/datasource/loki/components/monaco-query-field/MonacoQueryField.tsx": [
      {
        "message": "Styles should be written using objects.",
        "count": 2
      }
    ],
    "/public/app/plugins/datasource/loki/configuration/ConfigEditor.tsx": [
      {
        "message": "Unexpected any. Specify a different type.",
        "count": 1
      }
    ],
    "/public/app/plugins/datasource/loki/configuration/DerivedField.tsx": [
      {
        "message": "Styles should be written using objects.",
        "count": 7
      }
    ],
    "/public/app/plugins/datasource/loki/configuration/DerivedFields.tsx": [
      {
        "message": "Styles should be written using objects.",
        "count": 5
      }
    ],
    "/public/app/plugins/datasource/loki/datasource.ts": [
      {
        "message": "Unexpected any. Specify a different type.",
        "count": 6
      }
    ],
    "/public/app/plugins/datasource/loki/queryUtils.ts": [
      {
        "message": "Do not use any type assertions.",
        "count": 1
      }
    ],
    "/public/app/plugins/datasource/loki/querybuilder/binaryScalarOperations.ts": [
      {
        "message": "Unexpected any. Specify a different type.",
        "count": 1
      }
    ],
    "/public/app/plugins/datasource/loki/querybuilder/components/LabelBrowserModal.tsx": [
      {
        "message": "Styles should be written using objects.",
        "count": 1
      }
    ],
    "/public/app/plugins/datasource/loki/querybuilder/components/LokiQueryBuilder.tsx": [
      {
        "message": "Do not use any type assertions.",
        "count": 1
      }
    ],
    "/public/app/plugins/datasource/loki/querybuilder/components/LokiQueryCodeEditor.tsx": [
      {
        "message": "Styles should be written using objects.",
        "count": 3
      }
    ],
    "/public/app/plugins/datasource/loki/querybuilder/components/QueryPattern.tsx": [
      {
        "message": "Styles should be written using objects.",
        "count": 4
      }
    ],
    "/public/app/plugins/datasource/loki/querybuilder/components/QueryPatternsModal.tsx": [
      {
        "message": "Styles should be written using objects.",
        "count": 3
      }
    ],
    "/public/app/plugins/datasource/loki/streaming.ts": [
      {
        "message": "Unexpected any. Specify a different type.",
        "count": 2
      }
    ],
    "/public/app/plugins/datasource/opentsdb/components/OpenTsdbQueryEditor.tsx": [
      {
        "message": "Styles should be written using objects.",
        "count": 2
      }
    ],
    "/public/app/plugins/datasource/opentsdb/datasource.d.ts": [
      {
        "message": "Unexpected any. Specify a different type.",
        "count": 1
      }
    ],
    "/public/app/plugins/datasource/opentsdb/datasource.ts": [
      {
        "message": "Unexpected any. Specify a different type.",
        "count": 57
      },
      {
        "message": "Do not use any type assertions.",
        "count": 1
      }
    ],
    "/public/app/plugins/datasource/opentsdb/migrations.ts": [
      {
        "message": "Unexpected any. Specify a different type.",
        "count": 1
      }
    ],
    "/public/app/plugins/datasource/parca/QueryEditor/LabelsEditor.tsx": [
      {
        "message": "Styles should be written using objects.",
        "count": 2
      }
    ],
    "/public/app/plugins/datasource/prometheus/components/PromExemplarField.tsx": [
      {
        "message": "Styles should be written using objects.",
        "count": 3
      }
    ],
    "/public/app/plugins/datasource/prometheus/components/PromExploreExtraField.tsx": [
      {
        "message": "Styles should be written using objects.",
        "count": 2
      }
    ],
    "/public/app/plugins/datasource/prometheus/components/PromQueryField.test.tsx": [
      {
        "message": "Unexpected any. Specify a different type.",
        "count": 1
      }
    ],
    "/public/app/plugins/datasource/prometheus/components/PromQueryField.tsx": [
      {
        "message": "Unexpected any. Specify a different type.",
        "count": 1
      }
    ],
    "/public/app/plugins/datasource/prometheus/components/PrometheusMetricsBrowser.tsx": [
      {
        "message": "Styles should be written using objects.",
        "count": 12
      }
    ],
    "/public/app/plugins/datasource/prometheus/components/monaco-query-field/MonacoQueryField.tsx": [
      {
        "message": "Styles should be written using objects.",
        "count": 2
      }
    ],
    "/public/app/plugins/datasource/prometheus/configuration/AzureCredentialsConfig.ts": [
      {
        "message": "Unexpected any. Specify a different type.",
        "count": 18
      },
      {
        "message": "Do not use any type assertions.",
        "count": 1
      }
    ],
    "/public/app/plugins/datasource/prometheus/configuration/ConfigEditor.tsx": [
      {
        "message": "Unexpected any. Specify a different type.",
        "count": 4
      },
      {
        "message": "Styles should be written using objects.",
        "count": 16
      }
    ],
    "/public/app/plugins/datasource/prometheus/configuration/ExemplarsSettings.tsx": [
      {
        "message": "Styles should be written using objects.",
        "count": 1
      }
    ],
    "/public/app/plugins/datasource/prometheus/datasource.ts": [
      {
        "message": "Unexpected any. Specify a different type.",
        "count": 13
      }
    ],
    "/public/app/plugins/datasource/prometheus/language_provider.ts": [
      {
        "message": "Unexpected any. Specify a different type.",
        "count": 5
      }
    ],
    "/public/app/plugins/datasource/prometheus/language_utils.ts": [
      {
        "message": "Unexpected any. Specify a different type.",
        "count": 2
      },
      {
        "message": "Do not use any type assertions.",
        "count": 1
      }
    ],
    "/public/app/plugins/datasource/prometheus/metric_find_query.ts": [
      {
        "message": "Unexpected any. Specify a different type.",
        "count": 5
      }
    ],
    "/public/app/plugins/datasource/prometheus/query_hints.ts": [
      {
        "message": "Unexpected any. Specify a different type.",
        "count": 1
      }
    ],
    "/public/app/plugins/datasource/prometheus/querybuilder/QueryPattern.tsx": [
      {
        "message": "Styles should be written using objects.",
        "count": 4
      }
    ],
    "/public/app/plugins/datasource/prometheus/querybuilder/QueryPatternsModal.tsx": [
      {
        "message": "Styles should be written using objects.",
        "count": 2
      }
    ],
    "/public/app/plugins/datasource/prometheus/querybuilder/binaryScalarOperations.ts": [
      {
        "message": "Unexpected any. Specify a different type.",
        "count": 1
      }
    ],
    "/public/app/plugins/datasource/prometheus/querybuilder/components/LabelFilterItem.tsx": [
      {
        "message": "Do not use any type assertions.",
        "count": 4
      }
    ],
    "/public/app/plugins/datasource/prometheus/querybuilder/components/LabelFilters.tsx": [
      {
        "message": "Styles should be written using objects.",
        "count": 1
      }
    ],
    "/public/app/plugins/datasource/prometheus/querybuilder/components/LabelParamEditor.tsx": [
      {
        "message": "Do not use any type assertions.",
        "count": 1
      }
    ],
    "/public/app/plugins/datasource/prometheus/querybuilder/components/MetricSelect.tsx": [
      {
        "message": "Unexpected any. Specify a different type.",
        "count": 4
      },
      {
        "message": "Styles should be written using objects.",
        "count": 9
      }
    ],
    "/public/app/plugins/datasource/prometheus/querybuilder/components/PromQueryBuilder.tsx": [
      {
        "message": "Do not use any type assertions.",
        "count": 1
      }
    ],
    "/public/app/plugins/datasource/prometheus/querybuilder/components/PromQueryCodeEditor.tsx": [
      {
        "message": "Styles should be written using objects.",
        "count": 1
      }
    ],
    "/public/app/plugins/datasource/prometheus/querybuilder/components/metrics-modal/AdditionalSettings.tsx": [
      {
        "message": "Styles should be written using objects.",
        "count": 3
      }
    ],
    "/public/app/plugins/datasource/prometheus/querybuilder/components/metrics-modal/ResultsTable.tsx": [
      {
        "message": "Styles should be written using objects.",
        "count": 13
      }
    ],
    "/public/app/plugins/datasource/prometheus/querybuilder/components/metrics-modal/styles.ts": [
      {
        "message": "Styles should be written using objects.",
        "count": 19
      }
    ],
    "/public/app/plugins/datasource/prometheus/querybuilder/operationUtils.ts": [
      {
        "message": "Do not use any type assertions.",
        "count": 1
      }
    ],
    "/public/app/plugins/datasource/prometheus/querybuilder/shared/LabelFilterItem.tsx": [
      {
        "message": "Do not use any type assertions.",
        "count": 8
      },
      {
        "message": "Unexpected any. Specify a different type.",
        "count": 1
      }
    ],
    "/public/app/plugins/datasource/prometheus/querybuilder/shared/LabelFilters.tsx": [
      {
        "message": "Do not use any type assertions.",
        "count": 1
      }
    ],
    "/public/app/plugins/datasource/prometheus/querybuilder/shared/OperationEditor.tsx": [
      {
        "message": "Unexpected any. Specify a different type.",
        "count": 1
      }
    ],
    "/public/app/plugins/datasource/prometheus/querybuilder/shared/OperationParamEditor.tsx": [
      {
        "message": "Do not use any type assertions.",
        "count": 2
      }
    ],
    "/public/app/plugins/datasource/prometheus/querybuilder/shared/QueryBuilderHints.tsx": [
      {
        "message": "Styles should be written using objects.",
        "count": 2
      }
    ],
    "/public/app/plugins/datasource/prometheus/querybuilder/shared/types.ts": [
      {
        "message": "Unexpected any. Specify a different type.",
        "count": 3
      }
    ],
    "/public/app/plugins/datasource/prometheus/types.ts": [
      {
        "message": "Unexpected any. Specify a different type.",
        "count": 3
      }
    ],
    "/public/app/plugins/datasource/tempo/LokiSearch.tsx": [
      {
        "message": "Do not use any type assertions.",
        "count": 2
      }
    ],
    "/public/app/plugins/datasource/tempo/ServiceGraphSection.tsx": [
      {
        "message": "Do not use any type assertions.",
        "count": 1
      }
    ],
    "/public/app/plugins/datasource/tempo/_importedDependencies/components/AdHocFilter/AdHocFilterRenderer.tsx": [
      {
        "message": "Unexpected any. Specify a different type.",
        "count": 1
      }
    ],
    "/public/app/plugins/datasource/tempo/_importedDependencies/datasources/loki/LanguageProvider.ts": [
      {
        "message": "Unexpected any. Specify a different type.",
        "count": 2
      }
    ],
    "/public/app/plugins/datasource/tempo/_importedDependencies/datasources/loki/monaco-query-field/MonacoQueryField.tsx": [
      {
        "message": "Styles should be written using objects.",
        "count": 2
      },
      {
        "message": "Use data-testid for E2E selectors instead of aria-label",
        "count": 1
      },
      {
        "message": "Unexpected any. Specify a different type.",
        "count": 1
      }
    ],
    "/public/app/plugins/datasource/tempo/_importedDependencies/datasources/loki/monaco-query-field/monaco-completion-provider/CompletionDataProvider.ts": [
      {
        "message": "Unexpected any. Specify a different type.",
        "count": 1
      }
    ],
    "/public/app/plugins/datasource/tempo/_importedDependencies/datasources/loki/monaco-query-field/monaco-completion-provider/index.ts": [
      {
        "message": "Do not use any type assertions.",
        "count": 1
      }
    ],
    "/public/app/plugins/datasource/tempo/_importedDependencies/datasources/loki/types.ts": [
      {
        "message": "Unexpected any. Specify a different type.",
        "count": 4
      }
    ],
    "/public/app/plugins/datasource/tempo/_importedDependencies/datasources/prometheus/language_utils.ts": [
      {
        "message": "Do not use any type assertions.",
        "count": 1
      }
    ],
    "/public/app/plugins/datasource/tempo/_importedDependencies/datasources/prometheus/types.ts": [
      {
        "message": "Unexpected any. Specify a different type.",
        "count": 3
      }
    ],
    "/public/app/plugins/datasource/tempo/_importedDependencies/store.ts": [
      {
        "message": "Unexpected any. Specify a different type.",
        "count": 3
      },
      {
        "message": "Do not use any type assertions.",
        "count": 1
      }
    ],
    "/public/app/plugins/datasource/tempo/_importedDependencies/test/helpers/createFetchResponse.ts": [
      {
        "message": "Do not use any type assertions.",
        "count": 2
      }
    ],
    "/public/app/plugins/datasource/tempo/configuration/TraceQLSearchSettings.tsx": [
      {
        "message": "Do not use any type assertions.",
        "count": 1
      }
    ],
    "/public/app/plugins/datasource/tempo/datasource.ts": [
      {
        "message": "Do not use any type assertions.",
        "count": 2
      },
      {
        "message": "Unexpected any. Specify a different type.",
        "count": 4
      }
    ],
    "/public/app/plugins/datasource/tempo/language_provider.ts": [
      {
        "message": "Unexpected any. Specify a different type.",
        "count": 1
      }
    ],
    "/public/app/plugins/datasource/tempo/resultTransformer.ts": [
      {
        "message": "Unexpected any. Specify a different type.",
        "count": 4
      },
      {
        "message": "Do not use any type assertions.",
        "count": 4
      }
    ],
    "/public/app/plugins/datasource/zipkin/ConfigEditor.tsx": [
      {
        "message": "Styles should be written using objects.",
        "count": 1
      }
    ],
    "/public/app/plugins/datasource/zipkin/QueryField.tsx": [
      {
        "message": "Do not use any type assertions.",
        "count": 1
      },
      {
        "message": "Unexpected any. Specify a different type.",
        "count": 1
      }
    ],
    "/public/app/plugins/datasource/zipkin/datasource.ts": [
      {
        "message": "Do not use any type assertions.",
        "count": 1
      },
      {
        "message": "Unexpected any. Specify a different type.",
        "count": 1
      }
    ],
    "/public/app/plugins/datasource/zipkin/utils/testResponse.ts": [
      {
        "message": "Unexpected any. Specify a different type.",
        "count": 2
      }
    ],
    "/public/app/plugins/datasource/zipkin/utils/transforms.ts": [
      {
        "message": "Unexpected any. Specify a different type.",
        "count": 1
      }
    ],
    "/public/app/plugins/panel/alertGroups/AlertGroup.tsx": [
      {
        "message": "Styles should be written using objects.",
        "count": 7
      }
    ],
    "/public/app/plugins/panel/alertlist/AlertInstances.tsx": [
      {
        "message": "Styles should be written using objects.",
        "count": 2
      }
    ],
    "/public/app/plugins/panel/alertlist/AlertList.tsx": [
      {
        "message": "Unexpected any. Specify a different type.",
        "count": 3
      },
      {
        "message": "Styles should be written using objects.",
        "count": 10
      }
    ],
    "/public/app/plugins/panel/alertlist/AlertListMigrationHandler.ts": [
      {
        "message": "Unexpected any. Specify a different type.",
        "count": 2
      }
    ],
    "/public/app/plugins/panel/alertlist/UnifiedAlertList.tsx": [
      {
        "message": "Styles should be written using objects.",
        "count": 17
      }
    ],
    "/public/app/plugins/panel/alertlist/unified-alerting/UngroupedView.tsx": [
      {
        "message": "Styles should be written using objects.",
        "count": 7
      }
    ],
    "/public/app/plugins/panel/annolist/AnnoListPanel.tsx": [
      {
        "message": "Do not use any type assertions.",
        "count": 1
      },
      {
        "message": "Styles should be written using objects.",
        "count": 1
      }
    ],
    "/public/app/plugins/panel/barchart/BarChartPanel.tsx": [
      {
        "message": "Do not use any type assertions.",
        "count": 2
      }
    ],
    "/public/app/plugins/panel/barchart/bars.ts": [
      {
        "message": "Do not use any type assertions.",
        "count": 1
      }
    ],
    "/public/app/plugins/panel/barchart/module.tsx": [
      {
        "message": "Do not use any type assertions.",
        "count": 1
      }
    ],
    "/public/app/plugins/panel/barchart/quadtree.ts": [
      {
        "message": "Unexpected any. Specify a different type.",
        "count": 1
      }
    ],
    "/public/app/plugins/panel/candlestick/CandlestickPanel.tsx": [
      {
        "message": "Do not use any type assertions.",
        "count": 1
      },
      {
        "message": "Unexpected any. Specify a different type.",
        "count": 1
      }
    ],
    "/public/app/plugins/panel/canvas/editor/element/APIEditor.tsx": [
      {
        "message": "Do not use any type assertions.",
        "count": 1
      }
    ],
    "/public/app/plugins/panel/canvas/editor/element/PlacementEditor.tsx": [
      {
        "message": "Unexpected any. Specify a different type.",
        "count": 1
      }
    ],
    "/public/app/plugins/panel/canvas/editor/element/elementEditor.tsx": [
      {
        "message": "Do not use any type assertions.",
        "count": 1
      },
      {
        "message": "Unexpected any. Specify a different type.",
        "count": 1
      }
    ],
    "/public/app/plugins/panel/canvas/editor/inline/InlineEditBody.tsx": [
      {
        "message": "Unexpected any. Specify a different type.",
        "count": 3
      },
      {
        "message": "Do not use any type assertions.",
        "count": 1
      }
    ],
    "/public/app/plugins/panel/canvas/editor/layer/TreeNavigationEditor.tsx": [
      {
        "message": "Unexpected any. Specify a different type.",
        "count": 1
      }
    ],
    "/public/app/plugins/panel/canvas/editor/layer/layerEditor.tsx": [
      {
        "message": "Do not use any type assertions.",
        "count": 2
      },
      {
        "message": "Unexpected any. Specify a different type.",
        "count": 2
      }
    ],
    "/public/app/plugins/panel/canvas/globalStyles.ts": [
      {
        "message": "Styles should be written using objects.",
        "count": 1
      }
    ],
    "/public/app/plugins/panel/dashlist/styles.ts": [
      {
        "message": "Styles should be written using objects.",
        "count": 7
      }
    ],
    "/public/app/plugins/panel/datagrid/utils.ts": [
      {
        "message": "Styles should be written using objects.",
        "count": 3
      }
    ],
    "/public/app/plugins/panel/debug/CursorView.tsx": [
      {
        "message": "Do not use any type assertions.",
        "count": 1
      },
      {
        "message": "Unexpected any. Specify a different type.",
        "count": 1
      }
    ],
    "/public/app/plugins/panel/debug/EventBusLogger.tsx": [
      {
        "message": "Unexpected any. Specify a different type.",
        "count": 2
      }
    ],
    "/public/app/plugins/panel/gauge/GaugeMigrations.ts": [
      {
        "message": "Unexpected any. Specify a different type.",
        "count": 1
      }
    ],
    "/public/app/plugins/panel/geomap/components/MarkersLegend.tsx": [
      {
        "message": "Do not use any type assertions.",
        "count": 2
      },
      {
        "message": "Unexpected any. Specify a different type.",
        "count": 1
      }
    ],
    "/public/app/plugins/panel/geomap/editor/GeomapStyleRulesEditor.tsx": [
      {
        "message": "Unexpected any. Specify a different type.",
        "count": 1
      },
      {
        "message": "Do not use any type assertions.",
        "count": 1
      }
    ],
    "/public/app/plugins/panel/geomap/editor/StyleEditor.tsx": [
      {
        "message": "Do not use any type assertions.",
        "count": 12
      }
    ],
    "/public/app/plugins/panel/geomap/editor/StyleRuleEditor.tsx": [
      {
        "message": "Unexpected any. Specify a different type.",
        "count": 1
      },
      {
        "message": "Do not use any type assertions.",
        "count": 1
      }
    ],
    "/public/app/plugins/panel/geomap/layers/basemaps/esri.ts": [
      {
        "message": "Do not use any type assertions.",
        "count": 1
      }
    ],
    "/public/app/plugins/panel/geomap/layers/data/geojsonDynamic.ts": [
      {
        "message": "Do not use any type assertions.",
        "count": 1
      }
    ],
    "/public/app/plugins/panel/geomap/layers/data/routeLayer.tsx": [
      {
        "message": "Do not use any type assertions.",
        "count": 1
      }
    ],
    "/public/app/plugins/panel/geomap/layers/registry.ts": [
      {
        "message": "Unexpected any. Specify a different type.",
        "count": 2
      }
    ],
    "/public/app/plugins/panel/geomap/migrations.ts": [
      {
        "message": "Unexpected any. Specify a different type.",
        "count": 2
      }
    ],
    "/public/app/plugins/panel/geomap/utils/layers.ts": [
      {
        "message": "Unexpected any. Specify a different type.",
        "count": 1
      }
    ],
    "/public/app/plugins/panel/geomap/utils/tooltip.ts": [
      {
        "message": "Do not use any type assertions.",
        "count": 1
      }
    ],
    "/public/app/plugins/panel/gettingstarted/components/DocsCard.tsx": [
      {
        "message": "Styles should be written using objects.",
        "count": 5
      }
    ],
    "/public/app/plugins/panel/gettingstarted/components/Step.tsx": [
      {
        "message": "Styles should be written using objects.",
        "count": 4
      }
    ],
    "/public/app/plugins/panel/gettingstarted/components/TutorialCard.tsx": [
      {
        "message": "Styles should be written using objects.",
        "count": 6
      }
    ],
    "/public/app/plugins/panel/gettingstarted/components/sharedStyles.ts": [
      {
        "message": "Styles should be written using objects.",
        "count": 1
      }
    ],
    "/public/app/plugins/panel/heatmap/HeatmapPanel.tsx": [
      {
        "message": "Do not use any type assertions.",
        "count": 1
      },
      {
        "message": "Unexpected any. Specify a different type.",
        "count": 1
      }
    ],
    "/public/app/plugins/panel/heatmap/migrations.ts": [
      {
        "message": "Unexpected any. Specify a different type.",
        "count": 1
      }
    ],
    "/public/app/plugins/panel/heatmap/palettes.ts": [
      {
        "message": "Do not use any type assertions.",
        "count": 1
      },
      {
        "message": "Unexpected any. Specify a different type.",
        "count": 1
      }
    ],
    "/public/app/plugins/panel/heatmap/types.ts": [
      {
        "message": "Do not use any type assertions.",
        "count": 1
      }
    ],
    "/public/app/plugins/panel/heatmap/utils.ts": [
      {
        "message": "Do not use any type assertions.",
        "count": 17
      }
    ],
    "/public/app/plugins/panel/histogram/Histogram.tsx": [
      {
        "message": "Do not use any type assertions.",
        "count": 1
      }
    ],
    "/public/app/plugins/panel/live/LiveChannelEditor.tsx": [
      {
        "message": "Unexpected any. Specify a different type.",
        "count": 1
      },
      {
        "message": "Styles should be written using objects.",
        "count": 1
      }
    ],
    "/public/app/plugins/panel/live/LivePanel.tsx": [
      {
        "message": "Do not use any type assertions.",
        "count": 1
      },
      {
        "message": "Styles should be written using objects.",
        "count": 7
      }
    ],
    "/public/app/plugins/panel/live/types.ts": [
      {
        "message": "Unexpected any. Specify a different type.",
        "count": 1
      }
    ],
    "/public/app/plugins/panel/logs/LogsPanel.tsx": [
      {
        "message": "Do not use any type assertions.",
        "count": 1
      }
    ],
    "/public/app/plugins/panel/nodeGraph/Edge.tsx": [
      {
        "message": "Do not use any type assertions.",
        "count": 1
      }
    ],
    "/public/app/plugins/panel/nodeGraph/EdgeLabel.tsx": [
      {
        "message": "Styles should be written using objects.",
        "count": 3
      },
      {
        "message": "Do not use any type assertions.",
        "count": 1
      }
    ],
    "/public/app/plugins/panel/nodeGraph/Legend.tsx": [
      {
        "message": "Styles should be written using objects.",
        "count": 2
      }
    ],
    "/public/app/plugins/panel/nodeGraph/Marker.tsx": [
      {
        "message": "Styles should be written using objects.",
        "count": 3
      }
    ],
    "/public/app/plugins/panel/nodeGraph/Node.tsx": [
      {
        "message": "Styles should be written using objects.",
        "count": 9
      }
    ],
    "/public/app/plugins/panel/nodeGraph/NodeGraph.tsx": [
      {
        "message": "Styles should be written using objects.",
        "count": 10
      },
      {
        "message": "Do not use any type assertions.",
        "count": 4
      }
    ],
    "/public/app/plugins/panel/nodeGraph/ViewControls.tsx": [
      {
        "message": "Styles should be written using objects.",
        "count": 1
      },
      {
        "message": "Unexpected any. Specify a different type.",
        "count": 1
      }
    ],
    "/public/app/plugins/panel/nodeGraph/editor/ArcOptionsEditor.tsx": [
      {
        "message": "Styles should be written using objects.",
        "count": 1
      }
    ],
    "/public/app/plugins/panel/nodeGraph/layout.ts": [
      {
        "message": "Do not use any type assertions.",
        "count": 2
      }
    ],
    "/public/app/plugins/panel/nodeGraph/useContextMenu.tsx": [
      {
        "message": "Styles should be written using objects.",
        "count": 2
      }
    ],
    "/public/app/plugins/panel/piechart/PieChart.tsx": [
      {
        "message": "Styles should be written using objects.",
        "count": 5
      }
    ],
    "/public/app/plugins/panel/piechart/migrations.ts": [
      {
        "message": "Unexpected any. Specify a different type.",
        "count": 2
      }
    ],
    "/public/app/plugins/panel/stat/StatMigrations.ts": [
      {
        "message": "Unexpected any. Specify a different type.",
        "count": 1
      }
    ],
    "/public/app/plugins/panel/state-timeline/migrations.ts": [
      {
        "message": "Unexpected any. Specify a different type.",
        "count": 2
      }
    ],
    "/public/app/plugins/panel/table/TablePanel.tsx": [
      {
        "message": "Styles should be written using objects.",
        "count": 2
      }
    ],
    "/public/app/plugins/panel/table/cells/SparklineCellOptionsEditor.tsx": [
      {
        "message": "Styles should be written using objects.",
        "count": 1
      }
    ],
    "/public/app/plugins/panel/table/migrations.ts": [
      {
        "message": "Unexpected any. Specify a different type.",
        "count": 6
      }
    ],
    "/public/app/plugins/panel/text/TextPanel.tsx": [
      {
        "message": "Styles should be written using objects.",
        "count": 2
      }
    ],
    "/public/app/plugins/panel/text/TextPanelEditor.tsx": [
      {
        "message": "Unexpected any. Specify a different type.",
        "count": 1
      },
      {
        "message": "Styles should be written using objects.",
        "count": 1
      }
    ],
    "/public/app/plugins/panel/text/textPanelMigrationHandler.ts": [
      {
        "message": "Unexpected any. Specify a different type.",
        "count": 1
      }
    ],
    "/public/app/plugins/panel/timeseries/TimezonesEditor.tsx": [
      {
        "message": "Styles should be written using objects.",
        "count": 2
      }
    ],
    "/public/app/plugins/panel/timeseries/migrations.ts": [
      {
        "message": "Unexpected any. Specify a different type.",
        "count": 6
      },
      {
        "message": "Do not use any type assertions.",
        "count": 4
      }
    ],
    "/public/app/plugins/panel/timeseries/plugins/AnnotationsPlugin2.tsx": [
      {
        "message": "Unexpected any. Specify a different type.",
        "count": 1
      }
    ],
    "/public/app/plugins/panel/timeseries/plugins/ThresholdDragHandle.tsx": [
      {
        "message": "Styles should be written using objects.",
        "count": 7
      }
    ],
    "/public/app/plugins/panel/timeseries/plugins/annotations/AnnotationEditor.tsx": [
      {
        "message": "Do not use any type assertions.",
        "count": 1
      }
    ],
    "/public/app/plugins/panel/timeseries/plugins/annotations/AnnotationEditorForm.tsx": [
      {
        "message": "Styles should be written using objects.",
        "count": 7
      }
    ],
    "/public/app/plugins/panel/timeseries/plugins/annotations/AnnotationTooltip.tsx": [
      {
        "message": "Styles should be written using objects.",
        "count": 9
      }
    ],
    "/public/app/plugins/panel/timeseries/plugins/annotations2/AnnotationEditor2.tsx": [
      {
        "message": "Unexpected any. Specify a different type.",
        "count": 1
      }
    ],
    "/public/app/plugins/panel/timeseries/plugins/annotations2/AnnotationMarker2.tsx": [
      {
        "message": "Unexpected any. Specify a different type.",
        "count": 1
      }
    ],
    "/public/app/plugins/panel/timeseries/plugins/annotations2/AnnotationTooltip2.tsx": [
      {
        "message": "Unexpected any. Specify a different type.",
        "count": 1
      }
    ],
    "/public/app/plugins/panel/timeseries/plugins/styles.ts": [
      {
        "message": "Styles should be written using objects.",
        "count": 2
      }
    ],
    "/public/app/plugins/panel/traces/TracesPanel.tsx": [
      {
        "message": "Styles should be written using objects.",
        "count": 1
      }
    ],
    "/public/app/plugins/panel/welcome/Welcome.tsx": [
      {
        "message": "Styles should be written using objects.",
        "count": 6
      }
    ],
    "/public/app/plugins/panel/xychart/AutoEditor.tsx": [
      {
        "message": "Unexpected any. Specify a different type.",
        "count": 1
      },
      {
        "message": "Styles should be written using objects.",
        "count": 2
      }
    ],
    "/public/app/plugins/panel/xychart/ManualEditor.tsx": [
      {
        "message": "Do not use any type assertions.",
        "count": 1
      }
    ],
    "/public/app/plugins/panel/xychart/TooltipView.tsx": [
      {
        "message": "Do not use any type assertions.",
        "count": 1
      }
    ],
    "/public/app/plugins/panel/xychart/XYChartPanel.tsx": [
      {
        "message": "Unexpected any. Specify a different type.",
        "count": 1
      },
      {
        "message": "Do not use any type assertions.",
        "count": 1
      }
    ],
    "/public/app/plugins/panel/xychart/scatter.ts": [
      {
        "message": "Do not use any type assertions.",
        "count": 7
      },
      {
        "message": "Unexpected any. Specify a different type.",
        "count": 4
      }
    ],
    "/public/app/store/configureStore.ts": [
      {
        "message": "Unexpected any. Specify a different type.",
        "count": 1
      }
    ],
    "/public/app/store/store.ts": [
      {
        "message": "Do not use any type assertions.",
        "count": 1
      },
      {
        "message": "Unexpected any. Specify a different type.",
        "count": 1
      }
    ],
    "/public/app/types/alerting.ts": [
      {
        "message": "Unexpected any. Specify a different type.",
        "count": 5
      }
    ],
    "/public/app/types/appEvent.ts": [
      {
        "message": "Unexpected any. Specify a different type.",
        "count": 7
      }
    ],
    "/public/app/types/dashboard.ts": [
      {
        "message": "Unexpected any. Specify a different type.",
        "count": 1
      }
    ],
    "/public/app/types/events.ts": [
      {
        "message": "Unexpected any. Specify a different type.",
        "count": 13
      }
    ],
    "/public/app/types/jquery/jquery.d.ts": [
      {
        "message": "Unexpected any. Specify a different type.",
        "count": 9
      }
    ],
    "/public/app/types/store.ts": [
      {
        "message": "Unexpected any. Specify a different type.",
        "count": 1
      },
      {
        "message": "Do not use any type assertions.",
        "count": 1
      }
    ],
    "/public/app/types/unified-alerting-dto.ts": [
      {
        "message": "Do not use any type assertions.",
        "count": 1
      }
    ],
    "/public/test/core/redux/reduxTester.ts": [
      {
        "message": "Unexpected any. Specify a different type.",
        "count": 6
      }
    ],
    "/public/test/core/thunk/thunkTester.ts": [
      {
        "message": "Unexpected any. Specify a different type.",
        "count": 8
      }
    ],
    "/public/test/global-jquery-shim.ts": [
      {
        "message": "Unexpected any. Specify a different type.",
        "count": 1
      }
    ],
    "/public/test/helpers/getDashboardModel.ts": [
      {
        "message": "Unexpected any. Specify a different type.",
        "count": 1
      }
    ],
    "/public/test/helpers/initTemplateSrv.ts": [
      {
        "message": "Unexpected any. Specify a different type.",
        "count": 1
      }
    ],
    "/public/test/jest-setup.ts": [
      {
        "message": "Unexpected any. Specify a different type.",
        "count": 1
      }
    ],
    "/public/test/lib/common.ts": [
      {
        "message": "Unexpected any. Specify a different type.",
        "count": 1
      }
    ],
    "/public/test/specs/helpers.ts": [
      {
        "message": "Unexpected any. Specify a different type.",
        "count": 11
      }
    ]
  },
  "no undocumented stories": {
    "/packages/grafana-ui/src/components/ButtonCascader/ButtonCascader.story.tsx": [
      {
        "message": "No undocumented stories are allowed, please add an .mdx file with some documentation",
        "count": 1
      }
    ],
    "/packages/grafana-ui/src/components/ColorPicker/ColorPickerPopover.story.tsx": [
      {
        "message": "No undocumented stories are allowed, please add an .mdx file with some documentation",
        "count": 1
      }
    ],
    "/packages/grafana-ui/src/components/DateTimePickers/RelativeTimeRangePicker/RelativeTimeRangePicker.story.tsx": [
      {
        "message": "No undocumented stories are allowed, please add an .mdx file with some documentation",
        "count": 1
      }
    ],
    "/packages/grafana-ui/src/components/DateTimePickers/TimeOfDayPicker.story.tsx": [
      {
        "message": "No undocumented stories are allowed, please add an .mdx file with some documentation",
        "count": 1
      }
    ],
    "/packages/grafana-ui/src/components/DateTimePickers/TimeRangePicker.story.tsx": [
      {
        "message": "No undocumented stories are allowed, please add an .mdx file with some documentation",
        "count": 1
      }
    ],
    "/packages/grafana-ui/src/components/DateTimePickers/TimeZonePicker.story.tsx": [
      {
        "message": "No undocumented stories are allowed, please add an .mdx file with some documentation",
        "count": 1
      }
    ],
    "/packages/grafana-ui/src/components/DateTimePickers/WeekStartPicker.story.tsx": [
      {
        "message": "No undocumented stories are allowed, please add an .mdx file with some documentation",
        "count": 1
      }
    ],
    "/packages/grafana-ui/src/components/PageLayout/PageToolbar.story.tsx": [
      {
        "message": "No undocumented stories are allowed, please add an .mdx file with some documentation",
        "count": 1
      }
    ],
    "/packages/grafana-ui/src/components/QueryField/QueryField.story.tsx": [
      {
        "message": "No undocumented stories are allowed, please add an .mdx file with some documentation",
        "count": 1
      }
    ],
    "/packages/grafana-ui/src/components/SecretTextArea/SecretTextArea.story.tsx": [
      {
        "message": "No undocumented stories are allowed, please add an .mdx file with some documentation",
        "count": 1
      }
    ],
    "/packages/grafana-ui/src/components/Segment/Segment.story.tsx": [
      {
        "message": "No undocumented stories are allowed, please add an .mdx file with some documentation",
        "count": 1
      }
    ],
    "/packages/grafana-ui/src/components/Segment/SegmentAsync.story.tsx": [
      {
        "message": "No undocumented stories are allowed, please add an .mdx file with some documentation",
        "count": 1
      }
    ],
    "/packages/grafana-ui/src/components/Segment/SegmentInput.story.tsx": [
      {
        "message": "No undocumented stories are allowed, please add an .mdx file with some documentation",
        "count": 1
      }
    ],
    "/packages/grafana-ui/src/components/Slider/RangeSlider.story.tsx": [
      {
        "message": "No undocumented stories are allowed, please add an .mdx file with some documentation",
        "count": 1
      }
    ],
    "/packages/grafana-ui/src/components/Slider/Slider.story.tsx": [
      {
        "message": "No undocumented stories are allowed, please add an .mdx file with some documentation",
        "count": 1
      }
    ],
    "/packages/grafana-ui/src/components/StatsPicker/StatsPicker.story.tsx": [
      {
        "message": "No undocumented stories are allowed, please add an .mdx file with some documentation",
        "count": 1
      }
    ],
    "/packages/grafana-ui/src/components/ThemeDemos/ThemeDemo.story.tsx": [
      {
        "message": "No undocumented stories are allowed, please add an .mdx file with some documentation",
        "count": 1
      }
    ],
    "/packages/grafana-ui/src/components/VizLayout/VizLayout.story.tsx": [
      {
        "message": "No undocumented stories are allowed, please add an .mdx file with some documentation",
        "count": 1
      }
    ],
    "/packages/grafana-ui/src/components/VizLegend/VizLegend.story.tsx": [
      {
        "message": "No undocumented stories are allowed, please add an .mdx file with some documentation",
        "count": 1
      }
    ],
    "/packages/grafana-ui/src/components/VizTooltip/SeriesTable.story.tsx": [
      {
        "message": "No undocumented stories are allowed, please add an .mdx file with some documentation",
        "count": 1
      }
    ]
  },
  "no gf-form usage": {
    "/e2e/utils/flows/addDataSource.ts": [
      {
        "message": "gf-form usage has been deprecated. Use a component from @grafana/ui or custom CSS instead.",
        "count": 1
      }
    ],
    "/packages/grafana-e2e/src/flows/addDataSource.ts": [
      {
        "message": "gf-form usage has been deprecated. Use a component from @grafana/ui or custom CSS instead.",
        "count": 1
      }
    ],
    "/packages/grafana-prometheus/src/components/PromExploreExtraField.tsx": [
      {
        "message": "gf-form usage has been deprecated. Use a component from @grafana/ui or custom CSS instead.",
        "count": 4
      }
    ],
    "/packages/grafana-prometheus/src/components/PromQueryField.tsx": [
      {
        "message": "gf-form usage has been deprecated. Use a component from @grafana/ui or custom CSS instead.",
        "count": 6
      }
    ],
    "/packages/grafana-prometheus/src/configuration/AlertingSettingsOverhaul.tsx": [
      {
        "message": "gf-form usage has been deprecated. Use a component from @grafana/ui or custom CSS instead.",
        "count": 3
      }
    ],
    "/packages/grafana-prometheus/src/configuration/ExemplarSetting.tsx": [
      {
        "message": "gf-form usage has been deprecated. Use a component from @grafana/ui or custom CSS instead.",
        "count": 1
      }
    ],
    "/packages/grafana-prometheus/src/configuration/PromSettings.tsx": [
      {
        "message": "gf-form usage has been deprecated. Use a component from @grafana/ui or custom CSS instead.",
        "count": 25
      }
    ],
    "/packages/grafana-prometheus/src/querybuilder/components/PromQueryCodeEditor.tsx": [
      {
        "message": "gf-form usage has been deprecated. Use a component from @grafana/ui or custom CSS instead.",
        "count": 1
      }
    ],
    "/packages/grafana-ui/src/components/DataSourceSettings/AlertingSettings.tsx": [
      {
        "message": "gf-form usage has been deprecated. Use a component from @grafana/ui or custom CSS instead.",
        "count": 3
      }
    ],
    "/packages/grafana-ui/src/components/DataSourceSettings/CustomHeadersSettings.tsx": [
      {
        "message": "gf-form usage has been deprecated. Use a component from @grafana/ui or custom CSS instead.",
        "count": 3
      }
    ],
    "/packages/grafana-ui/src/components/DataSourceSettings/DataSourceHttpSettings.tsx": [
      {
        "message": "gf-form usage has been deprecated. Use a component from @grafana/ui or custom CSS instead.",
        "count": 16
      }
    ],
    "/packages/grafana-ui/src/components/DataSourceSettings/HttpProxySettings.tsx": [
      {
        "message": "gf-form usage has been deprecated. Use a component from @grafana/ui or custom CSS instead.",
        "count": 3
      }
    ],
    "/packages/grafana-ui/src/components/DataSourceSettings/SecureSocksProxySettings.tsx": [
      {
        "message": "gf-form usage has been deprecated. Use a component from @grafana/ui or custom CSS instead.",
        "count": 3
      }
    ],
    "/packages/grafana-ui/src/components/DataSourceSettings/TLSAuthSettings.tsx": [
      {
        "message": "gf-form usage has been deprecated. Use a component from @grafana/ui or custom CSS instead.",
        "count": 3
      }
    ],
    "/packages/grafana-ui/src/components/FormField/FormField.tsx": [
      {
        "message": "gf-form usage has been deprecated. Use a component from @grafana/ui or custom CSS instead.",
        "count": 1
      }
    ],
    "/packages/grafana-ui/src/components/FormLabel/FormLabel.tsx": [
      {
        "message": "gf-form usage has been deprecated. Use a component from @grafana/ui or custom CSS instead.",
        "count": 3
      }
    ],
    "/packages/grafana-ui/src/components/Forms/Legacy/Input/Input.tsx": [
      {
        "message": "gf-form usage has been deprecated. Use a component from @grafana/ui or custom CSS instead.",
        "count": 1
      }
    ],
    "/packages/grafana-ui/src/components/Forms/Legacy/Select/NoOptionsMessage.tsx": [
      {
        "message": "gf-form usage has been deprecated. Use a component from @grafana/ui or custom CSS instead.",
        "count": 2
      }
    ],
    "/packages/grafana-ui/src/components/Forms/Legacy/Select/Select.tsx": [
      {
        "message": "gf-form usage has been deprecated. Use a component from @grafana/ui or custom CSS instead.",
        "count": 6
      }
    ],
    "/packages/grafana-ui/src/components/Forms/Legacy/Select/SelectOption.tsx": [
      {
        "message": "gf-form usage has been deprecated. Use a component from @grafana/ui or custom CSS instead.",
        "count": 4
      }
    ],
    "/packages/grafana-ui/src/components/Forms/Legacy/Switch/Switch.tsx": [
      {
        "message": "gf-form usage has been deprecated. Use a component from @grafana/ui or custom CSS instead.",
        "count": 8
      }
    ],
    "/packages/grafana-ui/src/components/SecretFormField/SecretFormField.tsx": [
      {
        "message": "gf-form usage has been deprecated. Use a component from @grafana/ui or custom CSS instead.",
        "count": 2
      }
    ],
    "/packages/grafana-ui/src/components/Segment/Segment.story.tsx": [
      {
        "message": "gf-form usage has been deprecated. Use a component from @grafana/ui or custom CSS instead.",
        "count": 2
      }
    ],
    "/packages/grafana-ui/src/components/Segment/SegmentAsync.story.tsx": [
      {
        "message": "gf-form usage has been deprecated. Use a component from @grafana/ui or custom CSS instead.",
        "count": 2
      }
    ],
    "/packages/grafana-ui/src/components/Segment/SegmentInput.story.tsx": [
      {
        "message": "gf-form usage has been deprecated. Use a component from @grafana/ui or custom CSS instead.",
        "count": 1
      }
    ],
    "/packages/grafana-ui/src/components/Segment/SegmentInput.tsx": [
      {
        "message": "gf-form usage has been deprecated. Use a component from @grafana/ui or custom CSS instead.",
        "count": 2
      }
    ],
    "/plugins-bundled/internal/input-datasource/src/InputConfigEditor.tsx": [
      {
        "message": "gf-form usage has been deprecated. Use a component from @grafana/ui or custom CSS instead.",
        "count": 1
      }
    ],
    "/public/app/angular/components/code_editor/code_editor.ts": [
      {
        "message": "gf-form usage has been deprecated. Use a component from @grafana/ui or custom CSS instead.",
        "count": 1
      }
    ],
    "/public/app/angular/components/form_dropdown/form_dropdown.ts": [
      {
        "message": "gf-form usage has been deprecated. Use a component from @grafana/ui or custom CSS instead.",
        "count": 4
      }
    ],
    "/public/app/angular/components/info_popover.ts": [
      {
        "message": "gf-form usage has been deprecated. Use a component from @grafana/ui or custom CSS instead.",
        "count": 2
      }
    ],
    "/public/app/angular/components/switch.ts": [
      {
        "message": "gf-form usage has been deprecated. Use a component from @grafana/ui or custom CSS instead.",
        "count": 8
      }
    ],
    "/public/app/angular/dropdown_typeahead.ts": [
      {
        "message": "gf-form usage has been deprecated. Use a component from @grafana/ui or custom CSS instead.",
        "count": 4
      }
    ],
    "/public/app/angular/metric_segment.ts": [
      {
        "message": "gf-form usage has been deprecated. Use a component from @grafana/ui or custom CSS instead.",
        "count": 4
      }
    ],
    "/public/app/angular/misc.ts": [
      {
        "message": "gf-form usage has been deprecated. Use a component from @grafana/ui or custom CSS instead.",
        "count": 2
      }
    ],
    "/public/app/angular/panel/partials/query_editor_row.html": [
      {
        "message": "gf-form usage has been deprecated. Use a component from @grafana/ui or custom CSS instead.",
        "count": 1
      }
    ],
    "/public/app/angular/partials/tls_auth_settings.html": [
      {
        "message": "gf-form usage has been deprecated. Use a component from @grafana/ui or custom CSS instead.",
        "count": 35
      }
    ],
    "/public/app/core/components/AccessControl/PermissionList.tsx": [
      {
        "message": "gf-form usage has been deprecated. Use a component from @grafana/ui or custom CSS instead.",
        "count": 1
      }
    ],
    "/public/app/core/components/PageHeader/PageHeader.tsx": [
      {
        "message": "gf-form usage has been deprecated. Use a component from @grafana/ui or custom CSS instead.",
        "count": 2
      }
    ],
    "/public/app/features/admin/UserLdapSyncInfo.tsx": [
      {
        "message": "gf-form usage has been deprecated. Use a component from @grafana/ui or custom CSS instead.",
        "count": 3
      }
    ],
    "/public/app/features/admin/partials/edit_org.html": [
      {
        "message": "gf-form usage has been deprecated. Use a component from @grafana/ui or custom CSS instead.",
        "count": 8
      }
    ],
    "/public/app/features/admin/partials/styleguide.html": [
      {
        "message": "gf-form usage has been deprecated. Use a component from @grafana/ui or custom CSS instead.",
        "count": 4
      }
    ],
    "/public/app/features/alerting/AlertRuleList.tsx": [
      {
        "message": "gf-form usage has been deprecated. Use a component from @grafana/ui or custom CSS instead.",
        "count": 4
      }
    ],
    "/public/app/features/alerting/partials/alert_tab.html": [
      {
        "message": "gf-form usage has been deprecated. Use a component from @grafana/ui or custom CSS instead.",
        "count": 71
      }
    ],
    "/public/app/features/annotations/partials/event_editor.html": [
      {
        "message": "gf-form usage has been deprecated. Use a component from @grafana/ui or custom CSS instead.",
        "count": 7
      }
    ],
    "/public/app/features/dashboard-scene/sharing/ShareLinkTab.tsx": [
      {
        "message": "gf-form usage has been deprecated. Use a component from @grafana/ui or custom CSS instead.",
        "count": 1
      }
    ],
    "/public/app/features/dashboard/components/SubMenu/AnnotationPicker.tsx": [
      {
        "message": "gf-form usage has been deprecated. Use a component from @grafana/ui or custom CSS instead.",
        "count": 2
      }
    ],
    "/public/app/features/dashboard/components/SubMenu/SubMenuItems.tsx": [
      {
        "message": "gf-form usage has been deprecated. Use a component from @grafana/ui or custom CSS instead.",
        "count": 1
      }
    ],
    "/public/app/features/datasources/components/BasicSettings.tsx": [
      {
        "message": "gf-form usage has been deprecated. Use a component from @grafana/ui or custom CSS instead.",
        "count": 3
      }
    ],
    "/public/app/features/datasources/components/ButtonRow.tsx": [
      {
        "message": "gf-form usage has been deprecated. Use a component from @grafana/ui or custom CSS instead.",
        "count": 1
      }
    ],
    "/public/app/features/datasources/components/DataSourceLoadError.tsx": [
      {
        "message": "gf-form usage has been deprecated. Use a component from @grafana/ui or custom CSS instead.",
        "count": 1
      }
    ],
    "/public/app/features/datasources/components/DataSourcePluginState.tsx": [
      {
        "message": "gf-form usage has been deprecated. Use a component from @grafana/ui or custom CSS instead.",
        "count": 4
      }
    ],
    "/public/app/features/datasources/components/DataSourceTestingStatus.tsx": [
      {
        "message": "gf-form usage has been deprecated. Use a component from @grafana/ui or custom CSS instead.",
        "count": 1
      }
    ],
    "/public/app/features/plugins/admin/components/AppConfigWrapper.tsx": [
      {
        "message": "gf-form usage has been deprecated. Use a component from @grafana/ui or custom CSS instead.",
        "count": 1
      }
    ],
    "/public/app/features/query/components/QueryEditorRow.tsx": [
      {
        "message": "gf-form usage has been deprecated. Use a component from @grafana/ui or custom CSS instead.",
        "count": 1
      }
    ],
    "/public/app/features/query/components/QueryGroupOptions.tsx": [
      {
        "message": "gf-form usage has been deprecated. Use a component from @grafana/ui or custom CSS instead.",
        "count": 17
      }
    ],
    "/public/app/features/transformers/FilterByValueTransformer/ValueMatchers/RangeMatcherEditor.tsx": [
      {
        "message": "gf-form usage has been deprecated. Use a component from @grafana/ui or custom CSS instead.",
        "count": 3
      }
    ],
    "/public/app/features/transformers/editors/OrganizeFieldsTransformerEditor.tsx": [
      {
        "message": "gf-form usage has been deprecated. Use a component from @grafana/ui or custom CSS instead.",
        "count": 5
      }
    ],
    "/public/app/features/variables/adhoc/picker/AdHocFilter.tsx": [
      {
        "message": "gf-form usage has been deprecated. Use a component from @grafana/ui or custom CSS instead.",
        "count": 1
      }
    ],
    "/public/app/features/variables/adhoc/picker/AdHocFilterKey.tsx": [
      {
        "message": "gf-form usage has been deprecated. Use a component from @grafana/ui or custom CSS instead.",
        "count": 3
      }
    ],
    "/public/app/features/variables/adhoc/picker/AdHocFilterRenderer.tsx": [
      {
        "message": "gf-form usage has been deprecated. Use a component from @grafana/ui or custom CSS instead.",
        "count": 1
      }
    ],
    "/public/app/features/variables/adhoc/picker/AdHocFilterValue.tsx": [
      {
        "message": "gf-form usage has been deprecated. Use a component from @grafana/ui or custom CSS instead.",
        "count": 1
      }
    ],
    "/public/app/features/variables/adhoc/picker/ConditionSegment.tsx": [
      {
        "message": "gf-form usage has been deprecated. Use a component from @grafana/ui or custom CSS instead.",
        "count": 2
      }
    ],
    "/public/app/features/variables/pickers/PickerRenderer.tsx": [
      {
        "message": "gf-form usage has been deprecated. Use a component from @grafana/ui or custom CSS instead.",
        "count": 5
      }
    ],
    "/public/app/features/variables/pickers/shared/VariableInput.tsx": [
      {
        "message": "gf-form usage has been deprecated. Use a component from @grafana/ui or custom CSS instead.",
        "count": 1
      }
    ],
    "/public/app/partials/confirm_modal.html": [
      {
        "message": "gf-form usage has been deprecated. Use a component from @grafana/ui or custom CSS instead.",
        "count": 1
      }
    ],
    "/public/app/partials/reset_password.html": [
      {
        "message": "gf-form usage has been deprecated. Use a component from @grafana/ui or custom CSS instead.",
        "count": 13
      }
    ],
    "/public/app/partials/signup_invited.html": [
      {
        "message": "gf-form usage has been deprecated. Use a component from @grafana/ui or custom CSS instead.",
        "count": 14
      }
    ],
    "/public/app/plugins/datasource/alertmanager/ConfigEditor.tsx": [
      {
        "message": "gf-form usage has been deprecated. Use a component from @grafana/ui or custom CSS instead.",
        "count": 4
      }
    ],
    "/public/app/plugins/datasource/cloud-monitoring/components/AnnotationsHelp.tsx": [
      {
        "message": "gf-form usage has been deprecated. Use a component from @grafana/ui or custom CSS instead.",
        "count": 1
      }
    ],
    "/public/app/plugins/datasource/cloudwatch/components/ConfigEditor/ConfigEditor.tsx": [
      {
        "message": "gf-form usage has been deprecated. Use a component from @grafana/ui or custom CSS instead.",
        "count": 1
      }
    ],
    "/public/app/plugins/datasource/cloudwatch/components/ConfigEditor/XrayLinkConfig.tsx": [
      {
        "message": "gf-form usage has been deprecated. Use a component from @grafana/ui or custom CSS instead.",
        "count": 1
      }
    ],
    "/public/app/plugins/datasource/cloudwatch/components/QueryEditor/LogsQueryEditor/LogsQueryEditor.tsx": [
      {
        "message": "gf-form usage has been deprecated. Use a component from @grafana/ui or custom CSS instead.",
        "count": 2
      }
    ],
    "/public/app/plugins/datasource/cloudwatch/components/QueryEditor/LogsQueryEditor/LogsQueryField.tsx": [
      {
        "message": "gf-form usage has been deprecated. Use a component from @grafana/ui or custom CSS instead.",
        "count": 3
      }
    ],
    "/public/app/plugins/datasource/cloudwatch/components/QueryEditor/LogsQueryEditor/LogsQueryFieldOld.tsx": [
      {
        "message": "gf-form usage has been deprecated. Use a component from @grafana/ui or custom CSS instead.",
        "count": 4
      }
    ],
    "/public/app/plugins/datasource/cloudwatch/components/shared/LogGroups/LegacyLogGroupNamesSelection.tsx": [
      {
        "message": "gf-form usage has been deprecated. Use a component from @grafana/ui or custom CSS instead.",
        "count": 2
      }
    ],
    "/public/app/plugins/datasource/cloudwatch/components/shared/LogGroups/LogGroupsField.tsx": [
      {
        "message": "gf-form usage has been deprecated. Use a component from @grafana/ui or custom CSS instead.",
        "count": 2
      }
    ],
    "/public/app/plugins/datasource/elasticsearch/components/QueryEditor/SettingsEditorContainer.tsx": [
      {
        "message": "gf-form usage has been deprecated. Use a component from @grafana/ui or custom CSS instead.",
        "count": 1
      }
    ],
    "/public/app/plugins/datasource/elasticsearch/configuration/DataLinks.tsx": [
      {
        "message": "gf-form usage has been deprecated. Use a component from @grafana/ui or custom CSS instead.",
        "count": 1
      }
    ],
    "/public/app/plugins/datasource/grafana-pyroscope-datasource/ConfigEditor.tsx": [
      {
        "message": "gf-form usage has been deprecated. Use a component from @grafana/ui or custom CSS instead.",
        "count": 3
      }
    ],
    "/public/app/plugins/datasource/graphite/components/AnnotationsEditor.tsx": [
      {
        "message": "gf-form usage has been deprecated. Use a component from @grafana/ui or custom CSS instead.",
        "count": 3
      }
    ],
    "/public/app/plugins/datasource/graphite/configuration/MappingsConfiguration.tsx": [
      {
        "message": "gf-form usage has been deprecated. Use a component from @grafana/ui or custom CSS instead.",
        "count": 1
      }
    ],
    "/public/app/plugins/datasource/influxdb/components/editor/annotation/AnnotationEditor.tsx": [
      {
        "message": "gf-form usage has been deprecated. Use a component from @grafana/ui or custom CSS instead.",
        "count": 8
      }
    ],
    "/public/app/plugins/datasource/influxdb/components/editor/query/QueryEditor.tsx": [
      {
        "message": "gf-form usage has been deprecated. Use a component from @grafana/ui or custom CSS instead.",
        "count": 1
      }
    ],
    "/public/app/plugins/datasource/influxdb/components/editor/query/flux/FluxQueryEditor.tsx": [
      {
        "message": "gf-form usage has been deprecated. Use a component from @grafana/ui or custom CSS instead.",
        "count": 5
      }
    ],
    "/public/app/plugins/datasource/influxdb/components/editor/query/fsql/FSQLEditor.tsx": [
      {
        "message": "gf-form usage has been deprecated. Use a component from @grafana/ui or custom CSS instead.",
        "count": 5
      }
    ],
    "/public/app/plugins/datasource/influxdb/components/editor/query/influxql/visual/PartListSection.tsx": [
      {
        "message": "gf-form usage has been deprecated. Use a component from @grafana/ui or custom CSS instead.",
        "count": 3
      }
    ],
    "/public/app/plugins/datasource/influxdb/components/editor/query/influxql/visual/TagsSection.tsx": [
      {
        "message": "gf-form usage has been deprecated. Use a component from @grafana/ui or custom CSS instead.",
        "count": 1
      }
    ],
    "/public/app/plugins/datasource/influxdb/components/editor/variable/VariableQueryEditor.tsx": [
      {
        "message": "gf-form usage has been deprecated. Use a component from @grafana/ui or custom CSS instead.",
        "count": 4
      }
    ],
    "/public/app/plugins/datasource/loki/components/AnnotationsQueryEditor.tsx": [
      {
        "message": "gf-form usage has been deprecated. Use a component from @grafana/ui or custom CSS instead.",
        "count": 1
      }
    ],
    "/public/app/plugins/datasource/loki/components/LokiOptionFields.tsx": [
      {
        "message": "gf-form usage has been deprecated. Use a component from @grafana/ui or custom CSS instead.",
        "count": 3
      }
    ],
    "/public/app/plugins/datasource/loki/components/LokiQueryField.tsx": [
      {
        "message": "gf-form usage has been deprecated. Use a component from @grafana/ui or custom CSS instead.",
        "count": 3
      }
    ],
    "/public/app/plugins/datasource/loki/configuration/DerivedField.tsx": [
      {
        "message": "gf-form usage has been deprecated. Use a component from @grafana/ui or custom CSS instead.",
        "count": 3
      }
    ],
    "/public/app/plugins/datasource/loki/querybuilder/components/LokiQueryCodeEditor.tsx": [
      {
        "message": "gf-form usage has been deprecated. Use a component from @grafana/ui or custom CSS instead.",
        "count": 1
      }
    ],
    "/public/app/plugins/datasource/opentsdb/components/AnnotationEditor.tsx": [
      {
        "message": "gf-form usage has been deprecated. Use a component from @grafana/ui or custom CSS instead.",
        "count": 3
      }
    ],
    "/public/app/plugins/datasource/prometheus/components/PromExploreExtraField.tsx": [
      {
        "message": "gf-form usage has been deprecated. Use a component from @grafana/ui or custom CSS instead.",
        "count": 4
      }
    ],
    "/public/app/plugins/datasource/prometheus/components/PromQueryField.tsx": [
      {
        "message": "gf-form usage has been deprecated. Use a component from @grafana/ui or custom CSS instead.",
        "count": 6
      }
    ],
    "/public/app/plugins/datasource/prometheus/configuration/AlertingSettingsOverhaul.tsx": [
      {
        "message": "gf-form usage has been deprecated. Use a component from @grafana/ui or custom CSS instead.",
        "count": 3
      }
    ],
    "/public/app/plugins/datasource/prometheus/configuration/AzureAuthSettings.tsx": [
      {
        "message": "gf-form usage has been deprecated. Use a component from @grafana/ui or custom CSS instead.",
        "count": 1
      }
    ],
    "/public/app/plugins/datasource/prometheus/configuration/AzureCredentialsForm.tsx": [
      {
        "message": "gf-form usage has been deprecated. Use a component from @grafana/ui or custom CSS instead.",
        "count": 21
      }
    ],
    "/public/app/plugins/datasource/prometheus/configuration/ExemplarSetting.tsx": [
      {
        "message": "gf-form usage has been deprecated. Use a component from @grafana/ui or custom CSS instead.",
        "count": 1
      }
    ],
    "/public/app/plugins/datasource/prometheus/configuration/PromSettings.tsx": [
      {
        "message": "gf-form usage has been deprecated. Use a component from @grafana/ui or custom CSS instead.",
        "count": 25
      }
    ],
    "/public/app/plugins/datasource/prometheus/querybuilder/components/PromQueryCodeEditor.tsx": [
      {
        "message": "gf-form usage has been deprecated. Use a component from @grafana/ui or custom CSS instead.",
        "count": 1
      }
    ],
    "/public/app/plugins/datasource/tempo/_importedDependencies/components/AdHocFilter/AdHocFilter.tsx": [
      {
        "message": "gf-form usage has been deprecated. Use a component from @grafana/ui or custom CSS instead.",
        "count": 1
      }
    ],
    "/public/app/plugins/datasource/tempo/_importedDependencies/components/AdHocFilter/AdHocFilterKey.tsx": [
      {
        "message": "gf-form usage has been deprecated. Use a component from @grafana/ui or custom CSS instead.",
        "count": 3
      }
    ],
    "/public/app/plugins/datasource/tempo/_importedDependencies/components/AdHocFilter/AdHocFilterRenderer.tsx": [
      {
        "message": "gf-form usage has been deprecated. Use a component from @grafana/ui or custom CSS instead.",
        "count": 1
      }
    ],
    "/public/app/plugins/datasource/tempo/_importedDependencies/components/AdHocFilter/AdHocFilterValue.tsx": [
      {
        "message": "gf-form usage has been deprecated. Use a component from @grafana/ui or custom CSS instead.",
        "count": 1
      }
    ],
    "/public/app/plugins/datasource/tempo/_importedDependencies/components/AdHocFilter/ConditionSegment.tsx": [
      {
        "message": "gf-form usage has been deprecated. Use a component from @grafana/ui or custom CSS instead.",
        "count": 2
      }
    ],
    "/public/app/plugins/datasource/tempo/_importedDependencies/datasources/loki/LokiQueryField.tsx": [
      {
        "message": "gf-form usage has been deprecated. Use a component from @grafana/ui or custom CSS instead.",
        "count": 3
      }
    ],
    "/public/app/plugins/datasource/zipkin/QueryField.tsx": [
      {
        "message": "gf-form usage has been deprecated. Use a component from @grafana/ui or custom CSS instead.",
        "count": 2
      }
    ],
    "/public/app/plugins/panel/graph/axes_editor.html": [
      {
        "message": "gf-form usage has been deprecated. Use a component from @grafana/ui or custom CSS instead.",
        "count": 50
      }
    ],
    "/public/app/plugins/panel/graph/tab_display.html": [
      {
        "message": "gf-form usage has been deprecated. Use a component from @grafana/ui or custom CSS instead.",
        "count": 56
      }
    ],
    "/public/app/plugins/panel/graph/tab_legend.html": [
      {
        "message": "gf-form usage has been deprecated. Use a component from @grafana/ui or custom CSS instead.",
        "count": 42
      }
    ],
    "/public/app/plugins/panel/graph/tab_series_overrides.html": [
      {
        "message": "gf-form usage has been deprecated. Use a component from @grafana/ui or custom CSS instead.",
        "count": 10
      }
    ],
    "/public/app/plugins/panel/graph/thresholds_form.html": [
      {
        "message": "gf-form usage has been deprecated. Use a component from @grafana/ui or custom CSS instead.",
        "count": 31
      }
    ],
    "/public/app/plugins/panel/graph/time_regions_form.html": [
      {
        "message": "gf-form usage has been deprecated. Use a component from @grafana/ui or custom CSS instead.",
        "count": 32
      }
    ],
    "/public/app/plugins/panel/heatmap/partials/axes_editor.html": [
      {
        "message": "gf-form usage has been deprecated. Use a component from @grafana/ui or custom CSS instead.",
        "count": 53
      }
    ],
    "/public/app/plugins/panel/heatmap/partials/display_editor.html": [
      {
        "message": "gf-form usage has been deprecated. Use a component from @grafana/ui or custom CSS instead.",
        "count": 51
      }
    ],
    "/public/app/plugins/panel/table-old/column_options.html": [
      {
        "message": "gf-form usage has been deprecated. Use a component from @grafana/ui or custom CSS instead.",
        "count": 91
      }
    ],
    "/public/app/plugins/panel/table-old/editor.html": [
      {
        "message": "gf-form usage has been deprecated. Use a component from @grafana/ui or custom CSS instead.",
        "count": 22
      }
    ]
  }
}<|MERGE_RESOLUTION|>--- conflicted
+++ resolved
@@ -2940,21 +2940,6 @@
         "count": 1
       }
     ],
-<<<<<<< HEAD
-    "/public/app/features/dashboard-scene/scene/getDashboardChanges.ts": [
-      {
-        "message": "Do not use any type assertions.",
-        "count": 2
-      }
-    ],
-    "/public/app/features/dashboard-scene/scene/workers/DetectChangesWorker.ts": [
-      {
-        "message": "Unexpected any. Specify a different type.",
-        "count": 2
-      }
-    ],
-=======
->>>>>>> 0bd009fb
     "/public/app/features/dashboard-scene/serialization/transformSaveModelToScene.test.ts": [
       {
         "message": "Unexpected any. Specify a different type.",
