# Gopkg.toml example
#
# Refer to https://github.com/golang/dep/blob/master/docs/Gopkg.toml.md
# for detailed Gopkg.toml documentation.
#
# required = ["github.com/user/thing/cmd/thing"]
# ignored = ["github.com/user/project/pkgX", "bitbucket.org/user/project/pkgA/pkgY"]
#
# [[constraint]]
#   name = "github.com/user/project"
#   version = "1.0.0"
#
# [[constraint]]
#   name = "github.com/user/project2"
#   branch = "dev"
#   source = "github.com/myfork/project2"
#
# [[override]]
#  name = "github.com/x/y"
#  version = "2.4.0"

<<<<<<< HEAD
#"github.com/smartystreets/goconvey", 
=======
>>>>>>> 4f46e739
required = ["github.com/smartystreets/assertions", "github.com/jtolds/gls"]

ignored = [
  "github.com/grafana/grafana/data/*",
  "github.com/grafana/grafana/public/*",
  "github.com/grafana/grafana/node_modules/*"
 ]

[[constraint]]
  name = "github.com/smartystreets/goconvey"
  revision = "68dc04aab96ae4326137d6b77330c224063a927e"

[[constraint]]
  name = "github.com/smartystreets/assertions"
  revision = "f487f9de1cd36ebab28235b9373028812fb47cbd"

[[constraint]]
  name = "github.com/jtolds/gls"
  revision = "b4936e06046bbecbb94cae9c18127ebe510a2cb9"

[[constraint]]
  name = "github.com/BurntSushi/toml"
  version = "0.3.0"

[[constraint]]
  branch = "master"
  name = "github.com/Unknwon/com"
  #version = "1.0.0"

[[constraint]]
  name = "github.com/aws/aws-sdk-go"
  version = "1.13.56"

[[constraint]]
  branch = "master"
  name = "github.com/benbjohnson/clock"

[[constraint]]
  branch = "master"
  name = "github.com/bmizerany/assert"

[[constraint]]
  name = "github.com/codegangsta/cli"
  version = "1.20.0"

[[constraint]]
  name = "github.com/davecgh/go-spew"
  version = "1.1.0"

[[constraint]]
  name = "github.com/fatih/color"
  version = "1.5.0"

[[constraint]]
  branch = "master"
  name = "github.com/go-macaron/binding"

[[constraint]]
  branch = "master"
  name = "github.com/go-macaron/gzip"

[[constraint]]
  branch = "master"
  name = "github.com/go-macaron/session"

[[constraint]]
  name = "github.com/go-sql-driver/mysql"
  revision = "2cc627ac8defc45d65066ae98f898166f580f9a4"
  #version = "1.3.0" //keeping this since we would rather depend on version then commit

[[constraint]]
  name = "github.com/go-stack/stack"
  version = "1.7.0"

[[constraint]]
  name = "github.com/go-xorm/core"
  version = "=0.6.2"

[[override]]
  name = "github.com/go-xorm/builder"
  version = "=0.3.4"

[[constraint]]
  name = "github.com/go-xorm/xorm"
  version = "=0.7.1"

[[constraint]]
  name = "github.com/gorilla/websocket"
  version = "1.2.0"

[[constraint]]
  name = "github.com/gosimple/slug"
  version = "1.1.1"

[[constraint]]
  branch = "master"
  name = "github.com/grafana/grafana-plugin-model"

[[constraint]]
  branch = "master"
  name = "github.com/hashicorp/go-hclog"

[[constraint]]
  name = "github.com/hashicorp/go-plugin"
  revision = "e8d22c780116115ae5624720c9af0c97afe4f551"

[[constraint]]
  branch = "master"
  name = "github.com/hashicorp/go-version"

[[constraint]]
  name = "github.com/inconshreveable/log15"
  version = "2.13.0"

[[constraint]]
  branch = "master"
  name = "github.com/lib/pq"

[[constraint]]
  name = "github.com/mattn/go-isatty"
  version = "0.0.3"

[[constraint]]
  name = "github.com/mattn/go-sqlite3"
  version = "1.7.0"

[[constraint]]
  name = "github.com/opentracing/opentracing-go"
  version = "1.0.2"

[[constraint]]
  name = "github.com/patrickmn/go-cache"
  version = "2.1.0"

[[constraint]]
  name = "github.com/prometheus/client_golang"
  version = "0.9.0-pre1"

[[constraint]]
  branch = "master"
  name = "github.com/prometheus/client_model"

[[constraint]]
  branch = "master"
  name = "github.com/prometheus/common"


[[constraint]]
  name = "github.com/uber/jaeger-client-go"
  version = "2.11.2"

[[constraint]]
  name = "github.com/yudai/gojsondiff"
  version = "1.0.0"

[[constraint]]
  branch = "master"
  name = "golang.org/x/net"

[[constraint]]
  branch = "master"
  name = "golang.org/x/oauth2"

[[constraint]]
  branch = "master"
  name = "golang.org/x/sync"

[[constraint]]
  name = "gopkg.in/mail.v2"
  branch = "v2"

[[constraint]]
  name = "gopkg.in/ini.v1"
  version = "1.32.0"

[[constraint]]
  name = "gopkg.in/macaron.v1"
  version = "1.2.4"

[[constraint]]
  branch = "v2"
  name = "gopkg.in/yaml.v2"

[prune]
  non-go = true
  go-tests = true
  unused-packages = true

[[constraint]]
  branch = "master"
  name = "github.com/teris-io/shortid"

[[constraint]]
  name = "github.com/denisenkom/go-mssqldb"
  revision = "270bc3860bb94dd3a3ffd047377d746c5e276726"

[[constraint]]
  name = "github.com/VividCortex/mysqlerr"
  branch = "master"

[[constraint]]
  name = "gopkg.in/square/go-jose.v2"
  version = "2.1.9"

[[constraint]]
  name = "gopkg.in/ldap.v3"
  version = "3.0.0"

<<<<<<< HEAD

=======
[[constraint]]
  name = "github.com/pkg/errors"
  version = "0.8.0"
>>>>>>> 4f46e739
<|MERGE_RESOLUTION|>--- conflicted
+++ resolved
@@ -19,10 +19,6 @@
 #  name = "github.com/x/y"
 #  version = "2.4.0"
 
-<<<<<<< HEAD
-#"github.com/smartystreets/goconvey", 
-=======
->>>>>>> 4f46e739
 required = ["github.com/smartystreets/assertions", "github.com/jtolds/gls"]
 
 ignored = [
@@ -231,10 +227,6 @@
   name = "gopkg.in/ldap.v3"
   version = "3.0.0"
 
-<<<<<<< HEAD
-
-=======
 [[constraint]]
   name = "github.com/pkg/errors"
-  version = "0.8.0"
->>>>>>> 4f46e739
+  version = "0.8.0"