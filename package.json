--- conflicted
+++ resolved
@@ -268,11 +268,7 @@
     "@grafana/lezer-logql": "0.1.1",
     "@grafana/monaco-logql": "^0.0.6",
     "@grafana/runtime": "workspace:*",
-<<<<<<< HEAD
-    "@grafana/scenes": "portal:/home/torkel/dev/scenes",
-=======
     "@grafana/scenes": "^0.0.11",
->>>>>>> b88206d9
     "@grafana/schema": "workspace:*",
     "@grafana/ui": "workspace:*",
     "@kusto/monaco-kusto": "5.3.6",
