--- conflicted
+++ resolved
@@ -80,10 +80,6 @@
     "@grafana/eslint-config": "2.5.1",
     "@grafana/toolkit": "workspace:*",
     "@grafana/tsconfig": "^1.0.0-rc1",
-<<<<<<< HEAD
-=======
-    "@kusto/monaco-kusto": "4.1.2",
->>>>>>> d8d009ec
     "@microsoft/api-extractor": "7.18.16",
     "@pmmmwh/react-refresh-webpack-plugin": "^0.5.1",
     "@react-types/button": "3.4.1",
@@ -122,12 +118,8 @@
     "@types/lru-cache": "^5.1.0",
     "@types/mousetrap": "1.6.3",
     "@types/node": "16.11.6",
-<<<<<<< HEAD
     "@types/ol": "^6.5.1",
-    "@types/papaparse": "5.2.0",
-=======
     "@types/papaparse": "5.3.1",
->>>>>>> d8d009ec
     "@types/pluralize": "^0.0.29",
     "@types/prismjs": "1.16.0",
     "@types/rc-time-picker": "^3",
