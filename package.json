{
  "author": "Grafana Labs",
  "license": "AGPL-3.0-only",
  "private": true,
  "name": "grafana",
  "version": "8.4.0-pre",
  "repository": "github:grafana/grafana",
  "scripts": {
    "api-tests": "jest --notify --watch --config=devenv/e2e-api-tests/jest.js",
    "build": "NODE_ENV=production webpack --config scripts/webpack/webpack.prod.js",
    "build:nominify": "yarn run build --env noMinify=1",
    "dev": "webpack --progress --color --config scripts/webpack/webpack.dev.js",
    "e2e": "./e2e/start-and-run-suite",
    "e2e:debug": "./e2e/start-and-run-suite debug",
    "e2e:dev": "./e2e/start-and-run-suite dev",
    "test": "jest --notify --watch",
    "test:accessibility-report": "./scripts/generate-a11y-report.sh",
    "lint": "yarn run lint:ts && yarn run lint:sass",
    "lint:ts": "eslint . --ext .js,.tsx,.ts --cache",
    "lint:sass": "yarn stylelint '{public/sass,packages}/**/*.scss' --cache",
    "test:ci": "mkdir -p reports/junit && JEST_JUNIT_OUTPUT_DIR=reports/junit jest --ci --reporters=default --reporters=jest-junit -w ${TEST_MAX_WORKERS:-100%}",
    "lint:fix": "yarn lint --fix",
    "packages:build": "lerna run clean && lerna run build --ignore @grafana-plugins/input-datasource",
    "packages:docsExtract": "rm -rf ./reports/docs && lerna run docsExtract",
    "packages:docsToMarkdown": "api-documenter markdown --input-folder ./reports/docs/ --output-folder ./docs/sources/packages_api/ --hugo",
    "packages:prepare": "lerna version --no-push --no-git-tag-version --force-publish --exact",
    "packages:publish": "lerna publish from-package --contents dist",
    "packages:publishCanary": "lerna publish from-package --contents dist --dist-tag canary --yes",
    "packages:publishLatest": "lerna publish from-package --contents dist --yes",
    "packages:publishNext": "lerna publish from-package --contents dist --dist-tag next --yes",
    "packages:publishDev": "lerna publish from-package --contents dist --dist-tag dev --yes --registry http://grafana-npm.local:4873 --force-publish=*",
    "packages:typecheck": "lerna run typecheck",
    "packages:clean": "lerna run clean",
    "precommit": "yarn run lint-staged",
    "prettier:check": "prettier --list-different \"**/*.{scss,md,mdx}\"",
    "prettier:write": "prettier --list-different \"**/*.{scss,md,mdx}\" --write",
    "start": "yarn themes:generate && webpack --progress --color --watch --env noTsCheck=0 --config scripts/webpack/webpack.dev.js",
    "start:hot": "yarn themes:generate && NODE_ENV=hot webpack serve --progress --color --config scripts/webpack/webpack.hot.js",
    "start:noTsCheck": "yarn themes:generate && webpack --progress --color --watch --env noTsCheck=1 --config scripts/webpack/webpack.dev.js",
    "stats": "webpack --mode production --config scripts/webpack/webpack.prod.js --profile --json > compilation-stats.json",
    "storybook": "yarn workspace @grafana/ui storybook --ci",
    "storybook:build": "yarn workspace @grafana/ui storybook:build",
    "themes:generate": "ts-node --transpile-only --project ./scripts/cli/tsconfig.json ./scripts/cli/generateSassVariableFiles.ts",
    "typecheck": "tsc --noEmit && yarn run packages:typecheck",
    "plugins:build-bundled": "grafana-toolkit plugin:bundle-managed",
    "watch": "yarn start -d watch,start core:start --watchTheme",
    "ci:test-frontend": "yarn run test:ci && yarn grafana-toolkit node-version-check",
    "postinstall": "husky install"
  },
  "grafana": {
    "whatsNewUrl": "https://grafana.com/docs/grafana/next/whatsnew/whats-new-in-v8-3/",
    "releaseNotesUrl": "https://grafana.com/docs/grafana/next/release-notes/"
  },
  "lint-staged": {
    "*.{js,ts,tsx}": [
      "eslint --ext .js,.tsx,.ts --cache --fix"
    ],
    "*.{json,scss,md,mdx}": [
      "prettier --write"
    ],
    "*pkg/**/*.go": [
      "gofmt -w -s"
    ]
  },
  "devDependencies": {
    "@babel/core": "7.16.0",
    "@babel/plugin-proposal-nullish-coalescing-operator": "7.16.0",
    "@babel/plugin-proposal-object-rest-spread": "7.16.0",
    "@babel/plugin-proposal-optional-chaining": "7.16.0",
    "@babel/plugin-syntax-dynamic-import": "7.8.3",
    "@babel/plugin-transform-react-constant-elements": "7.16.0",
    "@babel/plugin-transform-runtime": "7.16.4",
    "@babel/plugin-transform-typescript": "7.16.1",
    "@babel/preset-env": "7.16.4",
    "@babel/preset-react": "7.16.0",
    "@babel/preset-typescript": "7.16.0",
    "@emotion/eslint-plugin": "11.2.0",
    "@grafana/api-documenter": "7.11.2",
    "@grafana/e2e": "workspace:*",
    "@grafana/eslint-config": "2.5.1",
    "@grafana/toolkit": "workspace:*",
    "@grafana/tsconfig": "^1.0.0-rc1",
    "@microsoft/api-extractor": "7.18.16",
    "@pmmmwh/react-refresh-webpack-plugin": "^0.5.1",
    "@react-types/button": "3.4.1",
    "@react-types/menu": "3.4.1",
    "@react-types/overlays": "3.5.1",
    "@react-types/shared": "3.10.0",
    "@rtsao/plugin-proposal-class-properties": "7.0.1-patch.1",
    "@swc/core": "1.2.103",
    "@swc/helpers": "0.2.13",
    "@testing-library/dom": "8.11.1",
    "@testing-library/jest-dom": "5.16.1",
    "@testing-library/react": "12.1.2",
    "@testing-library/react-hooks": "7.0.2",
    "@testing-library/user-event": "13.5.0",
    "@types/angular": "1.8.3",
    "@types/angular-route": "1.7.0",
    "@types/classnames": "2.2.9",
    "@types/clipboard": "2.0.1",
    "@types/common-tags": "^1.8.0",
    "@types/d3": "7.1.0",
    "@types/d3-force": "^2.1.0",
    "@types/d3-scale-chromatic": "1.3.1",
    "@types/debounce-promise": "3.1.3",
    "@types/enzyme": "3.10.5",
    "@types/enzyme-adapter-react-16": "1.0.6",
    "@types/file-saver": "2.0.1",
    "@types/google.analytics": "^0.0.42",
    "@types/grafana__slate-react": "npm:@types/slate-react@0.22.5",
    "@types/history": "^4.7.8",
    "@types/hoist-non-react-statics": "3.3.1",
    "@types/jest": "27.0.2",
    "@types/jquery": "3.3.38",
    "@types/jsurl": "^1.2.28",
    "@types/lodash": "4.14.149",
    "@types/logfmt": "^1.2.1",
    "@types/lru-cache": "^5.1.0",
    "@types/mousetrap": "1.6.3",
    "@types/node": "16.11.6",
    "@types/ol": "^6.5.1",
    "@types/papaparse": "5.3.1",
    "@types/pluralize": "^0.0.29",
    "@types/prismjs": "1.16.0",
    "@types/rc-time-picker": "^3",
    "@types/react": "17.0.30",
    "@types/react-beautiful-dnd": "13.1.1",
    "@types/react-dom": "17.0.10",
    "@types/react-grid-layout": "1.1.1",
    "@types/react-highlight-words": "^0.16.2",
    "@types/react-loadable": "5.5.2",
    "@types/react-redux": "7.1.20",
    "@types/react-router-dom": "^5.1.7",
    "@types/react-test-renderer": "17.0.1",
    "@types/react-transition-group": "4.4.0",
    "@types/react-virtualized-auto-sizer": "1.0.0",
    "@types/react-window": "1.8.1",
    "@types/redux-mock-store": "1.0.2",
    "@types/reselect": "2.2.0",
    "@types/semver": "7.3.8",
    "@types/slate": "0.47.2",
    "@types/slate-plain-serializer": "0.7.1",
    "@types/slate-react": "0.22.5",
    "@types/testing-library__jest-dom": "5.9.5",
    "@types/testing-library__react-hooks": "^3.2.0",
    "@types/tinycolor2": "1.4.2",
    "@types/uuid": "8.3.0",
    "@typescript-eslint/eslint-plugin": "5.4.0",
    "@typescript-eslint/parser": "5.4.0",
    "@wojtekmaj/enzyme-adapter-react-17": "0.6.2",
    "autoprefixer": "10.2.6",
    "axios": "0.21.2",
    "babel-jest": "27.4.2",
    "babel-loader": "8.2.2",
    "babel-plugin-angularjs-annotate": "0.10.0",
    "copy-webpack-plugin": "9.0.1",
    "css-loader": "6.5.1",
    "css-minimizer-webpack-plugin": "^3.1.3",
    "cypress": "9.0.0",
    "enzyme": "3.11.0",
    "enzyme-to-json": "3.4.4",
    "eslint": "7.28.0",
    "eslint-config-prettier": "8.3.0",
    "eslint-plugin-jsdoc": "37.0.3",
    "eslint-plugin-lodash": "^7.2.0",
    "eslint-plugin-no-only-tests": "2.4.0",
    "eslint-plugin-prettier": "4.0.0",
    "eslint-plugin-react": "7.22.0",
    "eslint-plugin-react-hooks": "4.2.0",
    "eslint-webpack-plugin": "3.1.0",
    "expose-loader": "3.1.0",
    "file-loader": "6.2.0",
    "fork-ts-checker-webpack-plugin": "6.4.0",
    "fs-extra": "10.0.0",
    "glob": "7.1.6",
    "html-loader": "3.0.1",
    "html-webpack-plugin": "5.5.0",
    "http-server": "14.0.0",
    "husky": "^7.0.0",
    "iconscout-unicons-tarball": "https://github.com/grafana/icons/tarball/63056cd833ba7ee4e94904492b3a8c0cabc38d28",
    "jest": "27.4.2",
    "jest-canvas-mock": "2.3.0",
    "jest-date-mock": "1.0.8",
    "jest-junit": "13.0.0",
    "jest-matcher-utils": "27.4.2",
    "lerna": "^4.0.0",
    "lint-staged": "12.0.2",
    "mini-css-extract-plugin": "2.4.4",
    "mutationobserver-shim": "0.3.3",
    "ngtemplate-loader": "2.1.0",
    "node-notifier": "^10.0.0",
    "nodemon": "2.0.2",
    "postcss": "8.3.6",
    "postcss-loader": "6.2.0",
    "postcss-reporter": "7.0.2",
    "postcss-scss": "4.0.2",
    "prettier": "2.2.1",
    "raw-loader": "4.0.2",
    "react-refresh": "^0.10.0",
    "react-select-event": "^5.1.0",
    "react-test-renderer": "17.0.1",
    "redux-mock-store": "1.5.4",
    "rimraf": "3.0.1",
    "sass": "1.32.13",
    "sass-loader": "12.3.0",
    "sinon": "12.0.1",
    "style-loader": "3.3.1",
    "stylelint": "14.0.1",
    "stylelint-config-prettier": "9.0.3",
    "stylelint-config-sass-guidelines": "9.0.1",
    "terser-webpack-plugin": "5.2.5",
    "testing-library-selector": "^0.1.3",
    "ts-jest": "27.0.7",
    "ts-loader": "9.2.6",
    "ts-node": "10.4.0",
    "typescript": "4.4.3",
    "wait-on": "6.0.0",
    "webpack": "5.63.0",
    "webpack-bundle-analyzer": "4.5.0",
    "webpack-cli": "4.9.1",
    "webpack-dev-server": "4.4.0",
    "webpack-merge": "5.8.0"
  },
  "dependencies": {
    "@emotion/css": "11.1.3",
    "@emotion/react": "11.1.5",
    "@grafana/aws-sdk": "0.0.3",
    "@grafana/data": "workspace:*",
    "@grafana/e2e-selectors": "workspace:*",
    "@grafana/experimental": "canary",
    "@grafana/runtime": "workspace:*",
    "@grafana/schema": "workspace:*",
    "@grafana/slate-react": "0.22.10-grafana",
    "@grafana/ui": "workspace:*",
    "@jaegertracing/jaeger-ui-components": "workspace:*",
    "@kusto/monaco-kusto": "4.1.2",
    "@opentelemetry/api": "1.0.2",
    "@opentelemetry/exporter-collector": "0.25.0",
    "@opentelemetry/semantic-conventions": "1.0.0",
    "@popperjs/core": "2.5.4",
    "@react-aria/button": "3.3.4",
    "@react-aria/focus": "3.5.0",
    "@react-aria/interactions": "3.6.0",
    "@react-aria/menu": "3.3.0",
    "@react-aria/overlays": "3.7.2",
    "@react-aria/utils": "3.9.0",
    "@react-stately/collections": "3.3.4",
    "@react-stately/menu": "3.2.3",
    "@react-stately/tree": "3.2.0",
    "@reduxjs/toolkit": "1.6.1",
    "@sentry/browser": "6.15.0",
    "@sentry/types": "6.15.0",
    "@sentry/utils": "6.15.0",
    "@visx/event": "2.1.0",
    "@visx/gradient": "2.1.0",
    "@visx/group": "2.1.0",
    "@visx/scale": "2.1.0",
    "@visx/shape": "2.1.0",
    "@visx/tooltip": "2.1.0",
    "@welldone-software/why-did-you-render": "6.2.1",
    "abortcontroller-polyfill": "1.4.0",
    "angular": "1.8.2",
    "angular-bindonce": "0.3.1",
    "angular-route": "1.8.2",
    "angular-sanitize": "1.8.2",
    "app": "link:./public/app",
    "baron": "3.0.3",
    "brace": "0.11.1",
    "calculate-size": "1.1.1",
    "centrifuge": "2.7.5",
    "classnames": "2.2.6",
    "clipboard": "2.0.4",
    "comlink": "4.3.1",
    "common-tags": "^1.8.0",
    "core-js": "3.10.0",
    "d3": "5.15.0",
    "d3-force": "^2.1.1",
    "d3-scale-chromatic": "1.5.0",
    "dangerously-set-html-content": "1.0.9",
    "date-fns": "2.25.0",
    "debounce-promise": "3.1.2",
    "emotion": "11.0.0",
    "eventemitter3": "4.0.0",
    "fast-deep-equal": "^3.1.3",
    "fast-json-patch": "3.1.0",
    "file-saver": "2.0.2",
    "history": "4.10.1",
    "hoist-non-react-statics": "3.3.2",
    "immer": "9.0.6",
    "immutable": "4.0.0",
    "jquery": "3.5.1",
    "json-source-map": "0.6.1",
    "jsurl": "^0.1.5",
    "lezer": "0.13.5",
    "lezer-promql": "0.20.0",
    "lezer-tree": "0.13.2",
    "lodash": "4.17.21",
    "logfmt": "^1.3.2",
    "lru-cache": "6.0.0",
    "memoize-one": "6.0.0",
    "moment": "2.29.1",
    "moment-timezone": "0.5.33",
    "monaco-editor": "0.27.0",
    "monaco-promql": "^1.7.2",
    "mousetrap": "1.6.5",
    "mousetrap-global-bind": "1.1.0",
    "moveable": "0.26.0",
    "ol": "6.7.0",
    "papaparse": "5.3.0",
    "pluralize": "^8.0.0",
    "prismjs": "1.25.0",
    "prop-types": "15.7.2",
    "rc-cascader": "1.5.0",
    "rc-drawer": "4.4.0",
    "rc-slider": "9.6.4",
    "rc-time-picker": "3.7.3",
    "re-resizable": "^6.2.0",
    "react": "17.0.1",
    "react-beautiful-dnd": "13.1.0",
    "react-diff-viewer": "^3.1.1",
    "react-dom": "17.0.1",
    "react-draggable": "4.4.4",
    "react-grid-layout": "1.2.5",
    "react-highlight-words": "0.17.0",
    "react-hook-form": "7.5.3",
    "react-inlinesvg": "2.3.0",
    "react-loadable": "5.5.0",
    "react-moveable": "0.29.0",
    "react-popper": "2.2.4",
    "react-redux": "7.2.5",
    "react-resizable": "3.0.4",
    "react-reverse-portal": "^2.0.1",
    "react-router-dom": "^5.2.0",
    "react-select": "5.2.1",
    "react-split-pane": "0.1.89",
    "react-transition-group": "4.4.1",
    "react-use": "17.2.4",
    "react-virtualized-auto-sizer": "1.0.2",
    "react-window": "1.8.5",
    "redux": "4.1.1",
    "redux-thunk": "2.3.0",
    "regenerator-runtime": "0.13.3",
    "reselect": "4.0.0",
    "rst2html": "github:thoward/rst2html#990cb89f2a300cdd9151790be377c4c0840df809",
    "rxjs": "7.3.0",
    "sass": "link:./public/sass",
    "search-query-parser": "1.5.4",
    "selecto": "1.13.0",
    "semver": "^7.1.3",
    "slate": "0.47.8",
    "slate-plain-serializer": "0.7.10",
    "symbol-observable": "4.0.0",
    "test": "link:./public/test",
    "tether-drop": "https://github.com/torkelo/drop",
    "tinycolor2": "1.4.1",
    "tslib": "2.3.1",
    "uplot": "1.6.17",
    "uuid": "8.3.0",
    "vendor": "link:./public/vendor",
    "visjs-network": "4.25.0",
    "whatwg-fetch": "3.1.0"
  },
  "resolutions": {
    "underscore": "1.12.1",
    "@types/slate": "0.47.2",
    "@microsoft/api-extractor-model": "7.13.13",
    "@rushstack/node-core-library": "3.43.2",
    "@rushstack/rig-package": "0.3.3",
    "@rushstack/ts-command-line": "4.10.2",
    "@storybook/react/webpack": "5.63.0"
  },
  "workspaces": {
    "packages": [
      "packages/*",
      "plugins-bundled/internal/*"
    ]
  },
  "engines": {
    "node": ">= 16"
  },
<<<<<<< HEAD
  "volta": {
    "node": "16.13.1"
  },
  "packageManager": "yarn@3.1.0"
=======
  "packageManager": "yarn@3.1.1"
>>>>>>> 7f03fc14
}<|MERGE_RESOLUTION|>--- conflicted
+++ resolved
@@ -378,12 +378,8 @@
   "engines": {
     "node": ">= 16"
   },
-<<<<<<< HEAD
   "volta": {
     "node": "16.13.1"
   },
-  "packageManager": "yarn@3.1.0"
-=======
   "packageManager": "yarn@3.1.1"
->>>>>>> 7f03fc14
 }