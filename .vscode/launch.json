--- conflicted
+++ resolved
@@ -39,20 +39,12 @@
       ]
     },
     {
-<<<<<<< HEAD
-      "name": "Run Server against GRPC Storage Server",
-=======
       "name": "Run Server (query GRPC Storage Server)",
->>>>>>> 976d7f06
       "type": "go",
       "request": "launch",
       "mode": "auto",
       "program": "${workspaceFolder}/pkg/cmd/grafana/",
-<<<<<<< HEAD
-      "env": {"GF_SERVER_HTTP_PORT": "3001", "GF_GRAFANA_APISERVER_STORAGE_TYPE": "unified-grpc"},
-=======
       "env": {"GF_GRAFANA_APISERVER_STORAGE_TYPE": "unified-grpc"},
->>>>>>> 976d7f06
       "cwd": "${workspaceFolder}",
       "args": ["server", "--homepath", "${workspaceFolder}", "--packaging", "dev"]
     },
