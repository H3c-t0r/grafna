---
aliases:
  - ../reference/playlist/
  - playlist/
keywords:
  - grafana
  - dashboard
  - documentation
  - playlist
<<<<<<< HEAD
=======
labels:
  products:
    - cloud
    - enterprise
    - oss
>>>>>>> ae830f68
menuTitle: Manage playlists
title: Manage playlists
weight: 9
---

# Manage playlists

A _playlist_ is a list of dashboards that are displayed in a sequence. You might use a playlist to build situational awareness or to present your metrics to your team or visitors.

Grafana automatically scales dashboards to any resolution, which makes them perfect for big screens.

You can access the Playlist feature from Grafana's side menu, in the Dashboards submenu.

## Access, share, and control a playlist

Use the information in this section to access existing playlists. Start and control the display of a playlist using one of the five available modes.

### Access a playlist

1. Click **Dashboards** in the left-side menu.
1. Click **Playlists** to see a list of existing playlists.

### Start a playlist

You can start a playlist in five different view modes. View modes determine how the menus and navigation bar appear on the dashboards.

By default, each dashboard is displayed for the amount of time entered in the Interval field, which you set when you create or edit a playlist. After you start a playlist, you can control it with the navbar at the top of the page.

1. Click **Dashboards** in the left-side menu.
1. Click **Playlists** to see a list of existing playlists.
1. Find the playlist you want to start, then click **Start playlist**.
1. In the modal that opens, select one of the five playlist modes available, based on the information in the table below.
1. Click **Start \<playlist name\>**.

The playlist displays each dashboard for the time specified in the **Interval** field, set when creating or editing a playlist. Once a playlist starts, you can [control](#control-a-playlist) it using the navbar at the top of your screen.

| Mode                              | Description                                                                                                                                                                                                                                                                                                                                                                                                                                                                                                       |
| --------------------------------- | ----------------------------------------------------------------------------------------------------------------------------------------------------------------------------------------------------------------------------------------------------------------------------------------------------------------------------------------------------------------------------------------------------------------------------------------------------------------------------------------------------------------- |
| Normal mode                       | <ul><li>The side menu remains visible.</li></ul><ul><li>The navbar, row, and panel controls appear at the top of the screen.</li></ul>                                                                                                                                                                                                                                                                                                                                                                            |
| TV mode                           | <ul><li>The side menu and dashboard submenu (including variable drop-downs and dashboard links) are hidden or removed.</li></ul><ul><li>The navbar, row, and panel controls appear at the top of the screen.</li></ul><ul><li>Enabled automatically after one minute of user inactivity.</li></ul><ul><li>Enable it manually using the `d v` sequence shortcut, or by appending the parameter `?inactive` to the dashboard URL.</li></ul><ul><li>Disable it with any mouse movement or keyboard action.</li></ul> |
| TV mode (with auto fit panels)    | <ul><li>The side menu and dashboard submenu (including variable drop-downs and dashboard links) are hidden or removed.</li></ul><ul><li>The navbar, row and panel controls appear at the top of the screen.</li></ul><ul><li>Dashboard panels automatically adjust to optimize space on screen.</li></ul><ul>                                                                                                                                                                                                     |
| Kiosk mode                        | <ul><li>The side menu, navbar, ro and panel controls are completely hidden/removed from view.</li></ul><ul><li>You can enable it manually using the `d v` sequence shortcut after the playlist has started.</li></ul><ul><li>You can disable it manually with the same shortcut.</li></ul>                                                                                                                                                                                                                        |
| Kiosk mode (with auto fit panels) | <ul><li>The side menu, navbar, row, and panel controls are completely hidden/removed from view.</li></ul><ul><li>Dashboard panels automatically adjust to optimize space on screen.</li></ul>                                                                                                                                                                                                                                                                                                                     |

### Control a playlist

You can control a playlist in **Normal** or **TV** mode after it's started, using the navigation bar at the top of your screen. Press the Esc key in your keyboard to stop the playlist.

| Button                         | Result                                                                                                                                          |
| ------------------------------ | ----------------------------------------------------------------------------------------------------------------------------------------------- |
| Next (double-right arrow)      | Advances to the next dashboard.                                                                                                                 |
| Back (left arrow)              | Returns to the previous dashboard.                                                                                                              |
| Stop (square)                  | Ends the playlist, and exits to the current dashboard.                                                                                          |
| Cycle view mode (monitor icon) | Rotates the display of the dashboards in different view modes.                                                                                  |
| Time range                     | Displays data within a time range. It can be set to display the last 5 minutes up to 5 years ago, or a custom time range, using the down arrow. |
| Refresh (circle arrow)         | Reloads the dashboard, to display the current data. It can be set to reload automatically every 5 seconds to 1 day, using the drop-down arrow.  |

## Create a playlist

You can create a playlist to present dashboards in a sequence, with a set order and time interval between dashboards.

1. Click **Dashboards** in the left-side menu.
1. Click **Playlists** to see a list of existing playlists.
1. Click **New playlist**. The New playlist page opens.
1. In the **Name** text box, enter a descriptive name.
1. In the **Interval** text box, enter a time interval. Grafana displays a particular dashboard for the interval of time specified here before moving on to the next dashboard.
1. In Dashboards, add existing dashboards to the playlist using **Add by title** and **Add by tag** drop-down options. The dashboards you add are listed in a sequential order.
1. If needed:
   - Search for a dashboard by its name, a regular expression, or a tag.
   - Filter your results by starred status or tags.
1. If needed, rearrange the order of the dashboard you have added using the up and down arrow icon.
1. Optionally, remove a dashboard from the playlist by clicking the x icon beside dashboard.
1. Click **Save**.

## Save a playlist

You can save a playlist and add it to your **Playlists** page, where you can start it. Be sure that all the dashboards you want to appear in your playlist are added when creating or editing the playlist before saving it.

1. Click **Dashboards** in the left-side menu.
1. Click **Playlists** to see a list of existing playlists.
1. Click on the playlist.
1. Edit the playlist.
1. Ensure that your playlist has a **Name**, **Interval**, and at least one **Dashboard** added to it.
1. Click **Save**.

## Edit or delete a playlist

You can edit a playlist by updating its name, interval time, and by adding, removing, and rearranging the order of dashboards. On the rare occasion when you no longer need a playlist, you can delete it.

### Edit a playlist

1. Click **Dashboards** in the left-side menu.
1. Click **Playlists** to see a list of existing playlists.
1. Find the playlist you want to update and click **Edit playlist**.
1. Update the name and time interval, then add or remove dashboards from the playlist using instructions in [Create a playlist](#create-a-playlist).
1. Click **Save** to save your changes.

### Delete a playlist

1. Click **Dashboards** in the left-side menu.
1. Click **Playlists** to see a list of existing playlists.
1. Find the playlist you want to remove.
1. Click **Delete playlist**.

### Rearrange dashboard order

1. Click **Dashboards** in the left-side menu.
1. Click **Playlists** to see a list of existing playlists.
1. Find the playlist you want to update and click **Edit playlist**.
1. Click and drag the dashboards into your desired order.
1. Click **Save** to save your changes.

### Remove a dashboard

1. Click **Dashboards** in the left-side menu.
1. Click **Playlists** to see a list of existing playlists.
1. Find the playlist you want to update and click **Edit playlist**.
1. Click **\[x\]** on the name of the dashboard you want to remove from the playlist.
1. Click **Save** to save your changes.

## Share a playlist in a view mode

You can share a playlist by copying the link address on the view mode you prefer, and pasting the URL to your destination.

1. Click **Dashboards** in the left-side menu.
1. Click **Playlists** to see a list of existing playlists.
1. Click the share icon of the playlist you want to share.
1. Select the view mode you prefer.
1. Click **Copy** next to the Link URL to copy it to your clipboard.

   For example, the URL for the first playlist on the Grafana Play site in Kiosk mode will look like this:

   [https://play.grafana.org/playlists/play/1?kiosk](https://play.grafana.org/playlists/play/1?kiosk).

1. Paste the URL to your destination.<|MERGE_RESOLUTION|>--- conflicted
+++ resolved
@@ -7,14 +7,11 @@
   - dashboard
   - documentation
   - playlist
-<<<<<<< HEAD
-=======
 labels:
   products:
     - cloud
     - enterprise
     - oss
->>>>>>> ae830f68
 menuTitle: Manage playlists
 title: Manage playlists
 weight: 9
