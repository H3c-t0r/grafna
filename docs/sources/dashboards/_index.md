---
aliases:
  - /docs/grafana/latest/dashboards/
  - /docs/grafana/latest/features/dashboard/dashboards/
title: Dashboards
weight: 80
---

# About Grafana dashboards

A dashboard is a set of one or more [panels]({{< relref "../panels/" >}}) organized and arranged into one or more rows. Grafana ships with a variety of panels making it easy to construct the right queries, and customize the visualization so that you can create the perfect dashboard for your need. Each panel can interact with data from any configured Grafana [data source]({{< relref "../administration/data-source-management/" >}}).

Dashboard snapshots are static . Queries and expressions cannot be re-executed from snapshots. As a result, if you update any variables in your query or expression, it will not change your dashboard data.

Before you begin, ensure that you have configured a data source. See also:

- [Use dashboards]({{< relref "use-dashboards/" >}})
- [Dashboard folders]({{< relref "dashboard-folders/" >}})
- [Add and organize panels]({{< relref "add-organize-panels/" >}})
- [Manage dashboards]({{< relref "dashboard-manage/" >}})
<<<<<<< HEAD
=======
- [Public dashboards]({{< relref "dashboard-public/" >}})
>>>>>>> 82e32447
- [Annotations]({{< relref "annotations/" >}})
- [Playlist]({{< relref "playlist/" >}})
- [Reporting]({{< relref "reporting/" >}})
- [Time range controls]({{< relref "time-range-controls/" >}})
- [Dashboard version history]({{< relref "dashboard-history/" >}})
- [Dashboard export and import]({{< relref "export-import/" >}})
- [Dashboard JSON model]({{< relref "json-model/" >}})
- [Scripted dashboards]({{< relref "scripted-dashboards/" >}})<|MERGE_RESOLUTION|>--- conflicted
+++ resolved
@@ -18,10 +18,7 @@
 - [Dashboard folders]({{< relref "dashboard-folders/" >}})
 - [Add and organize panels]({{< relref "add-organize-panels/" >}})
 - [Manage dashboards]({{< relref "dashboard-manage/" >}})
-<<<<<<< HEAD
-=======
 - [Public dashboards]({{< relref "dashboard-public/" >}})
->>>>>>> 82e32447
 - [Annotations]({{< relref "annotations/" >}})
 - [Playlist]({{< relref "playlist/" >}})
 - [Reporting]({{< relref "reporting/" >}})
