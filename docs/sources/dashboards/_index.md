---
aliases:
  - /docs/grafana/latest/dashboards/
  - /docs/grafana/latest/features/dashboard/dashboards/
title: Dashboards
weight: 80
---

# About Grafana dashboards

<<<<<<< HEAD
A dashboard is a set of one or more [panels]({{< relref "../panels/" >}}) organized and arranged into one or more rows. Grafana ships with a variety of panels making it easy to construct the right queries, and customize the visualization so that you can create the perfect dashboard for your need. Each panel can interact with data from any configured Grafana [data source]({{< relref "../datasources/" >}}).
=======
A dashboard is a set of one or more [panels]({{< relref "../panels/" >}}) organized and arranged into one or more rows. Grafana ships with a variety of panels making it easy to construct the right queries, and customize the visualization so that you can create the perfect dashboard for your need. Each panel can interact with data from any configured Grafana [data source]({{< relref "../administration/data-source-management/" >}}).
>>>>>>> 14e988bd

Dashboard snapshots are static . Queries and expressions cannot be re-executed from snapshots. As a result, if you update any variables in your query or expression, it will not change your dashboard data.

Before you begin, ensure that you have configured a data source. See also:

- [Working with Grafana dashboard UI]({{< relref "dashboard-ui/" >}})
- [Dashboard folders]({{< relref "dashboard-folders/" >}})
- [Create dashboard]({{< relref "dashboard-create/" >}})
- [Manage dashboards]({{< relref "dashboard-manage/" >}})
- [Annotations]({{< relref "annotations/" >}})
- [Playlist]({{< relref "playlist/" >}})
- [Search]({{< relref "search/" >}})
- [Keyboard shortcuts]({{< relref "shortcuts/" >}})
- [Reporting]({{< relref "reporting/" >}})
- [Time range controls]({{< relref "time-range-controls/" >}})
- [Dashboard version history]({{< relref "dashboard-history/" >}})
- [Dashboard export and import]({{< relref "export-import/" >}})
- [Dashboard JSON model]({{< relref "json-model/" >}})
- [Scripted dashboards]({{< relref "scripted-dashboards/" >}})<|MERGE_RESOLUTION|>--- conflicted
+++ resolved
@@ -8,11 +8,7 @@
 
 # About Grafana dashboards
 
-<<<<<<< HEAD
-A dashboard is a set of one or more [panels]({{< relref "../panels/" >}}) organized and arranged into one or more rows. Grafana ships with a variety of panels making it easy to construct the right queries, and customize the visualization so that you can create the perfect dashboard for your need. Each panel can interact with data from any configured Grafana [data source]({{< relref "../datasources/" >}}).
-=======
 A dashboard is a set of one or more [panels]({{< relref "../panels/" >}}) organized and arranged into one or more rows. Grafana ships with a variety of panels making it easy to construct the right queries, and customize the visualization so that you can create the perfect dashboard for your need. Each panel can interact with data from any configured Grafana [data source]({{< relref "../administration/data-source-management/" >}}).
->>>>>>> 14e988bd
 
 Dashboard snapshots are static . Queries and expressions cannot be re-executed from snapshots. As a result, if you update any variables in your query or expression, it will not change your dashboard data.
 
