---
aliases:
  - ../../reference/templating/
  - ../../variables/add-ad-hoc-filters/
  - ../../variables/add-constant-variable/
  - ../../variables/add-custom-variable/
  - ../../variables/add-data-source-variable/
  - ../../variables/add-interval-variable/
  - ../../variables/add-query-variable/
  - ../../variables/add-template-variables/
  - ../../variables/add-text-box-variable/
  - ../../variables/chained-variables/
  - ../../variables/filter-variables-with-regex/
  - ../../variables/formatting-multi-value-variables/
  - ../../variables/global-variables/
  - ../../variables/manage-variable/
  - ../../variables/variable-selection-options/
  - ../../variables/variable-types/
  - ../../variables/variable-types/add-ad-hoc-filters/
  - ../../variables/variable-types/add-constant-variable/
  - ../../variables/variable-types/add-custom-variable/
  - ../../variables/variable-types/add-data-source-variable/
  - ../../variables/variable-types/add-interval-variable/
  - ../../variables/variable-types/add-query-variable/
  - ../../variables/variable-types/add-text-box-variable/
  - ../../variables/variable-types/chained-variables/
  - ../../variables/variable-types/global-variables/
keywords:
  - grafana
  - documentation
  - guide
  - variable
  - global
  - standard
  - nested
  - chained
  - linked
<<<<<<< HEAD
=======
labels:
  products:
    - cloud
    - enterprise
    - oss
>>>>>>> ae830f68
menuTitle: Manage variables
title: Add and manage variables
weight: 100
---

# Add and manage variables

The following table lists the types of variables shipped with Grafana.

<<<<<<< HEAD
| Variable type     | Description                                                                                                                                                                                              |
| :---------------- | :------------------------------------------------------------------------------------------------------------------------------------------------------------------------------------------------------- |
| Query             | Query-generated list of values such as metric names, server names, sensor IDs, data centers, and so on. [Add a query variable]({{< relref "#add-a-query-variable" >}}).                                  |
| Custom            | Define the variable options manually using a comma-separated list. [Add a custom variable]({{< relref "#add-a-custom-variable" >}}).                                                                     |
| Text box          | Display a free text input field with an optional default value. [Add a text box variable]({{< relref "#add-a-text-box-variable" >}}).                                                                    |
| Constant          | Define a hidden constant. [Add a constant variable]({{< relref "#add-a-constant-variable" >}}).                                                                                                          |
| Data source       | Quickly change the data source for an entire dashboard. [Add a data source variable]({{< relref "#add-a-data-source-variable" >}}).                                                                      |
| Interval          | Interval variables represent time spans. [Add an interval variable]({{< relref "#add-an-interval-variable" >}}).                                                                                         |
| Ad hoc filters    | Key/value filters that are automatically added to all metric queries for a data source (Prometheus, Loki, InfluxDB, and Elasticsearch only). [Add ad hoc filters]({{< relref "#add-ad-hoc-filters" >}}). |
| Global variables  | Built-in variables that can be used in expressions in the query editor. Refer to [Global variables]({{< relref "#global-variables" >}}).                                                                 |
| Chained variables | Variable queries can contain other variables. Refer to [Chained variables]({{< relref "#chained-variables" >}}).                                                                                         |
=======
| Variable type     | Description                                                                                                                                                                             |
| :---------------- | :-------------------------------------------------------------------------------------------------------------------------------------------------------------------------------------- |
| Query             | Query-generated list of values such as metric names, server names, sensor IDs, data centers, and so on. [Add a query variable](#add-a-query-variable).                                  |
| Custom            | Define the variable options manually using a comma-separated list. [Add a custom variable](#add-a-custom-variable).                                                                     |
| Text box          | Display a free text input field with an optional default value. [Add a text box variable](#add-a-text-box-variable).                                                                    |
| Constant          | Define a hidden constant. [Add a constant variable](#add-a-constant-variable).                                                                                                          |
| Data source       | Quickly change the data source for an entire dashboard. [Add a data source variable](#add-a-data-source-variable).                                                                      |
| Interval          | Interval variables represent time spans. [Add an interval variable](#add-an-interval-variable).                                                                                         |
| Ad hoc filters    | Key/value filters that are automatically added to all metric queries for a data source (Prometheus, Loki, InfluxDB, and Elasticsearch only). [Add ad hoc filters](#add-ad-hoc-filters). |
| Global variables  | Built-in variables that can be used in expressions in the query editor. Refer to [Global variables](#global-variables).                                                                 |
| Chained variables | Variable queries can contain other variables. Refer to [Chained variables](#chained-variables).                                                                                         |
>>>>>>> ae830f68

## Enter General options

You must enter general options for any type of variable that you create.

1. Navigate to the dashboard you want to make a variable for and click the **Dashboard settings** (gear) icon at the top of the page.
1. On the **Variables** tab, click **New variable**.
1. Enter a **Name** for the variable.
1. In the **Type** list, select **Query**.
1. (Optional) In **Label**, enter the display name of the variable dropdown.

   If you don't enter a display name, then the dropdown label is the variable name.

1. Choose a **Hide** option:
   - **No selection (blank):** The variable dropdown displays the variable **Name** or **Label** value. This is the default.
   - **Label:** The variable dropdown only displays the selected variable value and a down arrow.
   - **Variable:** No variable dropdown is displayed on the dashboard.

## Add a query variable

Query variables enable you to write a data source query that can return a list of metric names, tag values, or keys. For example, a query variable might return a list of server names, sensor IDs, or data centers. The variable values change as they dynamically fetch options with a data source query.

Query variables are generally only supported for strings. If your query returns numbers or any other data type, you might need to convert them to strings in order to use them as variables. For the Azure data source, for example, you can use the [tostring](https://docs.microsoft.com/en-us/azure/data-explorer/kusto/query/tostringfunction) function for this purpose.

Query expressions can contain references to other variables and in effect create linked variables. Grafana detects this and automatically refreshes a variable when one of its linked variables change.

> **Note:** Query expressions are different for each data source. For more information, refer to the documentation for your [data source][].

1. [Enter general options](#enter-general-options).
1. In the **Data source** list, select the target data source for the query. For more information about data sources, refer to [Add a data source][].
1. In the **Refresh** list, select when the variable should update options.
   - **On Dashboard Load:** Queries the data source every time the dashboard loads. This slows down dashboard loading, because the variable query needs to be completed before dashboard can be initialized.
   - **On Time Range Change:** Queries the data source every time the dashboard loads and when the dashboard time range changes. Use this option if your variable options query contains a time range filter or is dependent on the dashboard time range.
1. In the **Query** field, enter a query.
   - The query field varies according to your data source. Some data sources have custom query editors.
   - Make sure that the query returns values named `__text` and `__value` as appropriate in your query syntax. For example, in SQL, you can use a query such as `SELECT hostname AS __text, id AS __value FROM MyTable`. Queries for other languages will vary depending on syntax.
   - If you need more room in a single input field query editor, then hover your cursor over the lines in the lower right corner of the field and drag downward to expand.
1. (Optional) In the **Regex** field, type a regex expression to filter or capture specific parts of the names returned by your data source query. To see examples, refer to [Filter variables with regex](#filter-variables-with-regex).
1. In the **Sort** list, select the sort order for values to be displayed in the dropdown list. The default option, **Disabled**, means that the order of options returned by your data source query will be used.
1. (Optional) Enter [Selection Options](#configure-variable-selection-options).
1. In **Preview of values**, Grafana displays a list of the current variable values. Review them to ensure they match what you expect.
1. Click **Add** to add the variable to the dashboard.

## Add a custom variable

Use a _custom_ variable for a value that does not change, such as a number or a string.

For example, if you have server names or region names that never change, then you might want to create them as custom variables rather than query variables. Because they do not change, you might use them in [chained variables](#chained-variables) rather than other query variables. That would reduce the number of queries Grafana must send when chained variables are updated.

1. [Enter general options](#enter-general-options).
1. In the **Values separated by comma** list, enter the values for this variable in a comma-separated list. You can include numbers, strings, or key/value pairs separated by a space and a colon. For example, `key1 : value1,key2 : value2`.
1. (Optional) Enter [Selection Options](#configure-variable-selection-options).
1. In **Preview of values**, Grafana displays a list of the current variable values. Review them to ensure they match what you expect.
1. Click **Add** to add the variable to the dashboard.

## Add a text box variable

_Text box_ variables display a free text input field with an optional default value. This is the most flexible variable, because you can enter any value. Use this type of variable if you have metrics with high cardinality or if you want to update multiple panels in a dashboard at the same time.

For more information about cardinality, refer to [What are cardinality spikes and why do they matter?](https://grafana.com/blog/2022/02/15/what-are-cardinality-spikes-and-why-do-they-matter/)

1. [Enter general options](#enter-general-options).
1. (Optional) In the **Default value** field, select the default value for the variable. If you do not enter anything in this field, then Grafana displays an empty text box for users to type text into.
1. In **Preview of values**, Grafana displays a list of the current variable values. Review them to ensure they match what you expect.
1. Click **Add** to add the variable to the dashboard.

## Add a constant variable

_Constant_ variables enable you to define a hidden constant. This is useful for metric path prefixes for dashboards you want to share. When you export a dashboard, constant variables are converted to import options.

Constant variables are _not_ flexible. Each constant variable only holds one value, and it cannot be updated unless you update the variable settings.

Constant variables are useful when you have complex values that you need to include in queries but don't want to retype in every query. For example, if you had a server path called `i-0b6a61efe2ab843gg`, then you could replace it with a variable called `$path_gg`.

1. [Enter general options](#enter-general-options).
1. In the **Value** field, enter the variable value. You can enter letters, numbers, and symbols. You can even use wildcards if you use [raw format][].
1. In **Preview of values**, Grafana displays the current variable value. Review it to ensure it matches what you expect.
1. Click **Add** to add the variable to the dashboard.

## Add a data source variable

_Data source_ variables enable you to quickly change the data source for an entire dashboard. They are useful if you have multiple instances of a data source, perhaps in different environments.

1. [Enter general options](#enter-general-options).
1. In the **Type** list, select the target data source for the variable.

   You can also click **Open advanced data source picker** to see more options, including adding a data source (Admins only). For more information about data sources, refer to [Add a data source][].

1. (Optional) In **Instance name filter**, enter a regex filter for which data source instances to choose from in the variable value drop-down list. Leave this field empty to display all instances.
1. (Optional) Enter [Selection Options](#configure-variable-selection-options).
1. In **Preview of values**, Grafana displays a list of the current variable values. Review them to ensure they match what you expect.
1. Click **Add** to add the variable to the dashboard.

## Add an interval variable

Use an _interval_ variable to represents time spans such as `1m`,`1h`, `1d`. You can think of them as a dashboard-wide "group by time" command. Interval variables change how the data is grouped in the visualization. You can also use the Auto Option to return a set number of data points per time span.

You can use an interval variable as a parameter to group by time (for InfluxDB), date histogram interval (for Elasticsearch), or as a summarize function parameter (for Graphite).

1. [Enter general options](#enter-general-options).
1. In the **Values** field, enter the time range intervals that you want to appear in the variable drop-down list. The following time units are supported: `s (seconds)`, `m (minutes)`, `h (hours)`, `d (days)`, `w (weeks)`, `M (months)`, and `y (years)`. You can also accept or edit the default values: `1m,10m,30m,1h,6h,12h,1d,7d,14d,30d`.
1. (Optional) Turn on the **Auto Option** if you want to add the `auto` option to the list. This option allows you to specify how many times the current time range should be divided to calculate the current `auto` time span. If you turn it on, then two more options appear:
   - **Step count -** Select the number of times the current time range will be divided to calculate the value, similar to the **Max data points** query option. For example, if the current visible time range is 30 minutes, then the `auto` interval groups the data into 30 one-minute increments. The default value is 30 steps.
   - **Min Interval -** The minimum threshold below which the step count intervals will not divide the time. To continue the 30 minute example, if the minimum interval is set to 2m, then Grafana would group the data into 15 two-minute increments.
1. In **Preview of values**, Grafana displays a list of the current variable values. Review them to ensure they match what you expect.
1. Click **Add** to add the variable to the dashboard.

### Interval variable examples

The following example shows a template variable `myinterval` in a Graphite function:

```
summarize($myinterval, sum, false)
```

The following example shows a more complex Graphite example, from the [Graphite Template Nested Requests panel](https://play.grafana.org/d/000000056/graphite-templated-nested?editPanel=2&orgId=1):

```
groupByNode(summarize(movingAverage(apps.$app.$server.counters.requests.count, 5), '$interval', 'sum', false), 2, 'sum')
```

## Add ad hoc filters

_Ad hoc filters_ enable you to add key/value filters that are automatically added to all metric queries that use the specified data source. Unlike other variables, you do not use ad hoc filters in queries. Instead, you use ad hoc filters to write filters for existing queries.

{{% admonition type="note" %}}
Ad hoc filter variables only work with Prometheus, Loki, InfluxDB, and Elasticsearch data sources.
{{% /admonition %}}

1. [Enter general options](#enter-general-options).
1. In the **Data source** list, select the target data source.

   You can also click **Open advanced data source picker** to see more options, including adding a data source (Admins only). For more information about data sources, refer to [Add a data source][].

1. Click **Add** to add the variable to the dashboard.

### Create ad hoc filters

Ad hoc filters are one of the most complex and flexible variable options available. Instead of a regular list of variable options, this variable allows you to build a dashboard-wide ad hoc query. Filters you apply in this manner are applied to all panels on the dashboard.

## Configure variable selection options

**Selection Options** are a feature you can use to manage variable option selections. All selection options are optional, and they are off by default.

### Multi-value variables

Interpolating a variable with multiple values selected is tricky as it is not straight forward how to format the multiple values into a string that is valid in the given context where the variable is used. Grafana tries to solve this by allowing each data source plugin to inform the templating interpolation engine what format to use for multiple values.

<<<<<<< HEAD
> **Note:** The **Custom all value** option on the variable must be blank for Grafana to format all values into a single string. If it is left blank, then Grafana concatenates (adds together) all the values in the query. Something like `value1,value2,value3`. If a custom `all` value is used, then instead the value will be something like `*` or `all`.
=======
{{% admonition type="note" %}}
The **Custom all value** option on the variable must be blank for Grafana to format all values into a single string. If it is left blank, then Grafana concatenates (adds together) all the values in the query. Something like `value1,value2,value3`. If a custom `all` value is used, then instead the value will be something like `*` or `all`.
{{% /admonition %}}
>>>>>>> ae830f68

#### Multi-value variables with a Graphite data source

Graphite uses glob expressions. A variable with multiple values would, in this case, be interpolated as `{host1,host2,host3}` if the current variable value was _host1_, _host2_, and _host3_.

#### Multi-value variables with a Prometheus or InfluxDB data source

InfluxDB and Prometheus use regex expressions, so the same variable would be interpolated as `(host1|host2|host3)`. Every value would also be regex escaped. If not, a value with a regex control character would break the regex expression.

#### Multi-value variables with an Elastic data source

Elasticsearch uses lucene query syntax, so the same variable would be formatted as `("host1" OR "host2" OR "host3")`. In this case, every value must be escaped so that the value only contains lucene control words and quotation marks.

#### Troubleshoot multi-value variables

Automatic escaping and formatting can cause problems and it can be tricky to grasp the logic behind it. Especially for InfluxDB and Prometheus where the use of regex syntax requires that the variable is used in regex operator context.

If you do not want Grafana to do this automatic regex escaping and formatting, then you must do one of the following:

- Turn off the **Multi-value** or **Include All option** options.
- Use the [raw variable format][].

### Include All option

Grafana adds an `All` option to the variable dropdown list. If a user selects this option, then all variable options are selected.

### Custom all value

This option is only visible if the **Include All option** is selected.

Enter regex, globs, or lucene syntax in the **Custom all value** field to define the value of the `All` option.

By default the `All` value includes all options in combined expression. This can become very long and can have performance problems. Sometimes it can be better to specify a custom all value, like a wildcard regex.

In order to have custom regex, globs, or lucene syntax in the **Custom all value** option, it is never escaped so you will have to think about what is a valid value for your data source.

## Global variables

Grafana has global built-in variables that can be used in expressions in the query editor. This topic lists them in alphabetical order and defines them. These variables are useful in queries, dashboard links, panel links, and data links.

### $\_\_dashboard

> Only available in Grafana v6.7+. In Grafana 7.1, the variable changed from showing the UID of the current dashboard to the name of the current dashboard.

This variable is the name of the current dashboard.

### $\_\_from and $\_\_to

Grafana has two built-in time range variables: `$__from` and `$__to`. They are currently always interpolated as epoch milliseconds by default, but you can control date formatting.

{{% admonition type="note" %}}
This special formatting syntax is only available in Grafana 7.1.2+
{{% /admonition %}}

| Syntax                   | Example result           | Description                                                                                                                                                      |
| ------------------------ | ------------------------ | ---------------------------------------------------------------------------------------------------------------------------------------------------------------- |
| `${__from}`              | 1594671549254            | Unix millisecond epoch                                                                                                                                           |
| `${__from:date}`         | 2020-07-13T20:19:09.254Z | No args, defaults to ISO 8601/RFC 3339                                                                                                                           |
| `${__from:date:iso}`     | 2020-07-13T20:19:09.254Z | ISO 8601/RFC 3339                                                                                                                                                |
| `${__from:date:seconds}` | 1594671549               | Unix seconds epoch                                                                                                                                               |
| `${__from:date:YYYY-MM}` | 2020-07                  | Any custom [date format](https://momentjs.com/docs/#/displaying/) that does not include the `:` character. Uses browser time. Use `:date` or `:date:iso` for UTC |

The syntax above also works with `${__to}`.

You can use this variable in URLs, as well. For example, you can send a user to a dashboard that shows a time range from six hours ago until now: https://play.grafana.org/d/000000012/grafana-play-home?viewPanel=2&orgId=1?from=now-6h&to=now

### $\_\_interval

You can use the `$__interval` variable as a parameter to group by time (for InfluxDB, MySQL, Postgres, MSSQL), Date histogram interval (for Elasticsearch), or as a _summarize_ function parameter (for Graphite).

Grafana automatically calculates an interval that can be used to group by time in queries. When there are more data points than can be shown on a graph, then queries can be made more efficient by grouping by a larger interval. It is more efficient to group by 1 day than by 10s when looking at 3 months of data and the graph will look the same and the query will be faster. The `$__interval` is calculated using the time range and the width of the graph (the number of pixels).

Approximate Calculation: `(to - from) / resolution`

For example, when the time range is 1 hour and the graph is full screen, then the interval might be calculated to `2m` - points are grouped in 2 minute intervals. If the time range is 6 months and the graph is full screen, then the interval might be `1d` (1 day) - points are grouped by day.

In the InfluxDB data source, the legacy variable `$interval` is the same variable. `$__interval` should be used instead.

The InfluxDB and Elasticsearch data sources have `Group by time interval` fields that are used to hard code the interval or to set the minimum limit for the `$__interval` variable (by using the `>` syntax -> `>10m`).

### $\_\_interval_ms

This variable is the `$__interval` variable in milliseconds, not a time interval formatted string. For example, if the `$__interval` is `20m` then the `$__interval_ms` is `1200000`.

### $\_\_name

This variable is only available in the Singlestat panel and can be used in the prefix or suffix fields on the Options tab. The variable will be replaced with the series name or alias.

<<<<<<< HEAD
> **Note:** The Singlestat panel is no longer available from Grafana 8.0.
=======
{{% admonition type="note" %}}
The Singlestat panel is no longer available from Grafana 8.0.
{{% /admonition %}}
>>>>>>> ae830f68

### $\_\_org

This variable is the ID of the current organization.
`${__org.name}` is the name of the current organization.

### $\_\_user

> Only available in Grafana v7.1+

`${__user.id}` is the ID of the current user.
`${__user.login}` is the login handle of the current user.
`${__user.email}` is the email for the current user.

### $\_\_range

Currently only supported for Prometheus and Loki data sources. This variable represents the range for the current dashboard. It is calculated by `to - from`. It has a millisecond and a second representation called `$__range_ms` and `$__range_s`.

### $\_\_rate_interval

Currently only supported for Prometheus data sources. The `$__rate_interval` variable is meant to be used in the rate function. Refer to [Prometheus query variables][] for details.

### $\_\_rate_interval_ms

This variable is the `$__rate_interval` variable in milliseconds, not a time-interval-formatted string. For example, if the `$__rate_interval` is `20m` then the `$__rate_interval_ms` is `1200000`.

### $timeFilter or $\_\_timeFilter

The `$timeFilter` variable returns the currently selected time range as an expression. For example, the time range interval `Last 7 days` expression is `time > now() - 7d`.

This is used in several places, including:

- The WHERE clause for the InfluxDB data source. Grafana adds it automatically to InfluxDB queries when in Query Editor mode. You can add it manually in Text Editor mode: `WHERE $timeFilter`.
- Log Analytics queries in the Azure Monitor data source.
- SQL queries in MySQL, Postgres, and MSSQL.
- The `$__timeFilter` variable is used in the MySQL data source.

### $\_\_timezone

The `$__timezone` variable returns the currently selected time zone, either `utc` or an entry of the IANA time zone database (for example, `America/New_York`).

If the currently selected time zone is _Browser Time_, Grafana will try to determine your browser time zone.

## Chained variables

_Chained variables_, also called _linked variables_ or _nested variables_, are query variables with one or more other variables in their variable query. This section explains how chained variables work and provides links to example dashboards that use chained variables.

Chained variable queries are different for every data source, but the premise is the same for all. You can use chained variable queries in any data source that allows them.

Extremely complex linked templated dashboards are possible, 5 or 10 levels deep. Technically, there is no limit to how deep or complex you can go, but the more links you have, the greater the query load.

### Grafana Play dashboard examples

The following Grafana Play dashboards contain fairly simple chained variables, only two layers deep. To view the variables and their settings, click **Dashboard settings** (gear icon) and then click **Variables**. Both examples are expanded in the following section.

- [Graphite Templated Nested](https://play.grafana.org/d/000000056/graphite-templated-nested?orgId=1&var-app=country&var-server=All&var-interval=1h)
- [InfluxDB Templated](https://play.grafana.org/d/e7bad3ef-db0c-4bbd-8245-b85c0b2ca2b9/influx-2-73a-hourly-electric-grid-monitor-for-us?orgId=1&refresh=1m)

### Examples explained

Variables are useful to reuse dashboards and dynamically change what is shown in dashboards. Chained variables are especially useful to filter what you see.

Create parent/child relationship in a variable, sort of a tree structure where you can select different levels of filters.

The following sections explain the linked examples in the dashboards above in depth and builds on them. While the examples are data source-specific, the concepts can be applied broadly.

#### Graphite example

In this example, there are several applications. Each application has a different subset of servers. It is based on the [Graphite Templated Nested](https://play.grafana.org/d/000000056/graphite-templated-nested?orgId=1&var-app=country&var-server=All&var-interval=1h).

Now, you could make separate variables for each metric source, but then you have to know which server goes with which app. A better solution is to use one variable to filter another. In this example, when the user changes the value of the `app` variable, it changes the dropdown options returned by the `server` variable. Both variables use the **Multi-value** option and **Include all option**, enabling users to select some or all options presented at any time.

##### app variable

The query for this variable basically says, "Give me all the applications that exist."

```
apps.*
```

The values returned are `backend`, `country`, `fakesite`, and `All`.

##### server variable

The query for this variable basically says, "Give me all servers for the currently chosen application."

```
apps.$app.*
```

If the user selects `backend`, then the query changes to:

```
apps.backend.*
```

The query returns all servers associated with `backend`, including `backend_01`, `backend_02`, and so on.

If the user selects `fakesite`, then the query changes to:

```
apps.fakesite.*
```

The query returns all servers associated with `fakesite`, including `web_server_01`, `web_server_02`, and so on.

##### More variables

{{% admonition type="note" %}}
This example is theoretical. The Graphite server used in the example does not contain CPU metrics.
{{% /admonition %}}

The dashboard stops at two levels, but you could keep going. For example, if you wanted to get CPU metrics for selected servers, you could copy the `server` variable and extend the query so that it reads:

```
apps.$app.$server.cpu.*
```

This query basically says, "Show me the CPU metrics for the selected server."

Depending on what variable options the user selects, you could get queries like:

```
apps.backend.backend_01.cpu.*
apps.{backend.backend_02,backend_03}.cpu.*
apps.fakesite.web_server_01.cpu.*
```

#### InfluxDB example

<<<<<<< HEAD
In this example, you have several data centers. Each data center has a different subset of hosts. It is based on the [InfluxDB Templated](https://play.grafana.org/d/000000002/influxdb-templated?orgId=1) dashboard.
=======
In this example, you have several data centers. Each data center has a different subset of hosts. It is based on the [InfluxDB Templated](https://play.grafana.org/d/e7bad3ef-db0c-4bbd-8245-b85c0b2ca2b9/influx-2-73a-hourly-electric-grid-monitor-for-us?orgId=1&refresh=1m) dashboard.
>>>>>>> ae830f68

In this example, when the user changes the value of the `datacenter` variable, it changes the dropdown options returned by the `host` variable. The `host` variable uses the **Multi-value** option and **Include all option**, allowing users to select some or all options presented at any time. The `datacenter` does not use either option, so you can only select one data center at a time.

##### datacenter variable

The query for this variable basically says, "Give me all the data centers that exist."

```
SHOW TAG VALUES WITH KEY = "datacenter"
```

The values returned are `America`, `Africa`, `Asia`, and `Europe`.

##### host variable

The query for this variable basically says, "Give me all hosts for the currently chosen data center."

```
SHOW TAG VALUES WITH KEY = "hostname" WHERE "datacenter" =~ /^$datacenter$/
```

If the user selects `America`, then the query changes to:

```
SHOW TAG VALUES WITH KEY = "hostname" WHERE "datacenter" =~ /^America/
```

The query returns all servers associated with `America`, including `server1`, `server2`, and so on.

If the user selects `Europe`, then the query changes to:

```
SHOW TAG VALUES WITH KEY = "hostname" WHERE "datacenter" =~ /^Europe/
```

The query returns all servers associated with `Europe`, including `server3`, `server4`, and so on.

##### More variables

{{% admonition type="note" %}}
This example is theoretical. The InfluxDB server used in the example does not contain CPU metrics.
{{% /admonition %}}

The dashboard stops at two levels, but you could keep going. For example, if you wanted to get CPU metrics for selected hosts, you could copy the `host` variable and extend the query so that it reads:

```
SHOW TAG VALUES WITH KEY = "cpu" WHERE "datacenter" =~ /^$datacenter$/ AND "host" =~ /^$host$/
```

This query basically says, "Show me the CPU metrics for the selected host."

Depending on what variable options the user selects, you could get queries like:

```bash
SHOW TAG VALUES WITH KEY = "cpu" WHERE "datacenter" =~ /^America/ AND "host" =~ /^server2/
SHOW TAG VALUES WITH KEY = "cpu" WHERE "datacenter" =~ /^Africa/ AND "host" =~ /^server/7/
SHOW TAG VALUES WITH KEY = "cpu" WHERE "datacenter" =~ /^Europe/ AND "host" =~ /^server3+server4/
```

### Best practices and tips

The following practices will make your dashboards and variables easier to use.

#### Creating new linked variables

- Chaining variables create parent/child dependencies. You can envision them as a ladder or a tree.
- The easiest way to create a new chained variable is to copy the variable that you want to base the new one on. In the variable list, click the **Duplicate variable** icon to the right of the variable entry to create a copy. You can then add on to the query for the parent variable.
- New variables created this way appear at the bottom of the list. You might need to drag it to a different position in the list to get it into a logical order.

#### Variable order

You can change the orders of variables in the dashboard variable list by clicking the up and down arrows on the right side of each entry. Grafana lists variable dropdowns left to right according to this list, with the variable at the top on the far left.

- List variables that do not have dependencies at the top, before their child variables.
- Each variable should follow the one it is dependent on.
- Remember there is no indication in the UI of which variables have dependency relationships. List the variables in a logical order to make it easy on other users (and yourself).

#### Complexity consideration

The more layers of dependency you have in variables, the longer it will take to update dashboards after you change variables.

For example, if you have a series of four linked variables (country, region, server, metric) and you change a root variable value (country), then Grafana must run queries for all the dependent variables before it updates the visualizations in the dashboard.

## Manage variables

The variables page lets you [add][] variables and manage existing variables. It also allows you to [inspect][] variables and identify whether a variable is being referenced (or used) in other variables or dashboard.

**Move:** You can move a variable up or down the list using drag and drop.

**Clone:** To clone a variable, click the clone icon from the set of icons on the right. This creates a copy of the variable with the name of the original variable prefixed with `copy_of_`.

**Delete:** To delete a variable, click the trash icon from the set of icons on the right.

## Filter variables with regex

Using the Regex Query option, you filter the list of options returned by the variable query or modify the options returned.

This page shows how to use regex to filter/modify values in the variable dropdown.

Using the Regex Query Option, you filter the list of options returned by the Variable query or modify the options returned. For more information, refer to the Mozilla guide on [Regular expressions](https://developer.mozilla.org/en-US/docs/Web/JavaScript/Guide/Regular_Expressions).

Examples of filtering on the following list of options:

```text
backend_01
backend_02
backend_03
backend_04
```

### Filter so that only the options that end with `01` or `02` are returned:

Regex:

```regex
/(01|02)$/
```

Result:

```text
backend_01
backend_02
```

### Filter and modify the options using a regex capture group to return part of the text:

Regex:

```regex
/.*(01|02)/
```

Result:

```text
01
02
```

### Filter and modify - Prometheus Example

List of options:

```text
up{instance="demo.robustperception.io:9090",job="prometheus"} 1 1521630638000
up{instance="demo.robustperception.io:9093",job="alertmanager"} 1 1521630638000
up{instance="demo.robustperception.io:9100",job="node"} 1 1521630638000
```

Regex:

```regex
/.*instance="([^"]*).*/
```

Result:

```text
demo.robustperception.io:9090
demo.robustperception.io:9093
demo.robustperception.io:9100
```

### Filter and modify using named text and value capture groups

{{% admonition type="note" %}}
This feature is available in Grafana 7.4+.
{{% /admonition %}}

Using named capture groups, you can capture separate 'text' and 'value' parts from the options returned by the variable query. This allows the variable drop-down list to contain a friendly name for each value that can be selected.

For example, when querying the `node_hwmon_chip_names` Prometheus metric, the `chip_name` is a lot friendlier than the `chip` value. So the following variable query result:

```text
node_hwmon_chip_names{chip="0000:d7:00_0_0000:d8:00_0",chip_name="enp216s0f0np0"} 1
node_hwmon_chip_names{chip="0000:d7:00_0_0000:d8:00_1",chip_name="enp216s0f0np1"} 1
node_hwmon_chip_names{chip="0000:d7:00_0_0000:d8:00_2",chip_name="enp216s0f0np2"} 1
node_hwmon_chip_names{chip="0000:d7:00_0_0000:d8:00_3",chip_name="enp216s0f0np3"} 1
```

Passed through the following Regex:

```regex
/chip_name="(?<text>[^"]+)|chip="(?<value>[^"]+)/g
```

Would produce the following drop-down list:

```text
Display Name          Value
------------          -------------------------
enp216s0f0np0         0000:d7:00_0_0000:d8:00_0
enp216s0f0np1         0000:d7:00_0_0000:d8:00_1
enp216s0f0np2         0000:d7:00_0_0000:d8:00_2
enp216s0f0np3         0000:d7:00_0_0000:d8:00_3
```

**Note:** Only `text` and `value` capture group names are supported.

{{% docs/reference %}}
[raw format]: "/docs/grafana/ -> /docs/grafana/<GRAFANA VERSION>/dashboards/variables/variable-syntax#raw"
[raw format]: "/docs/grafana-cloud/ -> /docs/grafana/<GRAFANA VERSION>/dashboards/variables/variable-syntax#raw"

[data source]: "/docs/grafana/ -> /docs/grafana/<GRAFANA VERSION>/datasources"
[data source]: "/docs/grafana-cloud/ -> /docs/grafana/<GRAFANA VERSION>/datasources"

[Prometheus query variables]: "/docs/grafana/ -> /docs/grafana/<GRAFANA VERSION>/datasources/prometheus/template-variables#use-**rate_interval"
[Prometheus query variables]: "/docs/grafana-cloud/ -> /docs/grafana/<GRAFANA VERSION>/datasources/prometheus/template-variables#use-**rate_interval"

[Add a data source]: "/docs/grafana/ -> /docs/grafana/<GRAFANA VERSION>/administration/data-source-management#add-a-data-source"
[Add a data source]: "/docs/grafana-cloud/ -> /docs/grafana/<GRAFANA VERSION>/administration/data-source-management#add-a-data-source"

[raw variable format]: "/docs/grafana/ -> /docs/grafana/<GRAFANA VERSION>/dashboards/variables/variable-syntax#raw"
[raw variable format]: "/docs/grafana-cloud/ -> /docs/grafana/<GRAFANA VERSION>/dashboards/variables/variable-syntax#raw"

[add]: "/docs/grafana/ -> /docs/grafana/<GRAFANA VERSION>/dashboards/variables/add-template-variables"
[add]: "/docs/grafana-cloud/ -> /docs/grafana/<GRAFANA VERSION>/dashboards/variables/add-template-variables"

[inspect]: "/docs/grafana/ -> /docs/grafana/<GRAFANA VERSION>/dashboards/variables/inspect-variable"
[inspect]: "/docs/grafana-cloud/ -> /docs/grafana/<GRAFANA VERSION>/dashboards/variables/inspect-variable"
{{% /docs/reference %}}<|MERGE_RESOLUTION|>--- conflicted
+++ resolved
@@ -35,14 +35,11 @@
   - nested
   - chained
   - linked
-<<<<<<< HEAD
-=======
 labels:
   products:
     - cloud
     - enterprise
     - oss
->>>>>>> ae830f68
 menuTitle: Manage variables
 title: Add and manage variables
 weight: 100
@@ -52,19 +49,6 @@
 
 The following table lists the types of variables shipped with Grafana.
 
-<<<<<<< HEAD
-| Variable type     | Description                                                                                                                                                                                              |
-| :---------------- | :------------------------------------------------------------------------------------------------------------------------------------------------------------------------------------------------------- |
-| Query             | Query-generated list of values such as metric names, server names, sensor IDs, data centers, and so on. [Add a query variable]({{< relref "#add-a-query-variable" >}}).                                  |
-| Custom            | Define the variable options manually using a comma-separated list. [Add a custom variable]({{< relref "#add-a-custom-variable" >}}).                                                                     |
-| Text box          | Display a free text input field with an optional default value. [Add a text box variable]({{< relref "#add-a-text-box-variable" >}}).                                                                    |
-| Constant          | Define a hidden constant. [Add a constant variable]({{< relref "#add-a-constant-variable" >}}).                                                                                                          |
-| Data source       | Quickly change the data source for an entire dashboard. [Add a data source variable]({{< relref "#add-a-data-source-variable" >}}).                                                                      |
-| Interval          | Interval variables represent time spans. [Add an interval variable]({{< relref "#add-an-interval-variable" >}}).                                                                                         |
-| Ad hoc filters    | Key/value filters that are automatically added to all metric queries for a data source (Prometheus, Loki, InfluxDB, and Elasticsearch only). [Add ad hoc filters]({{< relref "#add-ad-hoc-filters" >}}). |
-| Global variables  | Built-in variables that can be used in expressions in the query editor. Refer to [Global variables]({{< relref "#global-variables" >}}).                                                                 |
-| Chained variables | Variable queries can contain other variables. Refer to [Chained variables]({{< relref "#chained-variables" >}}).                                                                                         |
-=======
 | Variable type     | Description                                                                                                                                                                             |
 | :---------------- | :-------------------------------------------------------------------------------------------------------------------------------------------------------------------------------------- |
 | Query             | Query-generated list of values such as metric names, server names, sensor IDs, data centers, and so on. [Add a query variable](#add-a-query-variable).                                  |
@@ -76,7 +60,6 @@
 | Ad hoc filters    | Key/value filters that are automatically added to all metric queries for a data source (Prometheus, Loki, InfluxDB, and Elasticsearch only). [Add ad hoc filters](#add-ad-hoc-filters). |
 | Global variables  | Built-in variables that can be used in expressions in the query editor. Refer to [Global variables](#global-variables).                                                                 |
 | Chained variables | Variable queries can contain other variables. Refer to [Chained variables](#chained-variables).                                                                                         |
->>>>>>> ae830f68
 
 ## Enter General options
 
@@ -225,13 +208,9 @@
 
 Interpolating a variable with multiple values selected is tricky as it is not straight forward how to format the multiple values into a string that is valid in the given context where the variable is used. Grafana tries to solve this by allowing each data source plugin to inform the templating interpolation engine what format to use for multiple values.
 
-<<<<<<< HEAD
-> **Note:** The **Custom all value** option on the variable must be blank for Grafana to format all values into a single string. If it is left blank, then Grafana concatenates (adds together) all the values in the query. Something like `value1,value2,value3`. If a custom `all` value is used, then instead the value will be something like `*` or `all`.
-=======
 {{% admonition type="note" %}}
 The **Custom all value** option on the variable must be blank for Grafana to format all values into a single string. If it is left blank, then Grafana concatenates (adds together) all the values in the query. Something like `value1,value2,value3`. If a custom `all` value is used, then instead the value will be something like `*` or `all`.
 {{% /admonition %}}
->>>>>>> ae830f68
 
 #### Multi-value variables with a Graphite data source
 
@@ -320,13 +299,9 @@
 
 This variable is only available in the Singlestat panel and can be used in the prefix or suffix fields on the Options tab. The variable will be replaced with the series name or alias.
 
-<<<<<<< HEAD
-> **Note:** The Singlestat panel is no longer available from Grafana 8.0.
-=======
 {{% admonition type="note" %}}
 The Singlestat panel is no longer available from Grafana 8.0.
 {{% /admonition %}}
->>>>>>> ae830f68
 
 ### $\_\_org
 
@@ -457,11 +432,7 @@
 
 #### InfluxDB example
 
-<<<<<<< HEAD
-In this example, you have several data centers. Each data center has a different subset of hosts. It is based on the [InfluxDB Templated](https://play.grafana.org/d/000000002/influxdb-templated?orgId=1) dashboard.
-=======
 In this example, you have several data centers. Each data center has a different subset of hosts. It is based on the [InfluxDB Templated](https://play.grafana.org/d/e7bad3ef-db0c-4bbd-8245-b85c0b2ca2b9/influx-2-73a-hourly-electric-grid-monitor-for-us?orgId=1&refresh=1m) dashboard.
->>>>>>> ae830f68
 
 In this example, when the user changes the value of the `datacenter` variable, it changes the dropdown options returned by the `host` variable. The `host` variable uses the **Multi-value** option and **Include all option**, allowing users to select some or all options presented at any time. The `datacenter` does not use either option, so you can only select one data center at a time.
 
