---
aliases:
  - ../administration/reports/
  - ../enterprise/export-pdf/
  - ../enterprise/reporting/
  - ../panels/create-reports/
  - reporting/
keywords:
  - grafana
  - reporting
  - export
  - pdf
labels:
  products:
    - cloud
    - enterprise
menuTitle: Reporting
title: Create and manage reports
weight: 85
---

# Create and manage reports

Reporting enables you to automatically generate PDFs from any of your dashboards and have Grafana email them to interested parties on a schedule. This is available in Grafana Cloud and in Grafana Enterprise.

> If you have [Role-based access control][] enabled, for some actions you would need to have relevant permissions.
> Refer to specific guides to understand what permissions are required.

<!--
{{< figure src="/static/img/docs/enterprise/reports_list_8.1.png" max-width="500px" >}}
-->

Any changes you make to a dashboard used in a report are reflected the next time the report is sent. For example, if you change the time range in the dashboard, then the time range in the report also changes, unless you've configured a custom time range.

For information about recent improvements to the reporting UI, refer to [Grafana reporting: How we improved the UX in Grafana](https://grafana.com/blog/2022/06/29/grafana-reporting-how-we-improved-the-ux-in-grafana/).

## Requirements

- SMTP must be configured for reports to be sent. Refer to [SMTP][] in [Configuration][] for more information.
- The Image Renderer plugin must be installed or the remote rendering service must be set up. Refer to [Image rendering][] for more information.

## Access control

When [RBAC][] is enabled, you need to have the relevant [Permissions][] to create and manage reports.

## Create or update a report

Only organization administrators can create reports by default. You can customize who can create reports with [Role-based access control][].

1. Click **Dashboards > Reports** in the side navigation menu.

   The Reports page allows you to view, create, and update your reports. The report form has a multi-step layout. The steps do not need to be completed in succession and can be skipped over by clicking a step name.

1. Click **+ Create a new report**.
1. Select report dashboard.
   - **Source dashboard:** Select the dashboard from which you want to generate the report.
   - **Time range:** (optional) Use custom time range for the report. For more information, refer to [Report time range](#report-time-range).
   - **Add another dashboard:** Add more than one dashboard to the report.
1. Format the report.
   - **Choose format options for the report:** Select at least one option. Attach report as PDF, embed dashboard as an image, or attach CSV file of table panel data.
   - If you selected the PDF format option:
     - Select an orientation for the report: **Portrait** or **Landscape**.
     - Select a layout for the generated report: **Simple** or **Grid**. The simple layout renders each panel as full-width across the PDF. The grid layout renders the PDF with the same panel arrangement and width as the source dashboard.
     - Click **Preview PDF** to view a rendered PDF with the options you selected.
1. Schedule report.
   - Enter scheduling information. Options vary depending on the frequency selected.
1. Enter report information. All fields are required unless otherwise indicated.
   - **Report name:** Name of the report as you want it to appear in the **Reports** list. The report name populates the email subject line.
   - **Recipients:** Enter the emails of the people or teams that you want to receive the report, separated by commas or semicolons.
   - **Reply to:** (optional) The address that appears in the **Reply to** field of the email.
   - **Message:** (optional) Message body in the email with the report.
   - **Include a dashboard link:** Include a link to the dashboard from within the report email.
   - **Send test email:** To verify that the configuration works as expected. You can choose to send this email to the recipients configured for the report, or to a different set of email addresses only used for testing.
1. Preview and save the report.

### Save as draft

{{% admonition type="note" %}}
<<<<<<< HEAD
Available in [Grafana Enterprise][] version 9.1.0 and later and [Grafana Cloud Pro and Advanced](/docs/grafana-cloud/).
=======
Available in [Grafana Enterprise]({{< relref "../../introduction/grafana-enterprise/" >}}) version 9.1.0 and later and [Grafana Cloud](/docs/grafana-cloud/).
>>>>>>> b14263af
{{% /admonition %}}

You can save a report as a draft at any point during the report creation or update process. You can save a report as a draft even if it's missing required fields. Also, the report won't be sent according to its schedule while it's a draft.

### Choose template variables

{{% admonition type="note" %}}
<<<<<<< HEAD
Available in [Grafana Enterprise][] version 7.5 and later behind the `reportVariables` feature flag, Grafana Enterprise version 8.0 and later without a feature flag, and [Grafana Cloud Pro and Advanced](/docs/grafana-cloud/).
=======
Available in [Grafana Enterprise]({{< relref "../../introduction/grafana-enterprise/" >}}) version 7.5 and later behind the `reportVariables` feature flag, Grafana Enterprise version 8.0 and later without a feature flag, and [Grafana Cloud](/docs/grafana-cloud/).
>>>>>>> b14263af
{{% /admonition %}}

You can configure report-specific template variables for the dashboard on the report page. The variables that you select will override the variables from the dashboard, and they are used when rendering a PDF file of the report. For detailed information about using template variables, refer to the [Templates and variables][] section.

{{% admonition type="note" %}}
The query variables saved with a report might become of date if the results of that query change. For example, if your template variable queries for a list of hostnames and a new hostname is added, then it will not be included in the report. If that occurs, the selected variables must be manually updated in the report. If you select the `All` value for the template variable or if you keep the dashboard's original variable selection, then the report stays up-to-date as new values are added.
{{% /admonition %}}

### Render a report with panels or rows set to repeat by a variable

{{% admonition type="note" %}}
<<<<<<< HEAD
Available in [Grafana Enterprise][] version 8.0 and later, and [Grafana Cloud Pro and Advanced](/docs/grafana-cloud/).
=======
Available in [Grafana Enterprise]({{< relref "../../introduction/grafana-enterprise/" >}}) version 8.0 and later, and [Grafana Cloud](/docs/grafana-cloud/).
>>>>>>> b14263af
{{% /admonition %}}

You can include dynamic dashboards with panels or rows, set to repeat by a variable, into reports. For detailed information about setting up repeating panels or rows in dashboards, refer to [Repeat panels or rows][].

#### Caveats

- Rendering repeating panels for dynamic variable types (for example, `query` variables) with selected `All` value is currently not supported. As a workaround, select all the values.
- If you select different template variables in a report for a dashboard with repeating rows, you might see empty space or missing values at the bottom of the report. This is because the dimensions of the panels from the dashboard are used to generate the report. To avoid this issue
  - use the dashboard's original template variables for the report, or make a copy of the dashboard
  - select the new set of template variables
  - generate a report based on the copied dashboard.
- Rendering of the repeating panels inside collapsed rows in reports is not supported.

### Report time range

{{% admonition type="note" %}}
<<<<<<< HEAD
You can set custom report time ranges in [Grafana Enterprise][] 7.2+ and [Grafana Cloud Pro and Advanced](/docs/grafana-cloud/).
=======
You can set custom report time ranges in [Grafana Enterprise]({{< relref "../../introduction/grafana-enterprise/" >}}) 7.2+ and [Grafana Cloud](/docs/grafana-cloud/).
>>>>>>> b14263af
{{% /admonition %}}

By default, reports use the saved time range of the dashboard. You can change the time range of the report by:

- Saving a modified time range to the dashboard.
- Setting a time range via the **Time range** field in the report form. If specified, the custom time range overrides the time range from the report's dashboard.

The page header of the report displays the time range for the dashboard's data queries. Dashboards set to use the browser's time zone use the time zone on the Grafana server.

If the time zone is set differently between your Grafana server and its remote image renderer, then the time ranges in the report might be different between the page header and the time axes in the panels. To avoid this, set the time zone to UTC for dashboards when using a remote renderer. Each dashboard's time zone setting is visible in the [time range controls][].

### Layout and orientation

> We're actively developing new report layout options. [Contact us](https://grafana.com/contact?about=grafana-enterprise&topic=design-process&value=reporting) to get involved in the design process.

| Layout | Orientation | Support | Description                                                                                               | Preview                                                                                                                                               |
| ------ | ----------- | ------- | --------------------------------------------------------------------------------------------------------- | ----------------------------------------------------------------------------------------------------------------------------------------------------- |
| Simple | Portrait    | v6.4+   | Generates an A4 page in portrait mode with three panels per page.                                         | {{< figure src="/static/img/docs/enterprise/reports_portrait_preview.png" max-width="500px" max-height="500px" class="docs-image--no-shadow" >}}      |
| Simple | Landscape   | v6.7+   | Generates an A4 page in landscape mode with a single panel per page.                                      | {{< figure src="/static/img/docs/enterprise/reports_landscape_preview.png" max-width="500px" class="docs-image--no-shadow" >}}                        |
| Grid   | Portrait    | v7.2+   | Generates an A4 page in portrait mode with panels arranged in the same way as at the original dashboard.  | {{< figure src="/static/img/docs/enterprise/reports_grid_portrait_preview.png" max-width="500px" max-height="500px" class="docs-image--no-shadow" >}} |
| Grid   | Landscape   | v7.2+   | Generates an A4 page in landscape mode with panels arranged in the same way as in the original dashboard. | {{< figure src="/static/img/docs/enterprise/reports_grid_landscape_preview.png" max-width="500px" class="docs-image--no-shadow" >}}                   |

### CSV export

{{% admonition type="note" %}}
<<<<<<< HEAD
Available in [Grafana Enterprise][] 8+ with the [Grafana image renderer plugin](/grafana/plugins/grafana-image-renderer) v3.0+, and [Grafana Cloud Pro and Advanced](/docs/grafana-cloud/).
=======
Available in [Grafana Enterprise]({{< relref "../../introduction/grafana-enterprise/" >}}) 8+ with the [Grafana image renderer plugin](/grafana/plugins/grafana-image-renderer) v3.0+, and [Grafana Cloud](/docs/grafana-cloud/).
>>>>>>> b14263af
{{% /admonition %}}

You can attach a CSV file to the report email for each table panel on the selected dashboard, along with the PDF report. By default, CSVs larger than 10Mb are not sent which keeps email servers from rejecting the email. You can increase or decrease this limit in the [reporting configuration](#rendering-configuration).

This feature relies on the same plugin that supports the [image rendering][] features.

When the CSV file is generated, it is temporarily written to the `csv` folder in the Grafana `data` folder.

A background job runs every 10 minutes and removes temporary CSV files. You can configure how long a CSV file should be stored before being removed by configuring the [temp-data-lifetime][] setting. This setting also affects how long a renderer PNG file should be stored.

### Scheduling

{{% admonition type="note" %}}
<<<<<<< HEAD
Available in [Grafana Enterprise][] version 8.0 and later, and [Grafana Cloud Pro and Advanced](/docs/grafana-cloud/).
=======
Available in [Grafana Enterprise]({{< relref "../../introduction/grafana-enterprise/" >}}) version 8.0 and later, and [Grafana Cloud](/docs/grafana-cloud/).
>>>>>>> b14263af
The scheduler was significantly changed in Grafana Enterprise version 8.1.
{{% /admonition %}}

Scheduled reports can be sent once, or repeated on an hourly, daily, weekly, or monthly basis, or sent at custom intervals. You can also disable scheduling by selecting **Never**, for example to send the report via the API.

**Send now or schedule for later**

- **Send now** sends the report immediately after you save it. To stop sending the report at some point in the future, add an end date. If you leave the end date empty, the report is sent out indefinitely.

- **Send later** schedules a report for a later date. Thus, the start date and time are required fields. If you leave the end date empty, the report is sent out indefinitely.

**Send only from Monday to Friday**

For reports that have an hourly or daily frequency, you can choose to send them only from Monday to Friday.

**Send on the last day of the month**

When you schedule a report with a monthly frequency, and set the start date between the 29th and the 31st of the month, the report is only sent during the months that have those dates. If you want the report to be sent every month, select the **Send on the last day of the month** option instead. This way, the report is sent on the last day of every month regardless of how many days there are in any given month.

#### Send a test email

{{% admonition type="note" %}}
<<<<<<< HEAD
Available in [Grafana Enterprise][] version 7.0 and later, and [Grafana Cloud Pro and Advanced](/docs/grafana-cloud/).
=======
Available in [Grafana Enterprise]({{< relref "../../introduction/grafana-enterprise/" >}}) version 7.0 and later, and [Grafana Cloud](/docs/grafana-cloud/).
>>>>>>> b14263af
{{% /admonition %}}

1. In the report, click **Send test email**.
1. In the **Email** field, enter the email address or addresses that you want to test, separated by a semicolon.
   If you want to use email addresses from the report, then select the **Use emails from report** check box.
1. Click **Send**.

The last saved version of the report will be sent to selected emails. You can use this to verify emails are working and to make sure the report is generated and displayed as you expect.

### Pause a report

{{% admonition type="note" %}}
<<<<<<< HEAD
Available in [Grafana Enterprise][] version 8.0 and later, and [Grafana Cloud Pro and Advanced](/docs/grafana-cloud/).
=======
Available in [Grafana Enterprise]({{< relref "../../introduction/grafana-enterprise/" >}}) version 8.0 and later, and [Grafana Cloud](/docs/grafana-cloud/).
>>>>>>> b14263af
{{% /admonition %}}

You can pause sending reports from the report list view by clicking the pause icon. The report will not be sent according to its schedule until it is resumed by clicking the resume button on the report row.

### Add multiple dashboards to a report

{{% admonition type="note" %}}
<<<<<<< HEAD
Available in [Grafana Enterprise][] version 9.0 and later, and [Grafana Cloud Pro and Advanced](/docs/grafana-cloud/).
=======
Available in [Grafana Enterprise]({{< relref "../../introduction/grafana-enterprise/" >}}) version 9.0 and later, and [Grafana Cloud](/docs/grafana-cloud/).
>>>>>>> b14263af
{{% /admonition %}}

You can add more than one dashboard to a report. Additional dashboards will be rendered as new pages in the same PDF file, or additional images if you chose to embed images in your report email. You cannot add the same dashboard to a report multiple times.

### Embed a dashboard as an image into a report

{{% admonition type="note" %}}
<<<<<<< HEAD
Available in [Grafana Enterprise][] version 9.0 and later, and [Grafana Cloud Pro and Advanced](/docs/grafana-cloud/).
=======
Available in [Grafana Enterprise]({{< relref "../../introduction/grafana-enterprise/" >}}) version 9.0 and later, and [Grafana Cloud](/docs/grafana-cloud/).
>>>>>>> b14263af
{{% /admonition %}}

You can send a report email with an image of the dashboard embedded in the email instead of attached as a PDF. In this case, the email recipients can see the dashboard at a glance instead of having to open the PDF.

## Export dashboard as PDF

You can generate and save PDF files of any dashboard.

{{% admonition type="note" %}}
<<<<<<< HEAD
Available in [Grafana Enterprise][] version 6.7 and later, and [Grafana Cloud Pro and Advanced](/docs/grafana-cloud/).
=======
Available in [Grafana Enterprise]({{< relref "../../introduction/grafana-enterprise/" >}}) version 6.7 and later, and [Grafana Cloud](/docs/grafana-cloud/).
>>>>>>> b14263af
{{% /admonition %}}

1. In the dashboard that you want to export as PDF, click the **Share dashboard** icon.
1. On the PDF tab, select a layout option for the exported dashboard: **Portrait** or **Landscape**.
1. Click **Save as PDF** to render the dashboard as a PDF file.

   Grafana opens the PDF file in a new window or browser tab.

## Send a report via the API

You can send reports programmatically with the [send report][] endpoint in the [HTTP APIs][].

## Rendering configuration

When generating reports, each panel renders separately before being collected in a PDF. You can configure the per-panel rendering timeout and number of concurrently rendered panels.

To make a panel more legible, you can set a scale factor for the rendered images. However, a higher scale factor increases the file size of the generated PDF.

You can also specify custom fonts that support different Unicode scripts. The DejaVu font is the default used for PDF rendering.

These options are available in the [configuration][] file.

```ini
[reporting]
# Use this option to enable or disable the reporting feature. When disabled, no reports are generated, and the UI is hidden. By default, reporting is enabled.
enabled = true
# Set timeout for each panel rendering request
rendering_timeout = 10s
# Set maximum number of concurrent calls to the rendering service
concurrent_render_limit = 4
# Set the scale factor for rendering images. 2 is enough for monitor resolutions
# 4 would be better for printed material. Setting a higher value affects performance and memory
image_scale_factor = 2
# Set the maximum file size in megabytes for the CSV attachments
max_attachment_size_mb = 10
# Path to the directory containing font files
fonts_path =
# Name of the TrueType font file with regular style
font_regular = DejaVuSansCondensed.ttf
# Name of the TrueType font file with bold style
font_bold = DejaVuSansCondensed-Bold.ttf
# Name of the TrueType font file with italic style
font_italic = DejaVuSansCondensed-Oblique.ttf
```

## Report settings

<<<<<<< HEAD
> **Note:** Available in [Grafana Enterprise][] version 7.2 and later, and [Grafana Cloud Pro and Advanced](/docs/grafana-cloud/).
=======
> **Note:** Available in [Grafana Enterprise]({{< relref "../../introduction/grafana-enterprise/" >}}) version 7.2 and later, and [Grafana Cloud](/docs/grafana-cloud/).
>>>>>>> b14263af

You can configure organization-wide report settings in the **Settings** under **Dashboards > Reporting**. Settings are applied to all the reports for current organization.

You can customize the branding options.

Report branding:

- **Company logo:** Company logo displayed in the report PDF. It can be configured by specifying a URL, or by uploading a file. Defaults to the Grafana logo.

Email branding:

- **Company logo:** Company logo displayed in the report email. It can be configured by specifying a URL, or by uploading a file. Defaults to the Grafana logo.
- **Email footer:** Toggle to enable the report email footer. Select **Sent by** or **None**.
- **Footer link text:** Text of the link in the report email footer. Defaults to `Grafana`.
- **Footer link URL:** Link of the report email footer.

Currently, the API does not allow for the simultaneous upload of files with identical names for both the email logo and report logo. You can still upload the same file for each logo separately in two distinct steps.

## Troubleshoot reporting

To troubleshoot and get more log information, enable debug logging in the configuration file. Refer to [Configuration][] for more information.

```bash
[log]
filters = report:debug
```

{{% docs/reference %}}
[time range controls]: "/docs/grafana/ -> /docs/grafana/<GRAFANA VERSION>"
[time range controls]: "/docs/grafana-cloud/ -> /docs/grafana/<GRAFANA VERSION>"

[image rendering]: "/docs/grafana/ -> /docs/grafana/<GRAFANA VERSION>/setup-grafana/image-rendering"
[image rendering]: "/docs/grafana-cloud/ -> /docs/grafana/<GRAFANA VERSION>/setup-grafana/image-rendering"

[configuration]: "/docs/grafana/ -> /docs/grafana/<GRAFANA VERSION>/setup-grafana/configure-grafana"
[configuration]: "/docs/grafana-cloud/ -> /docs/grafana/<GRAFANA VERSION>/setup-grafana/configure-grafana"

[Grafana Enterprise]: "/docs/grafana/ -> /docs/grafana/<GRAFANA VERSION>/introduction/grafana-enterprise"
[Grafana Enterprise]: "/docs/grafana-cloud/ -> /docs/grafana/<GRAFANA VERSION>/introduction/grafana-enterprise"

[Image rendering]: "/docs/grafana/ -> /docs/grafana/<GRAFANA VERSION>/setup-grafana/image-rendering"
[Image rendering]: "/docs/grafana-cloud/ -> /docs/grafana/<GRAFANA VERSION>/setup-grafana/image-rendering"

[send report]: "/docs/grafana/ -> /docs/grafana/<GRAFANA VERSION>"
[send report]: "/docs/grafana-cloud/ -> /docs/grafana/<GRAFANA VERSION>"

[SMTP]: "/docs/grafana/ -> /docs/grafana/<GRAFANA VERSION>/setup-grafana/configure-grafana#smtp"
[SMTP]: "/docs/grafana-cloud/ -> /docs/grafana/<GRAFANA VERSION>/setup-grafana/configure-grafana#smtp"

[Repeat panels or rows]: "/docs/grafana/ -> /docs/grafana/<GRAFANA VERSION>/panels-visualizations/configure-panel-options#configure-repeating-rows-or-panels"
[Repeat panels or rows]: "/docs/grafana-cloud/ -> /docs/grafana/<GRAFANA VERSION>/panels-visualizations/configure-panel-options#configure-repeating-rows-or-panels"

[Templates and variables]: "/docs/grafana/ -> /docs/grafana/<GRAFANA VERSION>/dashboards/variables"
[Templates and variables]: "/docs/grafana-cloud/ -> /docs/grafana/<GRAFANA VERSION>/dashboards/variables"

[temp-data-lifetime]: "/docs/grafana/ -> /docs/grafana/<GRAFANA VERSION>/setup-grafana/configure-grafana#temp-data-lifetime"
[temp-data-lifetime]: "/docs/grafana-cloud/ -> /docs/grafana/<GRAFANA VERSION>/setup-grafana/configure-grafana#temp-data-lifetime"

[RBAC]: "/docs/grafana/ -> /docs/grafana/<GRAFANA VERSION>/administration/roles-and-permissions/access-control"
[RBAC]: "/docs/grafana-cloud/ -> /docs/grafana/<GRAFANA VERSION>/administration/roles-and-permissions/access-control"

[Role-based access control]: "/docs/grafana/ -> /docs/grafana/<GRAFANA VERSION>/administration/roles-and-permissions/access-control"
[Role-based access control]: "/docs/grafana-cloud/ -> /docs/grafana/<GRAFANA VERSION>/administration/roles-and-permissions/access-control"

[Configuration]: "/docs/grafana/ -> /docs/grafana/<GRAFANA VERSION>/setup-grafana/configure-grafana#filters"
[Configuration]: "/docs/grafana-cloud/ -> /docs/grafana/<GRAFANA VERSION>/setup-grafana/configure-grafana#filters"
{{% /docs/reference %}}<|MERGE_RESOLUTION|>--- conflicted
+++ resolved
@@ -75,25 +75,13 @@
 
 ### Save as draft
 
-{{% admonition type="note" %}}
-<<<<<<< HEAD
-Available in [Grafana Enterprise][] version 9.1.0 and later and [Grafana Cloud Pro and Advanced](/docs/grafana-cloud/).
-=======
-Available in [Grafana Enterprise]({{< relref "../../introduction/grafana-enterprise/" >}}) version 9.1.0 and later and [Grafana Cloud](/docs/grafana-cloud/).
->>>>>>> b14263af
-{{% /admonition %}}
+> **Note:** Available in [Grafana Enterprise][] version 9.1.0 and later and [Grafana Cloud](/docs/grafana-cloud/).
 
 You can save a report as a draft at any point during the report creation or update process. You can save a report as a draft even if it's missing required fields. Also, the report won't be sent according to its schedule while it's a draft.
 
 ### Choose template variables
 
-{{% admonition type="note" %}}
-<<<<<<< HEAD
-Available in [Grafana Enterprise][] version 7.5 and later behind the `reportVariables` feature flag, Grafana Enterprise version 8.0 and later without a feature flag, and [Grafana Cloud Pro and Advanced](/docs/grafana-cloud/).
-=======
-Available in [Grafana Enterprise]({{< relref "../../introduction/grafana-enterprise/" >}}) version 7.5 and later behind the `reportVariables` feature flag, Grafana Enterprise version 8.0 and later without a feature flag, and [Grafana Cloud](/docs/grafana-cloud/).
->>>>>>> b14263af
-{{% /admonition %}}
+> **Note:** Available in [Grafana Enterprise][] version 7.5 and later behind the `reportVariables` feature flag, Grafana Enterprise version 8.0 and later without a feature flag, and [Grafana Cloud](/docs/grafana-cloud/).
 
 You can configure report-specific template variables for the dashboard on the report page. The variables that you select will override the variables from the dashboard, and they are used when rendering a PDF file of the report. For detailed information about using template variables, refer to the [Templates and variables][] section.
 
@@ -103,13 +91,7 @@
 
 ### Render a report with panels or rows set to repeat by a variable
 
-{{% admonition type="note" %}}
-<<<<<<< HEAD
-Available in [Grafana Enterprise][] version 8.0 and later, and [Grafana Cloud Pro and Advanced](/docs/grafana-cloud/).
-=======
-Available in [Grafana Enterprise]({{< relref "../../introduction/grafana-enterprise/" >}}) version 8.0 and later, and [Grafana Cloud](/docs/grafana-cloud/).
->>>>>>> b14263af
-{{% /admonition %}}
+> **Note:** Available in [Grafana Enterprise][] version 8.0 and later, and [Grafana Cloud](/docs/grafana-cloud/).
 
 You can include dynamic dashboards with panels or rows, set to repeat by a variable, into reports. For detailed information about setting up repeating panels or rows in dashboards, refer to [Repeat panels or rows][].
 
@@ -124,13 +106,7 @@
 
 ### Report time range
 
-{{% admonition type="note" %}}
-<<<<<<< HEAD
-You can set custom report time ranges in [Grafana Enterprise][] 7.2+ and [Grafana Cloud Pro and Advanced](/docs/grafana-cloud/).
-=======
-You can set custom report time ranges in [Grafana Enterprise]({{< relref "../../introduction/grafana-enterprise/" >}}) 7.2+ and [Grafana Cloud](/docs/grafana-cloud/).
->>>>>>> b14263af
-{{% /admonition %}}
+> **Note:** You can set custom report time ranges in [Grafana Enterprise][] 7.2+ and [Grafana Cloud](/docs/grafana-cloud/).
 
 By default, reports use the saved time range of the dashboard. You can change the time range of the report by:
 
@@ -154,13 +130,7 @@
 
 ### CSV export
 
-{{% admonition type="note" %}}
-<<<<<<< HEAD
-Available in [Grafana Enterprise][] 8+ with the [Grafana image renderer plugin](/grafana/plugins/grafana-image-renderer) v3.0+, and [Grafana Cloud Pro and Advanced](/docs/grafana-cloud/).
-=======
-Available in [Grafana Enterprise]({{< relref "../../introduction/grafana-enterprise/" >}}) 8+ with the [Grafana image renderer plugin](/grafana/plugins/grafana-image-renderer) v3.0+, and [Grafana Cloud](/docs/grafana-cloud/).
->>>>>>> b14263af
-{{% /admonition %}}
+> **Note:** Available in [Grafana Enterprise][] 8+ with the [Grafana image renderer plugin](/grafana/plugins/grafana-image-renderer) v3.0+, and [Grafana Cloud](/docs/grafana-cloud/).
 
 You can attach a CSV file to the report email for each table panel on the selected dashboard, along with the PDF report. By default, CSVs larger than 10Mb are not sent which keeps email servers from rejecting the email. You can increase or decrease this limit in the [reporting configuration](#rendering-configuration).
 
@@ -172,14 +142,8 @@
 
 ### Scheduling
 
-{{% admonition type="note" %}}
-<<<<<<< HEAD
-Available in [Grafana Enterprise][] version 8.0 and later, and [Grafana Cloud Pro and Advanced](/docs/grafana-cloud/).
-=======
-Available in [Grafana Enterprise]({{< relref "../../introduction/grafana-enterprise/" >}}) version 8.0 and later, and [Grafana Cloud](/docs/grafana-cloud/).
->>>>>>> b14263af
-The scheduler was significantly changed in Grafana Enterprise version 8.1.
-{{% /admonition %}}
+> **Note:** Available in [Grafana Enterprise][] version 8.0 and later, and [Grafana Cloud](/docs/grafana-cloud/).
+> The scheduler was significantly changed in Grafana Enterprise version 8.1.
 
 Scheduled reports can be sent once, or repeated on an hourly, daily, weekly, or monthly basis, or sent at custom intervals. You can also disable scheduling by selecting **Never**, for example to send the report via the API.
 
@@ -199,13 +163,7 @@
 
 #### Send a test email
 
-{{% admonition type="note" %}}
-<<<<<<< HEAD
-Available in [Grafana Enterprise][] version 7.0 and later, and [Grafana Cloud Pro and Advanced](/docs/grafana-cloud/).
-=======
-Available in [Grafana Enterprise]({{< relref "../../introduction/grafana-enterprise/" >}}) version 7.0 and later, and [Grafana Cloud](/docs/grafana-cloud/).
->>>>>>> b14263af
-{{% /admonition %}}
+> **Note:** Available in [Grafana Enterprise][] version 7.0 and later, and [Grafana Cloud](/docs/grafana-cloud/).
 
 1. In the report, click **Send test email**.
 1. In the **Email** field, enter the email address or addresses that you want to test, separated by a semicolon.
@@ -216,37 +174,19 @@
 
 ### Pause a report
 
-{{% admonition type="note" %}}
-<<<<<<< HEAD
-Available in [Grafana Enterprise][] version 8.0 and later, and [Grafana Cloud Pro and Advanced](/docs/grafana-cloud/).
-=======
-Available in [Grafana Enterprise]({{< relref "../../introduction/grafana-enterprise/" >}}) version 8.0 and later, and [Grafana Cloud](/docs/grafana-cloud/).
->>>>>>> b14263af
-{{% /admonition %}}
+> **Note:** Available in [Grafana Enterprise][] version 8.0 and later, and [Grafana Cloud](/docs/grafana-cloud/).
 
 You can pause sending reports from the report list view by clicking the pause icon. The report will not be sent according to its schedule until it is resumed by clicking the resume button on the report row.
 
 ### Add multiple dashboards to a report
 
-{{% admonition type="note" %}}
-<<<<<<< HEAD
-Available in [Grafana Enterprise][] version 9.0 and later, and [Grafana Cloud Pro and Advanced](/docs/grafana-cloud/).
-=======
-Available in [Grafana Enterprise]({{< relref "../../introduction/grafana-enterprise/" >}}) version 9.0 and later, and [Grafana Cloud](/docs/grafana-cloud/).
->>>>>>> b14263af
-{{% /admonition %}}
+> **Note:** Available in [Grafana Enterprise][] version 9.0 and later, and [Grafana Cloud](/docs/grafana-cloud/).
 
 You can add more than one dashboard to a report. Additional dashboards will be rendered as new pages in the same PDF file, or additional images if you chose to embed images in your report email. You cannot add the same dashboard to a report multiple times.
 
 ### Embed a dashboard as an image into a report
 
-{{% admonition type="note" %}}
-<<<<<<< HEAD
-Available in [Grafana Enterprise][] version 9.0 and later, and [Grafana Cloud Pro and Advanced](/docs/grafana-cloud/).
-=======
-Available in [Grafana Enterprise]({{< relref "../../introduction/grafana-enterprise/" >}}) version 9.0 and later, and [Grafana Cloud](/docs/grafana-cloud/).
->>>>>>> b14263af
-{{% /admonition %}}
+> **Note:** Available in [Grafana Enterprise][] version 9.0 and later, and [Grafana Cloud](/docs/grafana-cloud/).
 
 You can send a report email with an image of the dashboard embedded in the email instead of attached as a PDF. In this case, the email recipients can see the dashboard at a glance instead of having to open the PDF.
 
@@ -254,13 +194,7 @@
 
 You can generate and save PDF files of any dashboard.
 
-{{% admonition type="note" %}}
-<<<<<<< HEAD
-Available in [Grafana Enterprise][] version 6.7 and later, and [Grafana Cloud Pro and Advanced](/docs/grafana-cloud/).
-=======
-Available in [Grafana Enterprise]({{< relref "../../introduction/grafana-enterprise/" >}}) version 6.7 and later, and [Grafana Cloud](/docs/grafana-cloud/).
->>>>>>> b14263af
-{{% /admonition %}}
+> **Note:** Available in [Grafana Enterprise][] version 6.7 and later, and [Grafana Cloud](/docs/grafana-cloud/).
 
 1. In the dashboard that you want to export as PDF, click the **Share dashboard** icon.
 1. On the PDF tab, select a layout option for the exported dashboard: **Portrait** or **Landscape**.
@@ -307,11 +241,7 @@
 
 ## Report settings
 
-<<<<<<< HEAD
-> **Note:** Available in [Grafana Enterprise][] version 7.2 and later, and [Grafana Cloud Pro and Advanced](/docs/grafana-cloud/).
-=======
-> **Note:** Available in [Grafana Enterprise]({{< relref "../../introduction/grafana-enterprise/" >}}) version 7.2 and later, and [Grafana Cloud](/docs/grafana-cloud/).
->>>>>>> b14263af
+> **Note:** Available in [Grafana Enterprise][] version 7.2 and later, and [Grafana Cloud](/docs/grafana-cloud/).
 
 You can configure organization-wide report settings in the **Settings** under **Dashboards > Reporting**. Settings are applied to all the reports for current organization.
 
