--- conflicted
+++ resolved
@@ -72,12 +72,7 @@
 PostgreSQL versions 10.9, 11.4, and 12-beta2 are affected by a bug (tracked by the PostgreSQL project as [bug #15865](https://www.postgresql.org/message-id/flat/15865-17940eacc8f8b081%40postgresql.org)) which prevents those versions from being used with Grafana. The bug has been fixed in more recent versions of PostgreSQL.
 {{% /admonition %}}
 
-<<<<<<< HEAD
-> **Note:** PostgreSQL versions 10.9, 11.4, and 12-beta2 are affected by a bug (tracked by the PostgreSQL project as [bug #15865](https://www.postgresql.org/message-id/flat/15865-17940eacc8f8b081%40postgresql.org)) which prevents those versions from being used with Grafana. The bug has been fixed in more recent versions of PostgreSQL.
-=======
->>>>>>> ae830f68
 > Grafana can report errors when relying on read-only MySQL servers, such as in high-availability failover scenarios or serverless AWS Aurora MySQL. This is a known issue; for more information, see [issue #13399](https://github.com/grafana/grafana/issues/13399).
-> AWS Aurora MySQL is not compatible with Grafana Alerting, see [issue #54556](https://github.com/grafana/grafana/issues/54556).
 
 ## Supported web browsers
 
