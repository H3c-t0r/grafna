--- conflicted
+++ resolved
@@ -97,11 +97,8 @@
 | `sessionRemoteCache`               | Enable using remote cache for user sessions                                                                                                                                  |
 | `alertingBacktesting`              | Rule backtesting API for alerting                                                                                                                                            |
 | `editPanelCSVDragAndDrop`          | Enables drag and drop for CSV and Excel files                                                                                                                                |
-<<<<<<< HEAD
 | `azureMultipleResourcePicker`      | Azure multiple resource picker                                                                                                                                               |
 | `apiserver`                        | Enable the embedded Grafana K8S apiserver                                                                                                                                    |
-=======
->>>>>>> 1f09508d
 | `logsContextDatasourceUi`          | Allow datasource to provide custom UI for context view                                                                                                                       |
 
 ## Development feature toggles
