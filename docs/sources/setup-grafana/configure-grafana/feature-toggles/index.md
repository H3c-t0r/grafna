---
aliases:
  - /docs/grafana/latest/setup-grafana/configure-grafana/feature-toggles/
description: Learn about toggles for experimental and beta features, which you can enable or disable.
title: Configure feature toggles
weight: 150
---

<!-- DO NOT EDIT THIS PAGE, it is machine generated by running the test in -->
<!-- https://github.com/grafana/grafana/blob/main/pkg/services/featuremgmt/toggles_gen_test.go#L19 -->

# Configure feature toggles

You use feature toggles, also known as feature flags, to turn experimental or beta features on and off in Grafana. Although we do not recommend using these features in production, you can turn on feature toggles to try out new functionality in development or test environments.

This page contains a list of available feature toggles. To learn how to turn on feature toggles, refer to our [Configure Grafana documentation]({{< relref "../_index.md/#feature_toggles" >}}). Feature toggles are also available to Grafana Cloud Advanced customers. If you use Grafana Cloud Advanced, you can open a support ticket and specify the feature toggles and stack for which you want them enabled.

## Stable feature toggles

Some stable features are enabled by default. You can disable a stable feature by setting the feature flag to "false" in the configuration.

| Feature toggle name                 | Description                                                                          | Enabled by default |
| ----------------------------------- | ------------------------------------------------------------------------------------ | ------------------ |
| `disableEnvelopeEncryption`         | Disable envelope encryption (emergency only)                                         |                    |
| `database_metrics`                  | Add Prometheus metrics for database tables                                           |                    |
| `lokiMonacoEditor`                  | Access to Monaco query editor for Loki                                               | Yes                |
| `featureHighlights`                 | Highlight Grafana Enterprise features                                                |                    |
| `commandPalette`                    | Enable command palette                                                               | Yes                |
| `cloudWatchDynamicLabels`           | Use dynamic labels instead of alias patterns in CloudWatch datasource                | Yes                |
| `internationalization`              | Enables internationalization                                                         | Yes                |
| `accessTokenExpirationCheck`        | Enable OAuth access_token expiration check and token refresh using the refresh_token |                    |
| `disablePrometheusExemplarSampling` | Disable Prometheus examplar sampling                                                 |                    |

## Beta feature toggles

| Feature toggle name               | Description                                                                     |
| --------------------------------- | ------------------------------------------------------------------------------- |
| `trimDefaults`                    | Use cue schema to remove values that will be applied automatically              |
| `panelTitleSearch`                | Search for dashboards using panel title                                         |
| `prometheusAzureOverrideAudience` | Experimental. Allow override default AAD audience for Azure Prometheus endpoint |
| `swaggerUi`                       | Serves swagger UI                                                               |
| `migrationLocking`                | Lock database during migrations                                                 |
| `newDBLibrary`                    | Use jmoiron/sqlx rather than xorm for a few backend services                    |
| `validateDashboardsOnSave`        | Validate dashboard JSON POSTed to api/dashboards/db                             |
| `autoMigrateGraphPanels`          | Replace the angular graph panel with timeseries                                 |
| `datasourceLogger`                | Logs all datasource requests                                                    |
| `accessControlOnCall`             | Access control primitives for OnCall                                            |
| `alertingNoNormalState`           | Stop maintaining state of alerts that are not firing                            |

## Alpha feature toggles

These features are early in their development lifecycle and so are not yet supported in Grafana Cloud.
Alpha features might be changed or removed without prior notice.

| Feature toggle name                | Description                                                                                                                                                                  |
| ---------------------------------- | ---------------------------------------------------------------------------------------------------------------------------------------------------------------------------- |
| `returnUnameHeader`                | Return user login as header for authenticated requests                                                                                                                       |
| `alertingBigTransactions`          | Use big transactions for alerting database writes                                                                                                                            |
| `dashboardPreviews`                | Create and show thumbnails for dashboard search results                                                                                                                      |
| `live-config`                      | Save Grafana Live configuration in SQL tables                                                                                                                                |
| `live-pipeline`                    | Enable a generic live processing pipeline                                                                                                                                    |
| `live-service-web-worker`          | This will use a webworker thread to processes events rather than the main thread                                                                                             |
| `queryOverLive`                    | Use Grafana Live WebSocket to execute backend queries                                                                                                                        |
| `tempoApmTable`                    | Show APM table                                                                                                                                                               |
| `publicDashboards`                 | Enables public access to dashboards                                                                                                                                          |
| `lokiLive`                         | Support WebSocket streaming for loki (early prototype)                                                                                                                       |
| `lokiDataframeApi`                 | Use experimental loki api for WebSocket streaming (early prototype)                                                                                                          |
| `dashboardComments`                | Enable dashboard-wide comments                                                                                                                                               |
| `annotationComments`               | Enable annotation comments                                                                                                                                                   |
| `storage`                          | Configurable storage for dashboards, datasources, and resources                                                                                                              |
| `supportBundles`                   | Support bundles for troubleshooting                                                                                                                                          |
| `exploreMixedDatasource`           | Enable mixed datasource in Explore                                                                                                                                           |
| `tracing`                          | Adds trace ID to error notifications                                                                                                                                         |
| `correlations`                     | Correlations page                                                                                                                                                            |
| `datasourceQueryMultiStatus`       | Introduce HTTP 207 Multi Status for api/ds/query                                                                                                                             |
| `traceToMetrics`                   | Enable trace to metrics links                                                                                                                                                |
| `prometheusWideSeries`             | Enable wide series responses in the Prometheus datasource                                                                                                                    |
| `canvasPanelNesting`               | Allow elements nesting                                                                                                                                                       |
| `scenes`                           | Experimental framework to build interactive dashboards                                                                                                                       |
| `disableSecretsCompatibility`      | Disable duplicated secret storage in legacy tables                                                                                                                           |
| `logRequestsInstrumentedAsUnknown` | Logs the path for requests that are instrumented as unknown                                                                                                                  |
| `dataConnectionsConsole`           | Enables a new top-level page called Connections. This page is an experiment that provides a better experience when you install and configure data sources and other plugins. |
| `topnav`                           | New top nav and page layouts                                                                                                                                                 |
| `flameGraph`                       | Show the flame graph                                                                                                                                                         |
| `cloudWatchCrossAccountQuerying`   | Use cross-account querying in CloudWatch datasource                                                                                                                          |
| `redshiftAsyncQueryDataSupport`    | Enable async query data support for Redshift                                                                                                                                 |
| `athenaAsyncQueryDataSupport`      | Enable async query data support for Athena                                                                                                                                   |
| `increaseInMemDatabaseQueryCache`  | Enable more in memory caching for database queries                                                                                                                           |
| `newPanelChromeUI`                 | Show updated look and feel of grafana-ui PanelChrome: panel header, icons, and menu                                                                                          |
| `showDashboardValidationWarnings`  | Show warnings when dashboards do not validate against the schema                                                                                                             |
| `mysqlAnsiQuotes`                  | Use double quotes to escape keyword in a MySQL query                                                                                                                         |
| `elasticsearchBackendMigration`    | Use Elasticsearch as backend data source                                                                                                                                     |
| `datasourceOnboarding`             | Enable data source onboarding page                                                                                                                                           |
| `secureSocksDatasourceProxy`       | Enable secure socks tunneling for supported core datasources                                                                                                                 |
| `authnService`                     | Use new auth service to perform authentication                                                                                                                               |
| `sessionRemoteCache`               | Enable using remote cache for user sessions                                                                                                                                  |
| `alertingBacktesting`              | Rule backtesting API for alerting                                                                                                                                            |
<<<<<<< HEAD
| `editPanelCSVDragAndDrop`          | Enables drag and drop for CSV and Excel files                                                                                                                         |
=======
| `azureMultipleResourcePicker`      | Azure multiple resource picker                                                                                                                                               |
>>>>>>> 3a762375

## Development feature toggles

The following toggles require explicitly setting Grafana's [app mode]({{< relref "../_index.md/#app_mode" >}}) to 'development' before you can enable this feature toggle. These features tend to be experimental.

| Feature toggle name                    | Description                                                             |
| -------------------------------------- | ----------------------------------------------------------------------- |
| `dashboardPreviewsAdmin`               | Manage the dashboard previews crawler process from the UI               |
| `showFeatureFlagsInUI`                 | Show feature flags in the settings UI                                   |
| `publicDashboardsEmailSharing`         | Allows public dashboard sharing to be restricted to only allowed emails |
| `k8s`                                  | Explore native k8s integrations                                         |
| `dashboardsFromStorage`                | Load dashboards from the generic storage interface                      |
| `export`                               | Export grafana instance (to git, etc)                                   |
| `azureMonitorResourcePickerForMetrics` | New UI for Azure Monitor Metrics Query                                  |
| `grpcServer`                           | Run GRPC server                                                         |
| `entityStore`                          | SQL-based entity store (requires storage flag also)                     |
| `queryLibrary`                         | Reusable query library                                                  |
| `nestedFolders`                        | Enable folder nesting                                                   |<|MERGE_RESOLUTION|>--- conflicted
+++ resolved
@@ -95,11 +95,8 @@
 | `authnService`                     | Use new auth service to perform authentication                                                                                                                               |
 | `sessionRemoteCache`               | Enable using remote cache for user sessions                                                                                                                                  |
 | `alertingBacktesting`              | Rule backtesting API for alerting                                                                                                                                            |
-<<<<<<< HEAD
-| `editPanelCSVDragAndDrop`          | Enables drag and drop for CSV and Excel files                                                                                                                         |
-=======
+| `editPanelCSVDragAndDrop`          | Enables drag and drop for CSV and Excel files                                                                                                                                |
 | `azureMultipleResourcePicker`      | Azure multiple resource picker                                                                                                                                               |
->>>>>>> 3a762375
 
 ## Development feature toggles
 
