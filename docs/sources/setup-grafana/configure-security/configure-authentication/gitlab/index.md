--- conflicted
+++ resolved
@@ -62,13 +62,10 @@
 role_attribute_strict = false
 allow_assign_grafana_admin = false
 tls_skip_verify_insecure = false
-<<<<<<< HEAD
-use_pkce = true
-=======
 tls_client_cert =
 tls_client_key =
 tls_client_ca =
->>>>>>> 6bd3d4bf
+use_pkce = true
 ```
 
 You may have to set the `root_url` option of `[server]` for the callback URL to be
@@ -157,13 +154,10 @@
 role_attribute_strict = true
 allow_assign_grafana_admin = false
 tls_skip_verify_insecure = false
-<<<<<<< HEAD
-use_pkce = true
-=======
 tls_client_cert =
 tls_client_key =
 tls_client_ca =
->>>>>>> 6bd3d4bf
+use_pkce = true
 ```
 
 ### PKCE
