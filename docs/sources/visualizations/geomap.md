--- conflicted
+++ resolved
@@ -30,11 +30,7 @@
 - **View** sets the center for the map when the panel first loads.
 - **Latitude** (available when the **View** mode is _Coordinates_)
 - **Longitude** (available when the **View** mode is _Coordinates_)
-<<<<<<< HEAD
-- **Zoom** sets the initial zoom level for the GeoMap panel.
-=======
 - **Zoom** sets the initial zoom level for the GeoMap panel, or the initial maximum zoom level in case the _Fit data layers_ view is selected.
->>>>>>> 0ca4ccfa
 
 ## Data layer
 
@@ -81,11 +77,7 @@
 
 ![Markers Layer Options](/static/img/docs/geomap-panel/geomap-markers-options-8-1-0.png)
 
-<<<<<<< HEAD
-- **Marker Color** configures the color of the marker. The default `Fixed size` keeps all points a single color. There is an alternate option to have multiple colors depending on the data point values and the threshold set at the `Thresholds` section.
-=======
 - **Marker Color** configures the color of the marker. The default `Single color` keeps all points a single color. There is an alternate option to have multiple colors depending on the data point values and the threshold set at the `Thresholds` section.
->>>>>>> 0ca4ccfa
 - **Marker Size** configures the size of the marker. Default is `Fixed size`, making all marker size the same regardless of the data points. However, there is also an option to scale the circles to the corresponding data points. `Min` and `Max` marker size has to be set such that the Marker layer can scale within this range.
 - **Marker Shape** allows you to choose the shape, icon, or graphic to aid in providing additional visual context to your data. Choose from assets that are included with Grafana such as simple shapes or the Unicon library. You can also specify a URL containing an image asset. The image must be a scalable vector graphic (SVG).
 - **Fill opacity** configures the transparency of each marker.
