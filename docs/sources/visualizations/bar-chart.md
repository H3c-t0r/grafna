--- conflicted
+++ resolved
@@ -106,11 +106,6 @@
 ### Legend calculations
 
 Choose which of the [standard calculations]({{< relref "../panels/calculation-types/" >}}) to show in the legend. You can have more than one.
-<<<<<<< HEAD
-
-For more information about the legend, refer to [Configure a legend](../configure-legend/).
-=======
->>>>>>> 82e32447
 
 ## Text size
 
