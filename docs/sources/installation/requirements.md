--- conflicted
+++ resolved
@@ -27,11 +27,9 @@
 
 While you can install Grafana on other operating systems, we do not recommend doing so and do not provide support for that use case.
 
-<<<<<<< HEAD
 Installation of Grafana on other operating systems is possible, but not supported. Please see the [building from source]({{< relref "../project/building_from_source/#building-grafana-from-source" >}}) guide for more information.
-=======
+
 ## Hardware recommendations
->>>>>>> abc7893f
 
 Grafana does not use a lot of resources and is very lightweight in use of memory and CPU. 
 
@@ -40,15 +38,9 @@
 
 Some features might require more memory or CPUs. Features require more resources include:
 
-<<<<<<< HEAD
 - [Server side rendering of images]({{< relref "../administration/image_rendering/#requirements" >}})
 - [Alerting]({{< relref "../alerting/rules" >}})
 - Data source proxy
-=======
-- [Server-side rendering of images](/administration/image_rendering/#requirements)
-- [Alerting](/alerting/rules/)
-- Grafana data source proxy
->>>>>>> abc7893f
 
 ## Supported databases
 
