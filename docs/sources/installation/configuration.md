--- conflicted
+++ resolved
@@ -380,7 +380,8 @@
 
 How long sessions lasts in seconds. Defaults to `86400` (24 hours).
 
-<<<<<<< HEAD
+<hr>
+
 ## [alerting]
 
 ### tickqueue_size
@@ -429,9 +430,8 @@
 ### write_individual_alert_results
 
 Whether to write the individual state metrics for each alerting rule. Defaults to false
-=======
-<hr>
->>>>>>> cd832ea7
+
+<hr>
 
 ## [analytics]
 
