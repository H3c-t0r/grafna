--- conflicted
+++ resolved
@@ -10,15 +10,6 @@
 
 Description | Download
 ------------ | -------------
-<<<<<<< HEAD
-.deb for Debian-based Linux | [grafana_2.1.1_amd64.deb](https://grafanarel.s3.amazonaws.com/builds/grafana_2.1.1_amd64.deb)
-
-## Install
-
-    $ wget https://grafanarel.s3.amazonaws.com/builds/grafana_2.1.1_amd64.deb
-    $ sudo apt-get install -y adduser libfontconfig
-    $ sudo dpkg -i grafana_2.1.1_amd64.deb
-=======
 .deb for Debian-based Linux | [grafana_2.1.3_amd64.deb](https://grafanarel.s3.amazonaws.com/builds/grafana_2.1.3_amd64.deb)
 
 ## Install
@@ -26,7 +17,6 @@
     $ wget https://grafanarel.s3.amazonaws.com/builds/grafana_2.1.3_amd64.deb
     $ sudo apt-get install -y adduser libfontconfig
     $ sudo dpkg -i grafana_2.1.3_amd64.deb
->>>>>>> cb7424ce
 
 ## APT Repository
 
