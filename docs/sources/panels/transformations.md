+++
title = "Transformations"
type = "docs"
[menu.docs]
identifier = "transformations"
parent = "panels"
weight = 300
+++

# Transformations

This page explains what transformations in Grafana are and how to use them.

> **Note:** This documentation refers to a Grafana 7.0 feature. This documentation will be frequently updated to reflect updates to the feature, and it will probably be broken into smaller sections when the feature moves out of beta.

Transformations process the result set before it’s passed to the visualization. You access transformations in the Transform tab of the Grafana panel editor.

Transformations allow you to rename fields, join separate time series together, do math across queries, and more. For users, with large dashboards or with heavy queries, being able to reuse the query result from one panel in another panel can be a huge performance gain.

> **Note:** Transformations sometimes result in data that cannot be graphed. When that happens, Grafana displays a suggestion on the visualization that you can click to switch to table visualization. This often helps you better understand what the transformation is doing to your data.

## Transformation execution order

Grafana applies transformations in the sequence that they are listed on the screen. Every transformation creates a new result set that is passed to the next transformation in the pipeline.

The order can make a huge difference in how your results look. For example, if you use a Reduce transformation to condense all the results of one column to a single value, then you can only apply transformations to that single value.

## Prerequisites

Before you apply transformations, all of the following must be true:

- You have entered a query and returned data from a data source. For more information about queries, refer to [Queries]({{< relref "queries.md" >}}).
- You have applied a visualization that supports queries, such as:
  - [Bar gauge]({{< relref "visualizations/bar-gauge-panel.md" >}})
  - [Gauge]({{< relref "visualizations/gauge-panel.md" >}})
  - [Graph]({{< relref "visualizations/graph-panel.md" >}})
  - [Heatmap]({{< relref "visualizations/heatmap.md" >}})
  - [Logs]({{< relref "visualizations/logs-panel.md" >}})
  - [Stat]({{< relref "visualizations/stat-panel.md" >}})
  - [Table]({{< relref "visualizations/table/_index.md" >}})

## Apply a transformation

Transformations are available from the Transform tab in the bottom pane of the panel editor, next to the Queries tab.

1. Navigate to the panel that you want to add transformations, click the panel title and then click **Edit**.
1. Click the **Transform** tab.
1. Click a transformation to select it.

   A transformation row appears that allows you to configure the transformation options.

   Click **Add transformation** to apply another transformation. Keep in mind that the next transformation acts on the result set returned by the previous transformation.

   If you have trouble, click the bug icon to [debug your transformations](#debug-transformations).

   Click the trash can icon to remove a transformation.

{{< docs-imagebox img="/img/docs/transformations/transformations-7-0.png" class="docs-image--no-shadow" max-width= "1100px" >}}

## Transformation types and options

Grafana comes with the following transformations:

- [Transformations](#transformations)
  - [Transformation execution order](#transformation-execution-order)
  - [Prerequisites](#prerequisites)
  - [Apply a transformation](#apply-a-transformation)
  - [Transformation types and options](#transformation-types-and-options)
    - [Reduce](#reduce)
    - [Merge](#merge)
    - [Filter by name](#filter-by-name)
    - [Filter data by query](#filter-data-by-query)
    - [Organize fields](#organize-fields)
    - [Join by field (outer join)](#join-by-field-outer-join)
    - [Add field from calculation](#add-field-from-calculation)
    - [Labels to fields](#labels-to-fields)
    - [Group By](#group-by)
<<<<<<< HEAD
    - [Series to rows](#series-to-rows)
=======
  - [Series to rows](#series-to-rows)
>>>>>>> 5916ef94
  - [Debug transformations](#debug-transformations)

Keep reading for detailed descriptions of each type of transformation and the options available for each, as well as suggestions on how to use them.

### Reduce

Apply a _Reduce_ transformation when you want to simplify your results down to one value. Reduce basically removes time component. If visualized as a table, it reduces a column down to one row (value).

In the **Calculations** field, enter one or more calculation types. Click to see a list of calculation choices. For information about available calculations, refer to the [Calculation list]({{< relref "calculations-list.md" >}}).

Once you select at least one calculation, Grafana reduces the results down to one value using the calculation you select. If you select more than one calculation, then more than one value is displayed.

Here's an example of a table with time series data. Before I apply the transformation, you can see all the data organized by time.

{{< docs-imagebox img="/img/docs/transformations/reduce-before-7-0.png" class="docs-image--no-shadow" max-width= "1100px" >}}

After I apply the transformation, there is no time value and each column has been reduced to one row showing the results of the calculations that I chose.

{{< docs-imagebox img="/img/docs/transformations/reduce-after-7-0.png" class="docs-image--no-shadow" max-width= "1100px" >}}

### Merge

> **Note:** This transformation is only available in Grafana 7.1+.

Use this transformation to combine the result from multiple queries into one single result. This is helpful when using the table panel visualization. Values that can be merged are combined into the same row. Values are mergeable if the shared fields contains the same data.

In the example below, we have two queries returning table data. It is visualized as two separate tables before applying the transformation.

Query A:

| Time                | Job     | Uptime    |
| ------------------- | ------- | --------- |
| 2020-07-07 11:34:20 | node    | 25260122  |
| 2020-07-07 11:24:20 | postgre | 123001233 |

Query B:

| Time                | Job     | Errors |
| ------------------- | ------- | ------ |
| 2020-07-07 11:34:20 | node    | 15     |
| 2020-07-07 11:24:20 | postgre | 5      |

Here is the result after applying the `Merge` transformation.

| Time                | Job     | Errors | Uptime    |
| ------------------- | ------- | ------ | --------- |
| 2020-07-07 11:34:20 | node    | 15     | 25260122  |
| 2020-07-07 11:24:20 | postgre | 5      | 123001233 |

### Filter by name

Use this transformation to remove portions of the query results.

Grafana displays the **Identifier** field, followed by the fields returned by your query.

You can apply filters in one of two ways:

- Enter a regex expression.
- Click a field to toggle filtering on that field. Filtered fields are displayed with dark gray text, unfiltered fields have white text.

In the example below, I removed the Min field from the results.

Here is the original query table. (This is streaming data, so numbers change over time and between screenshots.)

{{< docs-imagebox img="/img/docs/transformations/filter-name-table-before-7-0.png" class="docs-image--no-shadow" max-width= "1100px" >}}

Here is the table after I applied the transformation to remove the Min field.

{{< docs-imagebox img="/img/docs/transformations/filter-name-table-after-7-0.png" class="docs-image--no-shadow" max-width= "1100px" >}}

Here is the same query using a Stat visualization.

{{< docs-imagebox img="/img/docs/transformations/filter-name-stat-after-7-0.png" class="docs-image--no-shadow" max-width= "1100px" >}}

### Filter data by query

Use this transformation in panels that have multiple queries, if you want to hide one or more of the queries.

Grafana displays the query identification letters in dark gray text. Click a query identifier to toggle filtering. If the query letter is white, then the results are displayed. If the query letter is dark, then the results are hidden.

In the example below, the panel has three queries (A, B, C). I removed the B query from the visualization.

{{< docs-imagebox img="/img/docs/transformations/filter-by-query-stat-example-7-0.png" class="docs-image--no-shadow" max-width= "1100px" >}}

### Organize fields

Use this transformation to rename, reorder, or hide fields returned by the query.

> **Note:** This transformation only works in panels with a single query. If your panel has multiple queries, then you must either apply an Outer join transformation or remove the extra queries.

Grafana displays a list of fields returned by the query. You can:

- Change field order by hovering your cursor over a field. The cursor turns into a hand and then you can drag the field to its new place.
- Hide or show a field by clicking the eye icon next to the field name.
- Rename fields by typing a new name in the **Rename <field>** box.

In the example below, I hid the value field and renamed Max and Min.

{{< docs-imagebox img="/img/docs/transformations/organize-fields-stat-example-7-0.png" class="docs-image--no-shadow" max-width= "1100px" >}}

### Join by field (outer join)

Use this transformation to join multiple time series from a result set by field.

This transformation is especially useful if you want to combine queries so that you can calculate results from the fields.

In the example below, I have a template query displaying time series data from multiple servers in a table visualization. I can only view the results of one query at a time.

{{< docs-imagebox img="/img/docs/transformations/join-fields-before-7-0.png" class="docs-image--no-shadow" max-width= "1100px" >}}

I applied a transformation to join the query results using the time field. Now I can run calculations, combine, and organize the results in this new table.

{{< docs-imagebox img="/img/docs/transformations/join-fields-after-7-0.png" class="docs-image--no-shadow" max-width= "1100px" >}}

### Add field from calculation

Use this transformation to add a new field calculated from two other fields. Each transformation allows you to add one new field.

- **Mode -** Select a mode:
  - **Reduce row -** Apply selected calculation on each row of selected fields independently.
  - **Binary option -** Apply basic math operation(sum, multiply, etc) on values in a single row from two selected fields.
- **Field name -** Select the names of fields you want to use in the calculation for the new field.
- **Calculation -** Select a calculation to use when Grafana creates the new field. Click in the field to see a list of calculation choices. For information about available calculations, refer to the [Calculation list]({{< relref "calculations-list.md" >}}).
- **Alias -** (Optional) Enter the name of your new field. If you leave this blank, then the field will be named to match the calculation.
- **Replace all fields -** (Optional) Select this option if you want to hide all other fields and display only your calculated field in the visualization.

In the example below, I added two fields together and named them Sum.

{{< docs-imagebox img="/img/docs/transformations/add-field-from-calc-stat-example-7-0.png" class="docs-image--no-shadow" max-width= "1100px" >}}

### Labels to fields

> **Note:** In order to apply this transformation, your query needs to returns labeled fields.

When you select this transformation, Grafana automatically transforms all labeled data into fields.

Example: Given a query result of two time series

1: labels Server=Server A, Datacenter=EU
2: labels Server=Server B, Datacenter=EU

This would result in a table like this

| Time                | Server   | Datacenter | Value |
| ------------------- | -------- | ---------- | ----- |
| 2020-07-07 11:34:20 | Server A | EU         | 1     |
| 2020-07-07 11:34:20 | Server B | EU         | 2     |

**Value field name**
If you where to select `Server` as in the **Value field name** you would get one field for every value of the `Server`
label.

| Time                | Datacenter | Server A | Server B |
| ------------------- | ---------- | -------- | -------- |
| 2020-07-07 11:34:20 | EU         | 1        | 2        |

For this example, I manually defined labels in the Random Walk visualization of TestData DB.

{{< docs-imagebox img="/img/docs/transformations/labels-to-fields-before-7-0.png" class="docs-image--no-shadow" max-width= "1100px" >}}

After I apply the transformation, my labels appear in the table as fields.

{{< docs-imagebox img="/img/docs/transformations/labels-to-fields-after-7-0.png" class="docs-image--no-shadow" max-width= "1100px" >}}

<<<<<<< HEAD

### Group By

=======
### Group By

> **Note:** This transformation is only available in Grafana 7.2+.

>>>>>>> 5916ef94
This transformation groups the data by a specified field (column) value and processes calculations on each group. The available calculations are the same as the Reduce transformation.

Here's an example of original data.

<<<<<<< HEAD
| Time                | Server ID   | CPU Temperature | Server Status
|---------------------|-------------|-----------------|----------
| 2020-07-07 11:34:20 | server 1    | 80              | Shutdown
| 2020-07-07 11:34:20 | server 3    | 62              | OK
| 2020-07-07 10:32:20 | server 2    | 90              | Overload
| 2020-07-07 10:31:22 | server 3    | 55              | OK
| 2020-07-07 09:30:57 | server 3    | 62              | Rebooting
| 2020-07-07 09:30:05 | server 2    | 88              | OK
| 2020-07-07 09:28:06 | server 1    | 80              | OK
| 2020-07-07 09:25:05 | server 2    | 88              | OK
| 2020-07-07 09:23:07 | server 1    | 86              | OK

This transformation goes in two steps. First you specify one or multiple fields to group the data by. This will group all the same values of those fields together, as if you sorted them. For instance if we `Group By` the `Server ID` field, it would group the data this way:

| Time                | Server ID   | CPU Temperature | Server Status
|---------------------|-------------|-----------------|----------
| 2020-07-07 11:34:20 | **server 1**    | 80              | Shutdown
| 2020-07-07 09:28:06 | **server 1**    | 80              | OK
| 2020-07-07 09:23:07 | **server 1**    | 86              | OK
|
| 2020-07-07 10:32:20 | server 2    | 90              | Overload
| 2020-07-07 09:30:05 | server 2    | 88              | OK
| 2020-07-07 09:25:05 | server 2    | 88              | OK
|
| 2020-07-07 11:34:20 | ***server 3***    | 62              | OK
| 2020-07-07 10:31:22 | ***server 3***    | 55              | OK
| 2020-07-07 09:30:57 | ***server 3***    | 62              | Rebooting
=======
| Time                | Server ID | CPU Temperature | Server Status |
| ------------------- | --------- | --------------- | ------------- |
| 2020-07-07 11:34:20 | server 1  | 80              | Shutdown      |
| 2020-07-07 11:34:20 | server 3  | 62              | OK            |
| 2020-07-07 10:32:20 | server 2  | 90              | Overload      |
| 2020-07-07 10:31:22 | server 3  | 55              | OK            |
| 2020-07-07 09:30:57 | server 3  | 62              | Rebooting     |
| 2020-07-07 09:30:05 | server 2  | 88              | OK            |
| 2020-07-07 09:28:06 | server 1  | 80              | OK            |
| 2020-07-07 09:25:05 | server 2  | 88              | OK            |
| 2020-07-07 09:23:07 | server 1  | 86              | OK            |

This transformation goes in two steps. First you specify one or multiple fields to group the data by. This will group all the same values of those fields together, as if you sorted them. For instance if we `Group By` the `Server ID` field, it would group the data this way:

| Time                | Server ID    | CPU Temperature | Server Status |
| ------------------- | ------------ | --------------- | ------------- |
| 2020-07-07 11:34:20 | **server 1** | 80              | Shutdown      |
| 2020-07-07 09:28:06 | **server 1** | 80              | OK            |
| 2020-07-07 09:23:07 | **server 1** | 86              | OK            |

|
| 2020-07-07 10:32:20 | server 2 | 90 | Overload
| 2020-07-07 09:30:05 | server 2 | 88 | OK
| 2020-07-07 09:25:05 | server 2 | 88 | OK
|
| 2020-07-07 11:34:20 | **_server 3_** | 62 | OK
| 2020-07-07 10:31:22 | **_server 3_** | 55 | OK
| 2020-07-07 09:30:57 | **_server 3_** | 62 | Rebooting
>>>>>>> 5916ef94

All rows with the same value of `Server ID` are grouped together.

After choosing which field you want to group your data by, you can add various calculations on the other fields, and the calculation will be applied on each group of rows. For instance, we could want to calculate the average `CPU temperature` for each of those servers. So we can add the _mean_ calculation applied on the `CPU Temperature` field to get the following:

<<<<<<< HEAD
| Server ID | CPU Temperature (mean) 
|-----------|--------------------------
| server 1  | 82
| server 2  | 88.6
| server 3  | 59.6

And we can add more than one of those calculation. For instance :

- For field `Time`, we can calculate the *Last* value, to know when the last data point was received for each server
- For field `Server Status`, we can calculate the *Last* value to know what is the last state value for each server
- For field `Temperature`, we can also calculate the *Last* value to know what is the latest monitored temperature for each server

We would then get :

| Server ID | CPU Temperature (mean) | CPU Temperature (last) | Time (last)      | Server Status (last)
|-----------|-------------------------- |------------------------|------------------|----------------------
| server 1  | 82                        | 80                     | 2020-07-07 11:34:20 | Shutdown
| server 2  | 88.6                      | 90                     | 2020-07-07 10:32:20 | Overload
| server 3  | 59.6                      | 62                     | 2020-07-07 11:34:20 | OK
=======
| Server ID | CPU Temperature (mean) |
| --------- | ---------------------- |
| server 1  | 82                     |
| server 2  | 88.6                   |
| server 3  | 59.6                   |

And we can add more than one of those calculation. For instance :

- For field `Time`, we can calculate the _Last_ value, to know when the last data point was received for each server
- For field `Server Status`, we can calculate the _Last_ value to know what is the last state value for each server
- For field `Temperature`, we can also calculate the _Last_ value to know what is the latest monitored temperature for each server

We would then get :

| Server ID | CPU Temperature (mean) | CPU Temperature (last) | Time (last)         | Server Status (last) |
| --------- | ---------------------- | ---------------------- | ------------------- | -------------------- |
| server 1  | 82                     | 80                     | 2020-07-07 11:34:20 | Shutdown             |
| server 2  | 88.6                   | 90                     | 2020-07-07 10:32:20 | Overload             |
| server 3  | 59.6                   | 62                     | 2020-07-07 11:34:20 | OK                   |
>>>>>>> 5916ef94

This transformation allows you to extract some key information out of your time series and display them in a convenient way.

## Series to rows

> **Note:** This transformation is only available in Grafana 7.1+.

Use this transformation to combine the result from multiple time series data queries into one single result. This is helpful when using the table panel visualization.

The result from this transformation will contain three columns: `Time`, `Metric`, and `Value`. The `Metric` column is added so you easily can see from which query the metric originates from. Customize this value by defining `Label` on the source query.

In the example below, we have two queries returning time series data. It is visualized as two separate tables before applying the transformation.

Query A:

| Time                | Temperature |
| ------------------- | ----------- |
| 2020-07-07 11:34:20 | 25          |
| 2020-07-07 10:31:22 | 22          |
| 2020-07-07 09:30:05 | 19          |

Query B:

| Time                | Humidity |
| ------------------- | -------- |
| 2020-07-07 11:34:20 | 24       |
| 2020-07-07 10:32:20 | 29       |
| 2020-07-07 09:30:57 | 33       |

Here is the result after applying the `Series to rows` transformation.

| Time                | Metric      | Value |
| ------------------- | ----------- | ----- |
| 2020-07-07 11:34:20 | Temperature | 25    |
| 2020-07-07 11:34:20 | Humidity    | 22    |
| 2020-07-07 10:32:20 | Humidity    | 29    |
| 2020-07-07 10:31:22 | Temperature | 22    |
| 2020-07-07 09:30:57 | Humidity    | 33    |
| 2020-07-07 09:30:05 | Temperature | 19    |

## Debug transformations

To see the input and the output result sets of the transformation, click the bug icon on the right side of the transformation row.

Grafana displays the transformation debug view below the transformation row.

{{< docs-imagebox img="/img/docs/transformations/debug-transformations-7-0.png" class="docs-image--no-shadow" max-width= "1100px" >}}<|MERGE_RESOLUTION|>--- conflicted
+++ resolved
@@ -75,11 +75,7 @@
     - [Add field from calculation](#add-field-from-calculation)
     - [Labels to fields](#labels-to-fields)
     - [Group By](#group-by)
-<<<<<<< HEAD
-    - [Series to rows](#series-to-rows)
-=======
   - [Series to rows](#series-to-rows)
->>>>>>> 5916ef94
   - [Debug transformations](#debug-transformations)
 
 Keep reading for detailed descriptions of each type of transformation and the options available for each, as well as suggestions on how to use them.
@@ -244,49 +240,14 @@
 
 {{< docs-imagebox img="/img/docs/transformations/labels-to-fields-after-7-0.png" class="docs-image--no-shadow" max-width= "1100px" >}}
 
-<<<<<<< HEAD
-
 ### Group By
 
-=======
-### Group By
-
 > **Note:** This transformation is only available in Grafana 7.2+.
 
->>>>>>> 5916ef94
 This transformation groups the data by a specified field (column) value and processes calculations on each group. The available calculations are the same as the Reduce transformation.
 
 Here's an example of original data.
 
-<<<<<<< HEAD
-| Time                | Server ID   | CPU Temperature | Server Status
-|---------------------|-------------|-----------------|----------
-| 2020-07-07 11:34:20 | server 1    | 80              | Shutdown
-| 2020-07-07 11:34:20 | server 3    | 62              | OK
-| 2020-07-07 10:32:20 | server 2    | 90              | Overload
-| 2020-07-07 10:31:22 | server 3    | 55              | OK
-| 2020-07-07 09:30:57 | server 3    | 62              | Rebooting
-| 2020-07-07 09:30:05 | server 2    | 88              | OK
-| 2020-07-07 09:28:06 | server 1    | 80              | OK
-| 2020-07-07 09:25:05 | server 2    | 88              | OK
-| 2020-07-07 09:23:07 | server 1    | 86              | OK
-
-This transformation goes in two steps. First you specify one or multiple fields to group the data by. This will group all the same values of those fields together, as if you sorted them. For instance if we `Group By` the `Server ID` field, it would group the data this way:
-
-| Time                | Server ID   | CPU Temperature | Server Status
-|---------------------|-------------|-----------------|----------
-| 2020-07-07 11:34:20 | **server 1**    | 80              | Shutdown
-| 2020-07-07 09:28:06 | **server 1**    | 80              | OK
-| 2020-07-07 09:23:07 | **server 1**    | 86              | OK
-|
-| 2020-07-07 10:32:20 | server 2    | 90              | Overload
-| 2020-07-07 09:30:05 | server 2    | 88              | OK
-| 2020-07-07 09:25:05 | server 2    | 88              | OK
-|
-| 2020-07-07 11:34:20 | ***server 3***    | 62              | OK
-| 2020-07-07 10:31:22 | ***server 3***    | 55              | OK
-| 2020-07-07 09:30:57 | ***server 3***    | 62              | Rebooting
-=======
 | Time                | Server ID | CPU Temperature | Server Status |
 | ------------------- | --------- | --------------- | ------------- |
 | 2020-07-07 11:34:20 | server 1  | 80              | Shutdown      |
@@ -315,33 +276,11 @@
 | 2020-07-07 11:34:20 | **_server 3_** | 62 | OK
 | 2020-07-07 10:31:22 | **_server 3_** | 55 | OK
 | 2020-07-07 09:30:57 | **_server 3_** | 62 | Rebooting
->>>>>>> 5916ef94
 
 All rows with the same value of `Server ID` are grouped together.
 
 After choosing which field you want to group your data by, you can add various calculations on the other fields, and the calculation will be applied on each group of rows. For instance, we could want to calculate the average `CPU temperature` for each of those servers. So we can add the _mean_ calculation applied on the `CPU Temperature` field to get the following:
 
-<<<<<<< HEAD
-| Server ID | CPU Temperature (mean) 
-|-----------|--------------------------
-| server 1  | 82
-| server 2  | 88.6
-| server 3  | 59.6
-
-And we can add more than one of those calculation. For instance :
-
-- For field `Time`, we can calculate the *Last* value, to know when the last data point was received for each server
-- For field `Server Status`, we can calculate the *Last* value to know what is the last state value for each server
-- For field `Temperature`, we can also calculate the *Last* value to know what is the latest monitored temperature for each server
-
-We would then get :
-
-| Server ID | CPU Temperature (mean) | CPU Temperature (last) | Time (last)      | Server Status (last)
-|-----------|-------------------------- |------------------------|------------------|----------------------
-| server 1  | 82                        | 80                     | 2020-07-07 11:34:20 | Shutdown
-| server 2  | 88.6                      | 90                     | 2020-07-07 10:32:20 | Overload
-| server 3  | 59.6                      | 62                     | 2020-07-07 11:34:20 | OK
-=======
 | Server ID | CPU Temperature (mean) |
 | --------- | ---------------------- |
 | server 1  | 82                     |
@@ -361,7 +300,6 @@
 | server 1  | 82                     | 80                     | 2020-07-07 11:34:20 | Shutdown             |
 | server 2  | 88.6                   | 90                     | 2020-07-07 10:32:20 | Overload             |
 | server 3  | 59.6                   | 62                     | 2020-07-07 11:34:20 | OK                   |
->>>>>>> 5916ef94
 
 This transformation allows you to extract some key information out of your time series and display them in a convenient way.
 
