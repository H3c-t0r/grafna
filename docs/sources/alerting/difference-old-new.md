---
_build:
  list: false
aliases:
<<<<<<< HEAD
  - unified-alerting/difference-old-new/
description: What's New with Grafana alerts
draft: true
=======
  - ./unified-alerting/difference-old-new/ # /docs/grafana/<GRAFANA VERSION>/alerting/unified-alerting/difference-old-new/
canonical: https://grafana.com/docs/grafana/latest/alerting/difference-old-new/
description: Compare new unified alerting compared to legacy dashboard alerting
>>>>>>> ae830f68
keywords:
  - grafana
  - alerting
  - guide
labels:
  products:
    - cloud
    - enterprise
    - oss
title: Grafana Alerting vs Legacy dashboard alerting
weight: 108
---

# Grafana Alerting vs Legacy dashboard alerting

Introduced in Grafana 8.0, and the only system since Grafana 10.0, Grafana Alerting has several enhancements over legacy dashboard alerting.

## Multi-dimensional alerting

You can now create alerts that give you system-wide visibility with a single alerting rule. Generate multiple alert instances from a single alert rule. For example, you can create a rule to monitor the disk usage of multiple mount points on a single host. The evaluation engine returns multiple time series from a single query, with each time series identified by its label set.

## Create alerts outside of Dashboards

Unlike legacy dashboard alerts, Grafana alerts allow you to create queries and expressions that combine data from multiple sources in unique ways. You can still link dashboards and panels to alerting rules using their ID and quickly troubleshoot the system under observation.

Since unified alerts are no longer directly tied to panel queries, they do not include images or query values in the notification email. You can use customized notification templates to view query values.

## Create Loki and Grafana Mimir alerting rules

In Grafana Alerting, you can manage Loki and Grafana Mimir alerting rules using the same UI and API as your Grafana managed alerts.

## View and search for alerts from Prometheus compatible data sources

Alerts for Prometheus compatible data sources are now listed under the Grafana alerts section. You can search for labels across multiple data sources to quickly find relevant alerts.

## Special alerts for alert state NoData and Error

Grafana Alerting introduced a new concept of the alert states. When evaluation of an alerting rule produces state NoData or Error, Grafana Alerting will generate special alerts that will have the following labels:

- `alertname` with value DatasourceNoData or DatasourceError depending on the state.
- `rulename` name of the alert rule the special alert belongs to.
- `datasource_uid` will have the UID of the data source that caused the state.
- all labels and annotations of the original alert rule

You can handle these alerts the same way as regular alerts by adding a silence, route to a contact point, and so on.

> **Note:** If the rule uses many data sources and one or many returns no data, the special alert will be created for each data source that caused the alert state.<|MERGE_RESOLUTION|>--- conflicted
+++ resolved
@@ -2,15 +2,9 @@
 _build:
   list: false
 aliases:
-<<<<<<< HEAD
-  - unified-alerting/difference-old-new/
-description: What's New with Grafana alerts
-draft: true
-=======
   - ./unified-alerting/difference-old-new/ # /docs/grafana/<GRAFANA VERSION>/alerting/unified-alerting/difference-old-new/
 canonical: https://grafana.com/docs/grafana/latest/alerting/difference-old-new/
 description: Compare new unified alerting compared to legacy dashboard alerting
->>>>>>> ae830f68
 keywords:
   - grafana
   - alerting
