--- conflicted
+++ resolved
@@ -131,13 +131,11 @@
 
 > Using `dedup_key` tag will override Grafana generated `dedup_key` with a custom key.
 
-<<<<<<< HEAD
 ### VictorOps
 
 To configure VictorOps, provide the URL from the Grafana Integration and substitute `$routing_key` with a valid key.
 
 >**Note:** The tag `Severity` has special meaning in the [VictorOps Incident Fields](https://help.victorops.com/knowledge-base/incident-fields-glossary/). If an alert panel defines this key, then it replaces the `message_type` in the root of the event sent to VictorOps.
-=======
 ### Pushover
 
 To set up Pushover, you must provide a user key and an API token. Refer to [What is Pushover and how do I use it](https://support.pushover.net/i7-what-is-pushover-and-how-do-i-use-it) for instructions on how to generate them.
@@ -154,7 +152,6 @@
 Expire | How many seconds your notification will continue to be retried for (maximum 86400 seconds)
 Alerting sound | The sound for alerting notifications
 OK sound | The sound for OK notifications
->>>>>>> 04a067e5
 
 ### Webhook
 
