+++
title = "Alerting Notifications"
description = "Alerting Notifications Guide"
keywords = ["Grafana", "alerting", "guide", "notifications"]
type = "docs"
[menu.docs]
name = "Notifications"
parent = "alerting"
weight = 2
+++


# Alert Notifications

> Alerting is only available in Grafana v4.0 and above.

When an alert changes state, it sends out notifications. Each alert rule can have
multiple notifications. In order to add a notification to an alert rule you first need
to add and configure a `notification` channel (can be email, PagerDuty or other integration).
This is done from the Notification Channels page.

## Notification Channel Setup

On the Notification Channels page hit the `New Channel` button to go the page where you
can configure and setup a new Notification Channel.

You specify a name and a type, and type specific options. You can also test the notification to make
sure it's setup correctly.

### Send on all alerts

When checked, this option will notify for all alert rules - existing and new.

### Send reminders

> Only available in Grafana v5.3 and above.

{{< docs-imagebox max-width="600px" img="/img/docs/v53/alerting_notification_reminders.png" class="docs-image--right" caption="Alerting notification reminders setup" >}}

When this option is checked additional notifications (reminders) will be sent for triggered alerts. You can specify how often reminders
should be sent using number of seconds (s), minutes (m) or hours (h), for example `30s`, `3m`, `5m` or `1h` etc.

**Important:** Alert reminders are sent after rules are evaluated. Therefore a reminder can never be sent more frequently than a configured [alert rule evaluation interval](/alerting/rules/#name-evaluation-interval).

These examples show how often and when reminders are sent for a triggered alert.

Alert rule evaluation interval | Send reminders every | Reminder sent every (after last alert notification)
---------- | ----------- | -----------
`30s` | `15s` | ~30 seconds
`1m` | `5m` | ~5 minutes
`5m` | `15m` | ~15 minutes
`6m` | `20m` | ~24 minutes
`1h` | `15m` | ~1 hour
`1h` | `2h` | ~2 hours

<div class="clearfix"></div>

## Supported Notification Types

Grafana ships with the following set of notification types:

### Email

To enable email notifications you have to setup [SMTP settings](/installation/configuration/#smtp)
in the Grafana config. Email notifications will upload an image of the alert graph to an
external image destination if available or fallback to attaching the image to the email.
Be aware that if you use the `local` image storage email servers and clients might not be
able to access the image.

### Slack

{{< imgbox max-width="40%" img="/img/docs/v4/slack_notification.png" caption="Alerting Slack Notification" >}}

To set up slack you need to configure an incoming webhook url at slack. You can follow their guide on how
to do that [here](https://api.slack.com/incoming-webhooks). If you want to include screenshots of the firing alerts
in the Slack messages you have to configure either the [external image destination](#external-image-store) in Grafana,
or a bot integration via Slack Apps. Follow Slack's guide to set up a bot integration and use the token provided
(https://api.slack.com/bot-users), which starts with "xoxb".

Setting | Description
---------- | -----------
Recipient | allows you to override the Slack recipient.
Mention | make it possible to include a mention in the Slack notification sent by Grafana. Ex @here or @channel
Token | If provided, Grafana will upload the generated image via Slack's file.upload API method, not the external image destination.

If you are using the token for a slack bot, then you have to invite the bot to the channel you want to send notifications and add the channel to the recipient field.

### PagerDuty

To set up PagerDuty, all you have to do is to provide an API key.

Setting | Description
---------- | -----------
Integration Key | Integration key for PagerDuty.
Auto resolve incidents | Resolve incidents in PagerDuty once the alert goes back to ok

### Webhook

The webhook notification is a simple way to send information about a state change over HTTP to a custom endpoint.
Using this notification you could integrate Grafana into a system of your choosing.

Example json body:

```json
{
  "title": "My alert",
  "ruleId": 1,
  "ruleName": "Load peaking!",
  "ruleUrl": "http://url.to.grafana/db/dashboard/my_dashboard?panelId=2",
  "state": "alerting",
  "imageUrl": "http://s3.image.url",
  "message": "Load is peaking. Make sure the traffic is real and spin up more webfronts",
  "evalMatches": [
    {
      "metric": "requests",
      "tags": {},
      "value": 122
    }
  ]
}
```

- **state** - The possible values for alert state are: `ok`, `paused`, `alerting`, `pending`, `no_data`.

### DingDing/DingTalk

[Instructions in Chinese](https://open-doc.dingtalk.com/docs/doc.htm?spm=a219a.7629140.0.0.p2lr6t&treeId=257&articleId=105733&docType=1).

In DingTalk PC Client:

1. Click "more" icon on upper right of the panel.

2. Click "Robot Manage" item in the pop menu, there will be a new panel call "Robot Manage".

3. In the  "Robot Manage" panel, select "customised: customised robot with Webhook".

4. In the next new panel named "robot detail", click "Add" button.

5. In "Add Robot" panel, input a nickname for the robot and select a "message group" which the robot will join in. click "next".

6. There will be a Webhook URL in the panel, looks like this: https://oapi.dingtalk.com/robot/send?access_token=xxxxxxxxx. Copy this URL to the grafana Dingtalk setting page and then click "finish".

Dingtalk supports the following "message type": `text`, `link` and `markdown`. Only the `link` message type is supported.

### Kafka

Notifications can be sent to a Kafka topic from Grafana using the [Kafka REST Proxy](https://docs.confluent.io/1.0/kafka-rest/docs/index.html).
There are a couple of configuration options which need to be set up in Grafana UI under Kafka Settings:

1. Kafka REST Proxy endpoint.

2. Kafka Topic.

Once these two properties are set, you can send the alerts to Kafka for further processing or throttling.

<<<<<<< HEAD
### Google Hangouts Chat

Notifications can be sent by setting up an incoming webhook in Google Hangouts chat. Configuring such a webhook is described [here](https://developers.google.com/hangouts/chat/how-tos/webhooks).

### All supported notifier

Name | Type |Support images
-----|------------ | ------
Slack | `slack` | yes
Pagerduty | `pagerduty` | yes
Email | `email` | yes
Webhook | `webhook` | link
Kafka | `kafka` | no
Google Hangouts Chat | `googlechat` | yes
Hipchat | `hipchat` | yes
VictorOps | `victorops` | yes
Sensu | `sensu` | yes
OpsGenie | `opsgenie` | yes
Threema | `threema` | yes
Pushover | `pushover` | no
Telegram | `telegram` | no
Line | `line` | no
Prometheus Alertmanager | `prometheus-alertmanager` | no
=======
### All supported notifiers

Name | Type |Support images | Support reminders
-----|------------ | ------ | ------ |
Slack | `slack` | yes | yes
Pagerduty | `pagerduty` | yes | yes
Email | `email` | yes | yes
Webhook | `webhook` | link | yes
Kafka | `kafka` | no | yes
Hipchat | `hipchat` | yes | yes
VictorOps | `victorops` | yes | yes
Sensu | `sensu` | yes | yes
OpsGenie | `opsgenie` | yes | yes
Threema | `threema` | yes | yes
Pushover | `pushover` | no | yes
Telegram | `telegram` | no | yes
Line | `line` | no | yes
Microsoft Teams | `teams` | yes | yes
Prometheus Alertmanager | `prometheus-alertmanager` | no | no
>>>>>>> 435079c6



# Enable images in notifications {#external-image-store}

Grafana can render the panel associated with the alert rule and include that in the notification. Most Notification Channels require that this image be publicly accessible (Slack and PagerDuty for example). In order to include images in alert notifications, Grafana can upload the image to an image store. It currently supports
Amazon S3, Webdav, Google Cloud Storage and Azure Blob Storage. So to set that up you need to configure the [external image uploader](/installation/configuration/#external-image-storage) in your grafana-server ini config file.

Be aware that some notifiers requires public access to the image to be able to include it in the notification. So make sure to enable public access to the images. If you're using local image uploader, your Grafana instance need to be accessible by the internet.

Currently only the Email Channels attaches images if no external image store is specified. To include images in alert notifications for other channels then you need to set up an external image store.

This is an optional requirement. You can get Slack and email notifications without setting this up.

# Configure the link back to Grafana from alert notifications

All alert notifications contain a link back to the triggered alert in the Grafana instance.
This url is based on the [domain](/installation/configuration/#domain) setting in Grafana.<|MERGE_RESOLUTION|>--- conflicted
+++ resolved
@@ -153,7 +153,6 @@
 
 Once these two properties are set, you can send the alerts to Kafka for further processing or throttling.
 
-<<<<<<< HEAD
 ### Google Hangouts Chat
 
 Notifications can be sent by setting up an incoming webhook in Google Hangouts chat. Configuring such a webhook is described [here](https://developers.google.com/hangouts/chat/how-tos/webhooks).
@@ -177,29 +176,6 @@
 Telegram | `telegram` | no
 Line | `line` | no
 Prometheus Alertmanager | `prometheus-alertmanager` | no
-=======
-### All supported notifiers
-
-Name | Type |Support images | Support reminders
------|------------ | ------ | ------ |
-Slack | `slack` | yes | yes
-Pagerduty | `pagerduty` | yes | yes
-Email | `email` | yes | yes
-Webhook | `webhook` | link | yes
-Kafka | `kafka` | no | yes
-Hipchat | `hipchat` | yes | yes
-VictorOps | `victorops` | yes | yes
-Sensu | `sensu` | yes | yes
-OpsGenie | `opsgenie` | yes | yes
-Threema | `threema` | yes | yes
-Pushover | `pushover` | no | yes
-Telegram | `telegram` | no | yes
-Line | `line` | no | yes
-Microsoft Teams | `teams` | yes | yes
-Prometheus Alertmanager | `prometheus-alertmanager` | no | no
->>>>>>> 435079c6
-
-
 
 # Enable images in notifications {#external-image-store}
 
