---
<<<<<<< HEAD
=======
canonical: https://grafana.com/docs/grafana/latest/alerting/fundamentals/alert-rules/alert-rule-types/
>>>>>>> ae830f68
description: Learn about the different alert rule types
keywords:
  - grafana
  - alerting
  - rule types
labels:
  products:
    - cloud
    - enterprise
    - oss
title: Alert rule types
weight: 102
---

# Alert rule types

Grafana supports two different alert rule types. Learn more about each of the alert rule types, how they work, and decide which one is best for your use case.

## Grafana-managed alert rules

Grafana-managed alert rules are the most flexible alert rule type. They allow you to create alerts that can act on data from any of our supported data sources.

<<<<<<< HEAD
In additional to supporting any datasource you can also add additional [expressions]({{< relref "../../../panels-visualizations/query-transform-data/expression-queries/" >}}) to transform your data and express alert conditions.
=======
In addition to supporting multiple data sources, you can also add expressions to transform your data and set alert conditions. Using images in alert notifications is also supported. This is the only type of rule that allows alerting from multiple data sources in a single rule definition.
>>>>>>> ae830f68

The following diagram shows how Grafana-managed alerting works.

{{< figure src="/media/docs/alerting/grafana-managed-rule.png" max-width="750px" caption="Grafana-managed alerting" >}}

1. Alert rules are created within Grafana based on one or more data sources.

1. Alert rules are evaluated by the Alert Rule Evaluation Engine from within Grafana.

1. Alerts are delivered using the internal Grafana Alertmanager.

**Note:**

You can also configure alerts to be delivered using an external Alertmanager; or use both internal and external alertmanagers.
For more information, see Add an external Alertmanager.

## Data source-managed alert rules

To create data source-managed alert rules, you must have a compatible Prometheus or Loki data source.

You can check if your data source supports rule creation via Grafana by testing the data source and observing if the Ruler API is supported.

For more information on the Ruler API, refer to [Ruler API](/docs/loki/latest/api/#ruler).

The following diagram shows how data source-managed alerting works.

{{< figure src="/media/docs/alerting/loki-mimir-rule.png" max-width="750px" caption="Grafana Mimir/Loki-managed alerting" >}}

1. Alert rules are created and stored within the data source itself.
1. Alert rules can only be created based on Prometheus data.
1. Alert rule evaluation and delivery is distributed across multiple nodes for high availability and fault tolerance.

## Choose an alert rule type

When choosing which alert rule type to use, consider the following comparison between Grafana-managed alert rules and Grafana Mimir or Loki alert rules.

{{< responsive-table >}}
| <div style="width:200px">Feature</div> | <div style="width:200px">Grafana-managed alert rule</div> | <div style="width:200px">Loki/Mimir-managed alert rule |
| ----------------------------------------------------------------------- | ---------------------------------------------------------------------------------------------------------------------------- | ------------------------------------------------------------------------------------------------------------------------------------------------------- |
| Create alert rules<wbr /> based on data from any of our supported data sources | Yes | No: You can only create alert rules that are based on Prometheus data. The data source must have the Ruler API enabled. |
| Mix and match data sources | Yes | No |
| Includes support for recording rules | No | Yes |
| Add expressions to transform<wbr /> your data and set alert conditions | Yes | No |
| Use images in alert notifications | Yes | No |
| Scaling | More resource intensive, depend on the database, and are likely to suffer from transient errors. They only scale vertically. | Store alert rules within the data source itself and allow for “infinite” scaling. Generate and send alert notifications from the location of your data. |
| Alert rule evaluation and delivery | Alert rule evaluation and delivery is done from within Grafana, using an external Alertmanager; or both. | Alert rule evaluation and alert delivery is distributed, meaning there is no single point of failure. |

{{< /responsive-table >}}

**Note:**

If you are using non-Prometheus data, we recommend choosing Grafana-managed alert rules. Otherwise, choose Grafana Mimir or Grafana Loki alert rules where possible.<|MERGE_RESOLUTION|>--- conflicted
+++ resolved
@@ -1,8 +1,5 @@
 ---
-<<<<<<< HEAD
-=======
 canonical: https://grafana.com/docs/grafana/latest/alerting/fundamentals/alert-rules/alert-rule-types/
->>>>>>> ae830f68
 description: Learn about the different alert rule types
 keywords:
   - grafana
@@ -25,11 +22,7 @@
 
 Grafana-managed alert rules are the most flexible alert rule type. They allow you to create alerts that can act on data from any of our supported data sources.
 
-<<<<<<< HEAD
-In additional to supporting any datasource you can also add additional [expressions]({{< relref "../../../panels-visualizations/query-transform-data/expression-queries/" >}}) to transform your data and express alert conditions.
-=======
 In addition to supporting multiple data sources, you can also add expressions to transform your data and set alert conditions. Using images in alert notifications is also supported. This is the only type of rule that allows alerting from multiple data sources in a single rule definition.
->>>>>>> ae830f68
 
 The following diagram shows how Grafana-managed alerting works.
 
