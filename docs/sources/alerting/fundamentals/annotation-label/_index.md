--- conflicted
+++ resolved
@@ -30,8 +30,4 @@
 
 - [Labels in Grafana Alerting]({{< relref "how-to-use-labels/" >}})
 - [How label matching works]({{< relref "how-to-use-labels/" >}})
-<<<<<<< HEAD
-- [Template variables for alerting rule labels and annotations]({{< relref "variables-label-annotation/" >}})
-=======
-- [How to template annotations and labels]({{< relref "variables-label-annotation/" >}})
->>>>>>> 14e988bd
+- [How to template annotations and labels]({{< relref "variables-label-annotation/" >}})