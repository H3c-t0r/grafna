---
aliases:
  - ../alerting-rules/alert-annotation-label/
  - ../unified-alerting/alerting-rules/alert-annotation-label/
<<<<<<< HEAD
=======
canonical: https://grafana.com/docs/grafana/latest/alerting/fundamentals/annotation-label/
>>>>>>> ae830f68
description: Annotations and labels for alerting
keywords:
  - grafana
  - alerting
  - guide
  - rules
  - create
labels:
  products:
    - cloud
    - enterprise
    - oss
title: Labels and annotations
weight: 110
---

# Labels and annotations

<<<<<<< HEAD
Annotations and labels are key value pairs associated with alerts originating from the alerting rule, datasource response, and as a result of alerting rule evaluation. They can be used in alert notifications directly or in [templates]({{< relref "../../contact-points/message-templating" >}}) and [template functions]({{< relref "./template-functions" >}}) to create notification content dynamically.
=======
Labels and annotations contain information about an alert. Both labels and annotations have the same structure: a set of named values; however their intended uses are different. An example of label, or the equivalent annotation, might be `alertname="test"`.
>>>>>>> ae830f68

The main difference between a label and an annotation is that labels are used to differentiate an alert from all other alerts, while annotations are used to add additional information to an existing alert.

For example, consider two high CPU alerts: one for `server1` and another for `server2`. In such an example we might have a label called `server` where the first alert has the label `server="server1"` and the second alert has the label `server="server2"`. However, we might also want to add a description to each alert such as `"The CPU usage for server1 is above 75%."`, where `server1` and `75%` are replaced with the name and CPU usage of the server (please refer to the documentation on [templating labels and annotations][variables-label-annotation] for how to do this). This kind of description would be more suitable as an annotation.

## Labels

Labels contain information that identifies an alert. An example of a label might be `server=server1`. Each alert can have more than one label, and the complete set of labels for an alert is called its label set. It is this label set that identifies the alert.

For example, an alert might have the label set `{alertname="High CPU usage",server="server1"}` while another alert might have the label set `{alertname="High CPU usage",server="server2"}`. These are two separate alerts because although their `alertname` labels are the same, their `server` labels are different.

The label set for an alert is a combination of the labels from the datasource, custom labels from the alert rule, and a number of reserved labels such as `alertname`.

### Custom Labels

Custom labels are additional labels from the alert rule. Like annotations, custom labels must have a name, and their value can contain a combination of text and template code that is evaluated when an alert is fired. Documentation on how to template custom labels can be found [here][variables-label-annotation].

When using custom labels with templates it is important to make sure that the label value does not change between consecutive evaluations of the alert rule as this will end up creating large numbers of distinct alerts. However, it is OK for the template to produce different label values for different alerts. For example, do not put the value of the query in a custom label as this will end up creating a new set of alerts each time the value changes. Instead use annotations.

It is also important to make sure that the label set for an alert does not have two or more labels with the same name. If a custom label has the same name as a label from the datasource then it will replace that label. However, should a custom label have the same name as a reserved label then the custom label will be omitted from the alert.

## Annotations

Annotations are named pairs that add additional information to existing alerts. There are a number of suggested annotations in Grafana such as `description`, `summary`, `runbook_url`, `dashboardUId` and `panelId`. Like custom labels, annotations must have a name, and their value can contain a combination of text and template code that is evaluated when an alert is fired. If an annotation contains template code, the template is evaluated once when the alert is fired. It is not re-evaluated, even when the alert is resolved. Documentation on how to template annotations can be found [here][variables-label-annotation].

{{% docs/reference %}}
[variables-label-annotation]: "/docs/grafana/ -> /docs/grafana/<GRAFANA VERSION>/alerting/fundamentals/annotation-label/variables-label-annotation"
[variables-label-annotation]: "/docs/grafana-cloud/ -> /docs/grafana-cloud/alerting-and-irm/alerting/fundamentals/annotation-label/variables-label-annotation"
{{% /docs/reference %}}<|MERGE_RESOLUTION|>--- conflicted
+++ resolved
@@ -2,10 +2,7 @@
 aliases:
   - ../alerting-rules/alert-annotation-label/
   - ../unified-alerting/alerting-rules/alert-annotation-label/
-<<<<<<< HEAD
-=======
 canonical: https://grafana.com/docs/grafana/latest/alerting/fundamentals/annotation-label/
->>>>>>> ae830f68
 description: Annotations and labels for alerting
 keywords:
   - grafana
@@ -24,11 +21,7 @@
 
 # Labels and annotations
 
-<<<<<<< HEAD
-Annotations and labels are key value pairs associated with alerts originating from the alerting rule, datasource response, and as a result of alerting rule evaluation. They can be used in alert notifications directly or in [templates]({{< relref "../../contact-points/message-templating" >}}) and [template functions]({{< relref "./template-functions" >}}) to create notification content dynamically.
-=======
 Labels and annotations contain information about an alert. Both labels and annotations have the same structure: a set of named values; however their intended uses are different. An example of label, or the equivalent annotation, might be `alertname="test"`.
->>>>>>> ae830f68
 
 The main difference between a label and an annotation is that labels are used to differentiate an alert from all other alerts, while annotations are used to add additional information to an existing alert.
 
