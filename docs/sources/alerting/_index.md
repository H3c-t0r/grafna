---
aliases:
  - /docs/grafana/latest/alerting/
  - /docs/grafana/latest/alerting/unified-alerting/alerting/
title: Alerting
weight: 114
---

# Grafana alerting

Grafana alerts allow you to learn about problems in your systems moments after they occur. Robust and actionable alerts help you identify and resolve issues quickly, minimizing disruption to your services. It centralizes alerting information in a single, searchable view that allows you to:

- Create and manage Grafana alerts
- Create and manage Grafana Mimir and Loki managed alerts
- View alerting information from Prometheus and Alertmanager compatible data sources

For new installations or existing installs without alerting configured, Grafana alerting is enabled by default.

| Release     | Cloud         | Enterprise    | OSS           |
| ----------- | ------------- | ------------- | ------------- |
| Grafana 9.0 | On by default | On by default | On by default |

Existing installations that upgrade to v9.0 will have Grafana alerting enabled by default. For more information on migrating from legacy or the cloud alerting plugin, see [Migrating to Grafana alerting]({{< relref "./migrating-alerts/_index.md" >}}).

Before you begin, we recommend that you familiarize yourself with some of the [fundamental concepts]({{< relref "fundamentals/_index.md" >}}) of Grafana alerting. Refer to [Role-based access control]({{< relref "../enterprise/access-control/_index.md" >}}) in Grafana Enterprise to learn more about controlling access to alerts using role-based permissions.

- [About alert rules]({{< relref "./fundamentals/alert-rules/_index.md" >}})
- [Migrating legacy alerts]({{< relref "./migrating-alerts/_index.md" >}})
- [Disable Grafana alerting in OSS]({{< relref "./migrating-alerts/opt-out.md" >}})
- [Create Grafana managed alerting rules]({{< relref "alerting-rules/create-grafana-managed-rule.md" >}})
- [Create Grafana Mimir or Loki managed alerting rules]({{< relref "alerting-rules/create-mimir-loki-managed-rule.md" >}})
- [View existing alerting rules and manage their current state]({{< relref "alerting-rules/rule-list.md" >}})
<<<<<<< HEAD
- [View the state and health of alerting rules]({{< relref "./fundamentals/state-and-health.md" >}})
- [View alert groupings]({{< relref "./alert-groups/_index.md" >}})
- [Add or edit an alert contact point]({{< relref "./contact-points/_index.md" >}})
- [Add or edit notification policies]({{< relref "./notifications/_index.md" >}})
- [Add or edit silences]({{< relref "./silences/_index.md" >}})
- [Performance considerations for alerting]({{< relref "./performance.md" >}})
=======
- [View the state and health of alerting rules]({{< relref "fundamentals/state-and-health.md" >}})
- [View alert groupings]({{< relref "alert-groups/_index.md" >}})
- [Add or edit an alert contact point]({{< relref "contact-points/_index.md" >}})
- [Add or edit notification policies]({{< relref "notifications/_index.md" >}})
- [Add or edit silences]({{< relref "silences/_index.md" >}})
>>>>>>> 1970c902
<|MERGE_RESOLUTION|>--- conflicted
+++ resolved
@@ -30,17 +30,9 @@
 - [Create Grafana managed alerting rules]({{< relref "alerting-rules/create-grafana-managed-rule.md" >}})
 - [Create Grafana Mimir or Loki managed alerting rules]({{< relref "alerting-rules/create-mimir-loki-managed-rule.md" >}})
 - [View existing alerting rules and manage their current state]({{< relref "alerting-rules/rule-list.md" >}})
-<<<<<<< HEAD
-- [View the state and health of alerting rules]({{< relref "./fundamentals/state-and-health.md" >}})
-- [View alert groupings]({{< relref "./alert-groups/_index.md" >}})
-- [Add or edit an alert contact point]({{< relref "./contact-points/_index.md" >}})
-- [Add or edit notification policies]({{< relref "./notifications/_index.md" >}})
-- [Add or edit silences]({{< relref "./silences/_index.md" >}})
-- [Performance considerations for alerting]({{< relref "./performance.md" >}})
-=======
 - [View the state and health of alerting rules]({{< relref "fundamentals/state-and-health.md" >}})
 - [View alert groupings]({{< relref "alert-groups/_index.md" >}})
 - [Add or edit an alert contact point]({{< relref "contact-points/_index.md" >}})
 - [Add or edit notification policies]({{< relref "notifications/_index.md" >}})
 - [Add or edit silences]({{< relref "silences/_index.md" >}})
->>>>>>> 1970c902
+- [Performance considerations for alerting]({{< relref "performance.md" >}})