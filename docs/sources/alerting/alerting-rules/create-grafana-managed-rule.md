---
aliases:
  - ../unified-alerting/alerting-rules/create-grafana-managed-rule/
description: Create Grafana managed alert rule
keywords:
  - grafana
  - alerting
  - guide
  - rules
  - create
title: Create Grafana managed alert rules
weight: 400
---

# Create a Grafana managed alerting rule

Grafana allows you to create alerting rules that query one or more data sources, reduce or transform the results and compare them to each other or to fixed thresholds. When these are executed, Grafana sends notifications to the contact point. For information on Grafana Alerting, see [About Grafana Alerting]({{< relref "../" >}}) which explains the various components of Grafana Alerting. We also recommend that you familiarize yourself with some of the [fundamental concepts]({{< relref "../fundamentals/" >}}) of Grafana Alerting.

Watch this video to learn more about creating alerts: {{< vimeo 720001934 >}}

## Add Grafana managed rule

1. In the left-side menu, click **Alerts & IRM** and then **Alerting**.
1. Click **Alert rules**.
1. Click **+ Create alert rule**. The new alerting rule page opens where the **Grafana managed alerts** option is selected by default.
1. In Step 1, add the rule name.
   - In **Rule name**, add a descriptive name. This name is displayed in the alert rule list. It is also the `alertname` label for every alert instance that is created from this rule.
1. In Step 2, add queries and expressions to evaluate, and then select the alert condition.
   - For queries, select a data source from the dropdown.
   - Add one or more [queries]({{< relref "/docs/grafana/latest/panels-visualizations/query-transform-data#add-a-query" >}}) or [expressions]({{< relref "/docs/grafana/latest/panels-visualizations/query-transform-data/expression-queries" >}}).
   - For each expression, select either **Classic condition** to create a single alert rule, or choose from the **Math**, **Reduce**, and **Resample** options to generate separate alert for each series. For details on these options, see [Single and multi dimensional rule](#single-and-multi-dimensional-rule).
   - Click **Run queries** to verify that the query is successful.
   - Next, select the query or expression for your alert condition.
1. In Step 3, specify the alert evaluation interval.

   - From the **Condition** dropdown, select the query or expression to trigger the alert rule.
   - For **Evaluate every**, specify the frequency of evaluation. Must be a multiple of 10 seconds. For examples, `1m`, `30s`.
   - For **Evaluate for**, specify the duration for which the condition must be true before an alert fires.
     > **Note:** Once a condition is breached, the alert goes into the Pending state. If the condition remains breached for the duration specified, the alert transitions to the `Firing` state, otherwise it reverts back to the `Normal` state.
   - In **Configure no data and error handling**, configure alerting behavior in the absence of data. Use the guidelines in [No data and error handling](#no-data-and-error-handling).
   - Click **Preview** to check the result of running the query at this moment. Preview excludes no data and error handling.

     **Note:**

     You can pause alert rule evaluation to prevent noisy alerting while tuning your alerts. Pausing stops alert rule evaluation and does not create any alert instances. This is different to mute timings, which stop notifications from being delivered, but still allow for alert rule evaluation and the creation of alert instances.

1. In Step 4, add the storage location, rule group, as well as additional metadata associated with the rule.
   - From the **Folder** dropdown, select the folder where you want to store the rule.
   - For **Group**, specify a pre-defined group. Newly created rules are appended to the end of the group. Rules within a group are run sequentially at a regular interval, with the same evaluation time.
   - Add a description and summary to customize alert messages. Use the guidelines in [Annotations and labels for alerting]({{< relref "../fundamentals/annotation-label/" >}}).
   - Add Runbook URL, panel, dashboard, and alert IDs.
1. In Step 5, add custom labels.
   - Add custom labels selecting existing key-value pairs from the drop down, or add new labels by entering the new key or value .
1. Click **Save** to save the rule or **Save and exit** to save the rule and go back to the Alerting page.
1. Next, create a for the rule.

### Single and multi dimensional rule

For Grafana managed alerts, you can create a rule with a classic condition or you can create a multi-dimensional rule.

**Rule with classic condition**

Use the classic condition expression to create a rule that triggers a single alert when its condition is met. For a query that returns multiple series, Grafana does not track the alert state of each series. As a result, Grafana sends only a single alert even when alert conditions are met for multiple series.

**Multi dimensional rule**

To generate a separate alert for each series, create a multi-dimensional rule. Use `Math`, `Reduce`, or `Resample` expressions to create a multi-dimensional rule. For example:

- Add a `Reduce` expression for each query to aggregate values in the selected time range into a single value. (Not needed for [rules using numeric data]({{< relref "../fundamentals/evaluate-grafana-alerts/#alerting-on-numeric-data-1" >}})).
- Add a `Math` expression with the condition for the rule. Not needed in case a query or a reduce expression already returns 0 if rule should not fire, or a positive number if it should fire. Some examples: `$B > 70` if it should fire in case value of B query/expression is more than 70. `$B < $C * 100` in case it should fire if value of B is less than value of C multiplied by 100. If queries being compared have multiple series in their results, series from different queries are matched if they have the same labels or one is a subset of the other.

![Query section multi dimensional](/static/img/docs/alerting/unified/rule-edit-multi-8-0.png 'Query section multi dimensional screenshot')

> **Note:** Grafana does not support alert queries with template variables. More information is available at <https://community.grafana.com/t/template-variables-are-not-supported-in-alert-queries-while-setting-up-alert/2514>.

#### Rule with classic condition

For more information, see [expressions documentation]({{< relref "/docs/grafana/latest/panels-visualizations/query-transform-data/expression-queries" >}}).

### Configure no data and error handling

Configure alerting behavior when your alert rule evaluation returns no data or an error.

<<<<<<< HEAD
**Note:** Alert rules that are configured to fire when an evaluation returns no data or error only fire when the entire duration of the evaluation period has finished. This means that rather than immediately firing when the alert rule condition is breached, the alert rule waits until the time set as the **For** field has finished and then fires, reducing alert noise and allowing for temporary data availability issues.

If your alert rule evaluation returns no data, you can set the state on your alert rule to appear as follows:

| No Data  | Description                                                                                                                                |
| -------- | ------------------------------------------------------------------------------------------------------------------------------------------ |
| No Data  | Creates a new alert `DatasourceNoData` with the name and UID of the alert rule, and UID of the datasource that returned no data as labels. |
| Alerting | Sets alert rule state to `Alerting`. The alert rule waits until the time set in the **For** field has finished before firing.              |
| Ok       | Sets alert rule state to `Normal`.                                                                                                         |

If your evaluation returns an error, you can set the state on your alert rule to appear as follows:

| Error    | Description                                                                                                                                     |
| -------- | ----------------------------------------------------------------------------------------------------------------------------------------------- |
| Error    | Creates an alert instance `DatasourceError` with the name and UID of the alert rule, and UID of the datasource that returned no data as labels. |
| Alerting | Sets alert rule state to `Alerting`. The alert rule waits until the time set in the **For** field has finished before firing.                   |
| Ok       | Sets alert rule state to `Normal`.                                                                                                              |
|          |
=======
| No Data Option | Description                                                                                                                               |
| -------------- | ----------------------------------------------------------------------------------------------------------------------------------------- |
| No Data        | Create a new alert `DatasourceNoData` with the name and UID of the alert rule, and UID of the datasource that returned no data as labels. |
| Alerting       | Set alert rule state to `Alerting`. This option will respect the configured **Evaluate for** pending period.                              |
| Ok             | Set alert rule state to `Normal`.                                                                                                         |

| Error or timeout option | Description                                                                                                                              |
| ----------------------- | ---------------------------------------------------------------------------------------------------------------------------------------- |
| Error                   | Create a new alert `DatasourceError` with the name and UID of the alert rule, and UID of the datasource that returned no data as labels. |
| Alerting                | Set alert rule state to `Alerting`. This option will respect the configured **Evaluate for** pending period.                             |
| OK                      | Set alert rule state to `Normal`                                                                                                         |
>>>>>>> b68be999
<|MERGE_RESOLUTION|>--- conflicted
+++ resolved
@@ -81,7 +81,6 @@
 
 Configure alerting behavior when your alert rule evaluation returns no data or an error.
 
-<<<<<<< HEAD
 **Note:** Alert rules that are configured to fire when an evaluation returns no data or error only fire when the entire duration of the evaluation period has finished. This means that rather than immediately firing when the alert rule condition is breached, the alert rule waits until the time set as the **For** field has finished and then fires, reducing alert noise and allowing for temporary data availability issues.
 
 If your alert rule evaluation returns no data, you can set the state on your alert rule to appear as follows:
@@ -98,18 +97,4 @@
 | -------- | ----------------------------------------------------------------------------------------------------------------------------------------------- |
 | Error    | Creates an alert instance `DatasourceError` with the name and UID of the alert rule, and UID of the datasource that returned no data as labels. |
 | Alerting | Sets alert rule state to `Alerting`. The alert rule waits until the time set in the **For** field has finished before firing.                   |
-| Ok       | Sets alert rule state to `Normal`.                                                                                                              |
-|          |
-=======
-| No Data Option | Description                                                                                                                               |
-| -------------- | ----------------------------------------------------------------------------------------------------------------------------------------- |
-| No Data        | Create a new alert `DatasourceNoData` with the name and UID of the alert rule, and UID of the datasource that returned no data as labels. |
-| Alerting       | Set alert rule state to `Alerting`. This option will respect the configured **Evaluate for** pending period.                              |
-| Ok             | Set alert rule state to `Normal`.                                                                                                         |
-
-| Error or timeout option | Description                                                                                                                              |
-| ----------------------- | ---------------------------------------------------------------------------------------------------------------------------------------- |
-| Error                   | Create a new alert `DatasourceError` with the name and UID of the alert rule, and UID of the datasource that returned no data as labels. |
-| Alerting                | Set alert rule state to `Alerting`. This option will respect the configured **Evaluate for** pending period.                             |
-| OK                      | Set alert rule state to `Normal`                                                                                                         |
->>>>>>> b68be999
+| Ok       | Sets alert rule state to `Normal`.                                                                                                              |