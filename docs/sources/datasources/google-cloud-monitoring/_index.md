--- conflicted
+++ resolved
@@ -1,16 +1,11 @@
 ---
 aliases:
-<<<<<<< HEAD
-  - ../features/datasources/stackdriver/
-  - /docs/grafana/next/features/datasources/cloudmonitoring/
-=======
   - ../data-sources/google-cloud-monitoring/
   - ../data-sources/google-cloud-monitoring/preconfig-cloud-monitoring-dashboards/
   - ../features/datasources/cloudmonitoring/
   - ../features/datasources/stackdriver/
   - cloudmonitoring/
   - preconfig-cloud-monitoring-dashboards/
->>>>>>> ae830f68
 description: Guide for using Google Cloud Monitoring in Grafana
 keywords:
   - grafana
@@ -82,12 +77,7 @@
 
 ### Enable necessary Google Cloud Platform APIs
 
-<<<<<<< HEAD
-[Annotations]({{< relref "../../dashboards/build-dashboards/annotate-visualizations" >}}) allow you to overlay rich event information on top of graphs. You add annotation
-queries via the Dashboard menu / Annotations view. Annotation rendering is expensive so it is important to limit the number of rows returned. There is no support for showing Google Cloud Monitoring annotations and events yet but it works well with [custom metrics](https://cloud.google.com/monitoring/custom-metrics/) in Google Cloud Monitoring.
-=======
 Before you can request data from Google Cloud Monitoring, you must first enable necessary APIs on the Google end.
->>>>>>> ae830f68
 
 1. Open the Monitoring and Cloud Resource Manager API pages:
 
