--- conflicted
+++ resolved
@@ -13,11 +13,7 @@
 
 # AWS CloudWatch data source
 
-<<<<<<< HEAD
-Grafana ships with built-in support for CloudWatch. This topic describes queries, templates, variables, and other configuration specific to the CloudWatch data source. For instructions on how to add a data source to Grafana, refer to [Add a data source]({{< relref "../add-a-data-source.md" >}}). Only users with the organization admin role can add data sources.
-=======
 Grafana ships with built-in support for CloudWatch. This topic describes queries, templates, variables, and other configuration specific to the CloudWatch data source. For instructions on how to add a data source to Grafana, refer to [Add a data source]({{< relref "../add-a-data-source/" >}}). Only users with the organization admin role can add data sources.
->>>>>>> 0ca4ccfa
 
 Once you have added the Cloudwatch data source, you can build dashboards or use Explore with CloudWatch metrics and CloudWatch Logs.
 
@@ -27,15 +23,6 @@
 
 To access data source settings, hover your mouse over the **Configuration** (gear) icon, then click **Data Sources**, and then click the AWS Cloudwatch data source.
 
-<<<<<<< HEAD
-For authentication options and configuration details, see [AWS authentication]({{< relref "aws-authentication.md" >}}) topic.
-
-### CloudWatch specific data source configuration
-
-#### IAM policies
-
-Grafana needs permissions granted via IAM to be able to read CloudWatch metrics and EC2 tags/instances/regions/alarms. You can attach these permissions to the IAM role or IAM user configured in the previous step.
-=======
 For authentication options and configuration details, see [AWS authentication]({{< relref "aws-authentication/" >}}) topic.
 
 ### CloudWatch specific data source configuration
@@ -113,7 +100,6 @@
   ]
 }
 ```
->>>>>>> 0ca4ccfa
 
 ##### Metrics and Logs example:
 
@@ -164,7 +150,6 @@
 ```
 
 #### Namespaces of Custom Metrics
-<<<<<<< HEAD
 
 Grafana is not able to load custom namespaces through the GetMetricData API. If you still want your custom metrics to show up in the fields in the query editor, you can specify the names of the namespaces containing the custom metrics in the _Namespaces of Custom Metrics_ field. The field accepts a multiple namespaces, separated by a comma.
 
@@ -180,7 +165,7 @@
 
 The data source select will contain only existing data source instances of type X-Ray so in order to use this feature you need to have existing X-Ray data source already configured, see [X-Ray docs](https://grafana.com/grafana/plugins/grafana-x-ray-datasource/) for details.
 
-The X-Ray link will then appear in the log details section which is accessible by clicking on the log row either in Explore or in dashboard [Logs panel]({{< relref "../../visualizations/logs-panel.md" >}}). To log the `@xrayTraceId` in your logs see the [AWS X-Ray documentation](https://docs.amazonaws.cn/en_us/xray/latest/devguide/xray-services.html). To provide the field to Grafana your log queries also have to contain the `@xrayTraceId` field, for example using query `fields @message, @xrayTraceId`.
+The X-Ray link will then appear in the log details section which is accessible by clicking on the log row either in Explore or in dashboard [Logs panel]({{< relref "../../visualizations/logs-panel/" >}}). To log the `@xrayTraceId` in your logs see the [AWS X-Ray documentation](https://docs.amazonaws.cn/en_us/xray/latest/devguide/xray-services.html). To provide the field to Grafana your log queries also have to contain the `@xrayTraceId` field, for example using query `fields @message, @xrayTraceId`.
 
 ![Trace link in log details](/static/img/docs/cloudwatch/xray-link-log-details-8-2.png 'Trace link in log details')
 
@@ -308,21 +293,13 @@
 
 If the period field is left blank or set to `auto`, then it calculates automatically based on the time range and [cloudwatch's retention policy](https://aws.amazon.com/about-aws/whats-new/2016/11/cloudwatch-extends-metrics-retention-and-new-user-interface/). The formula used is `time range in seconds / 2000`, and then it snaps to the next higher value in an array of predefined periods `[60, 300, 900, 3600, 21600, 86400]` after removing periods based on retention. By clicking `Show Query Preview` in the query editor, you can see what period Grafana used.
 
-#### Alias
-
-The alias field allows you to override the default name of the metric legend.
-
-##### Alias patterns
-
-| Alias Pattern          | Description                                                   | Example Result   |
-| ---------------------- | ------------------------------------------------------------- | ---------------- |
-| `{{region}}`           | returns the region                                            | `us-east-1`      |
-| `{{period}}`           | returns the period                                            | `3000`           |
-| `{{metric}}`           | returns the metric                                            | `CPUUtilization` |
-| `{{label}}`            | returns the label returned by the API (only in Metric Search) | `i-01343`        |
-| `{{namespace}}`        | returns the namespace (only in Metric Search)                 | `AWS/EC2`        |
-| `{{stat}}`             | returns the statistic (only in Metric Search)                 | `Average`        |
-| `{{[dimension name]}}` | returns the dimension name (only in Metric Search)            | `i-01343`        |
+#### Label
+
+The label field allows you to override the default name of the metric legend using CloudWatch dynamic labels. If you're using a time-based dynamic label such as `${MIN_MAX_TIME_RANGE}`, then the legend value is derived from the current timezone specified in the time range picker. To see the full list of label patterns and the dynamic label limitations, refer to the [CloudWatch dynamic labels](https://docs.aws.amazon.com/AmazonCloudWatch/latest/monitoring/graph-dynamic-labels.html) documentation.
+
+**Alias pattern deprecation:** In Grafana 9, dynamic labels have replaced alias patterns in the CloudWatch data source. Any existing alias pattern will get migrated to a corresponding dynamic label pattern. If you wish to use alias patterns instead of dynamic labels, set the feature toggle `cloudWatchDynamicLabels` to `false` in the Grafana configuration file. It will revert to the alias pattern system and use the previous alias formatting logic.
+
+The alias field will be deprecated and removed in a release. During this interim period, we won’t fix bugs related to the alias pattern system. For details on why we're doing this change, refer to [issue 48434](https://github.com/grafana/grafana/issues/48434).
 
 ## Using the Logs query editor
 
@@ -343,183 +320,6 @@
 
 ## Alerting
 
-Since CloudWatch Logs queries can return numeric data, for example through the use of the `stats` command, alerts are supported.
-For more information on Grafana alerts, refer to [Alerting]({{< relref "../../alerting/_index.md" >}}) documentation.
-
-## Configure CloudWatch with grafana.ini
-
-The Grafana [configuration]({{< relref "../../administration/configuration.md#aws" >}}) file includes an `AWS` section where you can customize the data source.
-=======
-
-Grafana is not able to load custom namespaces through the GetMetricData API. If you still want your custom metrics to show up in the fields in the query editor, you can specify the names of the namespaces containing the custom metrics in the _Namespaces of Custom Metrics_ field. The field accepts a multiple namespaces, separated by a comma.
-
-#### Timeout
-
-Timeout specifically, for CloudWatch Logs queries. Log queries don't recognize standard Grafana query timeout as they don't keep a single request open and instead periodically poll for results. Because of limits on concurrently running queries in CloudWatch they can also take a longer time to finish.
-
-#### X-Ray trace links
-
-Link an X-Ray data source in the "X-Ray trace link" section of the configuration page to automatically add links in your logs when the log contains `@xrayTraceId` field.
-
-![Trace link configuration](/static/img/docs/cloudwatch/xray-trace-link-configuration-8-2.png 'Trace link configuration')
-
-The data source select will contain only existing data source instances of type X-Ray so in order to use this feature you need to have existing X-Ray data source already configured, see [X-Ray docs](https://grafana.com/grafana/plugins/grafana-x-ray-datasource/) for details.
-
-The X-Ray link will then appear in the log details section which is accessible by clicking on the log row either in Explore or in dashboard [Logs panel]({{< relref "../../visualizations/logs-panel/" >}}). To log the `@xrayTraceId` in your logs see the [AWS X-Ray documentation](https://docs.amazonaws.cn/en_us/xray/latest/devguide/xray-services.html). To provide the field to Grafana your log queries also have to contain the `@xrayTraceId` field, for example using query `fields @message, @xrayTraceId`.
-
-![Trace link in log details](/static/img/docs/cloudwatch/xray-link-log-details-8-2.png 'Trace link in log details')
-
-## CloudWatch query editor
-
-The CloudWatch data source can query data from both CloudWatch metrics and CloudWatch Logs APIs, each with its own specialized query editor. You select which API you want to query with using the query mode switch on top of the editor.
-
-![CloudWatch API modes](/static/img/docs/cloudwatch/cloudwatch-query-editor-api-modes-8.3.0.png)
-
-### Metrics query editor
-
-The metrics query editor allows you to build two types of queries - **Metric Search** and **Metric Query**.
-
-#### Using the Metric Search option
-
-To create a valid Metric Search query specify the namespace, metric name and at least one statistic.
-
-If `Match Exact` is enabled, you also need to specify all the dimensions of the metric you’re querying, so that the [metric schema](https://docs.aws.amazon.com/AmazonCloudWatch/latest/monitoring/search-expression-syntax.html) matches exactly. If `Match Exact` is disabled, you can specify any number of dimensions by which you’d like to filter. Up to 100 metrics matching your filter criteria will be returned.
-
-##### Dynamic queries using dimension wildcards
-
-You can monitor a dynamic list of metrics by using the asterisk (\*) wildcard for one or more dimension values.
-
-![CloudWatch dimension wildcard](/static/img/docs/cloudwatch/cloudwatch-dimension-wildcard-8.3.0.png)
-
-In this example, the query returns all metrics in the namespace `AWS/EC2` with a metric name of `CPUUtilization` and ANY value for the `InstanceId` dimension are queried. This can help you monitor metrics for AWS resources, like EC2 instances or containers. When new instances are created as part of an auto scaling event, they will automatically appear in the graph without you having to track the new instance IDs. This capability is currently limited to retrieving up to 100 metrics.
-
-You can expand the [Query inspector](https://grafana.com/docs/grafana/latest/panels/queries/#query-inspector-button) button and click `Meta Data` to see the search expression that is automatically built to support wildcards. To learn more about search expressions, visit the [CloudWatch documentation](https://docs.aws.amazon.com/AmazonCloudWatch/latest/monitoring/search-expression-syntax.html). By default, the search expression is defined in such a way that the queried metrics must match the defined dimension names exactly. This means that in the example only metrics with exactly one dimension with the name ‘InstanceId’ will be returned.
-
-![CloudWatch Meta Inspector](/static/img/docs/cloudwatch/cloudwatch-meta-inspector-8.3.0.png)
-
-You can disable `Match Exact` to include metrics that have other dimensions defined. Disabling `Match Exact` also creates a search expression even if you don’t use wildcards. We simply search for any metric that matches at least the namespace, metric name, and all defined dimensions.
-
-##### Multi-value template variables
-
-When defining dimension values based on multi-valued template variables, a search expression is used to query for the matching metrics. This enables the use of multiple template variables in one query and also allows you to use template variables for queries that have the `Match Exact` option disabled.
-
-Search expressions are currently limited to 1024 characters, so your query may fail if you have a long list of values. We recommend using the asterisk (`*`) wildcard instead of the `All` option if you want to query all metrics that have any value for a certain dimension name.
-
-The use of multi-valued template variables is only supported for dimension values. Using multi-valued template variables for `Region`, `Namespace`, or `Metric Name` is not supported.
-
-##### Metric math expressions
-
-You can create new time series metrics by operating on top of CloudWatch metrics using mathematical functions. Arithmetic operators, unary subtraction and other functions are supported and can be applied to CloudWatch metrics. More details on the available functions can be found on [AWS Metric Math](https://docs.aws.amazon.com/AmazonCloudWatch/latest/monitoring/using-metric-math.html)
-
-As an example, if you want to apply arithmetic operations on a metric, you can do it by giving an id (a unique string) to the raw metric as shown below. You can then use this id and apply arithmetic operations to it in the Expression field of the new metric.
-
-Please note that in the case you use the expression field to reference another query, like `queryA * 2`, it will not be possible to create an alert rule based on that query.
-
-##### Deep linking from Grafana panels to the CloudWatch console
-
-{{< figure src="/static/img/docs/v65/cloudwatch-deep-linking.png" max-width="500px" class="docs-image--right" caption="CloudWatch deep linking" >}}
-
-Left clicking a time series in the panel shows a context menu with a link to `View in CloudWatch console`. Clicking that link will open a new tab that will take you to the CloudWatch console and display all the metrics for that query. If you're not currently logged in to the CloudWatch console, the link will forward you to the login page. The provided link is valid for any account but will only display the right metrics if you're logged in to the account that corresponds to the selected data source in Grafana.
-
-This feature is not available for metrics that are based on metric math expressions.
-
-### Using the Metric Query option
-
-> **Note:** This query option is available in Grafana 8.3 and higher versions only.
-
-Metrics Query in the CloudWatch plugin is what is referred to as **Metric Insights** in the AWS console. It's a fast, flexible, SQL-based query engine that enables you to identify trends and patterns across millions of operational metrics in real time. It uses a dialect of SQL. The query syntax is as follows.
-
-```
-
-SELECT FUNCTION(MetricName)
-FROM Namespace | SCHEMA(...)
-[ WHERE labelKey OPERATOR labelValue [AND|...]]
-[ GROUP BY labelKey [, ...]]
-[ ORDER BY FUNCTION() [DESC | ASC] ]
-[ LIMIT number]
-
-```
-
-The following table provides basic explanation of the query keywords. For details about the Metrics Insights syntax, refer to the [AWS documentation](https://docs.aws.amazon.com/console/cloudwatch/metricsinsights-syntax).
-
-| Keyword      | Description                                                                                                                                                                                                                 |
-| ------------ | --------------------------------------------------------------------------------------------------------------------------------------------------------------------------------------------------------------------------- |
-| `FUNCTION`   | Required. Specifies the aggregate function to use, and also specifies the name of the metric that is to be queried. Valid values are AVG, COUNT, MAX, MIN, and SUM                                                          |
-| `MetricName` | Required. For example, `CPUUtilization`.                                                                                                                                                                                    |
-| `FROM`       | Required. Specifies the source of the metric. You can specify either the metric namespace that contains the metric that is to be queried, or a SCHEMA table function. Some namespace examples are 1`AWS/EC2`, `AWS/Lambda`. |
-| `SCHEMA`     | Optional. Allows you to narrow down the query results to only the metrics that is an exact match or to metrics that do noy match.                                                                                           |
-| `WHERE`      | Optional. Filters the results to only those metrics that match your specified expression. For example, `WHERE InstanceType != 'c3.4xlarge'`.                                                                                |
-| `GROUP BY`   | Optional. Groups the query results into multiple time series. For example, `GROUP BY ServiceName`.                                                                                                                          |
-| `ORDER BY`   | Optional. Specifies the order of time series that are returned. Options are `ASC`, `DESC`.                                                                                                                                  |
-| `LIMIT`      | Optional. Limits the number of time series returned.                                                                                                                                                                        |
-
-For information about limits for the Metrics Insights, please refer to the [AWS documentation](https://docs.aws.amazon.com/console/cloudwatch/metricsinsights).
-
-**Builder mode**
-
-To create a query in Builder mode:
-
-1. Browse and select a metric namespace, metric name, filter, group, and order options using information from the table above.
-1. For each of these options, choose from the list of possible options.
-
-Grafana automatically constructs a SQL query based on your selections.
-
-**Code mode**
-
-To create a query in the Code mode:
-
-1. Write your SQL query.
-1. To run the query, click the **Run query** above the code editor.
-
-The code editor has a built in autocomplete feature that gives suggestions for keywords, aggregations, namespaces, metrics, labels and label values. The suggestions are shown when hitting space, comma or dollar character. You can also use the keyboard combination CTRL+Space.
-
-![Code editor autocomplete](/static/img/docs/cloudwatch/cloudwatch-code-editor-autocomplete-8.3.0.gif)
-
-> **Note:** Usage of template variables in the code editor might interfere the autocompletion.
-
-### Common metric query editor fields
-
-At the bottom of the metric query editor, you'll find three fields that are common to both _Metric Search_ and _Metric Query_.
-
-#### Id
-
-The GetMetricData API requires that all queries have a unique ID. Use this field to specify an ID of choice. The ID can include numbers, letters, and underscore, and must start with a lowercase letter. If no ID is specified, grafana will generate an ID using the following pattern `query[refId of the current query row]`, e.g `queryA` for the first query row in the panel editor.
-
-The ID can be used to reference queries in Metric Math expressions.
-
-#### Period
-
-A period is the length of time associated with a specific Amazon CloudWatch statistic. Periods are defined in numbers of seconds, and valid values for period are 1, 5, 10, 30, or any multiple of 60.
-
-If the period field is left blank or set to `auto`, then it calculates automatically based on the time range and [cloudwatch's retention policy](https://aws.amazon.com/about-aws/whats-new/2016/11/cloudwatch-extends-metrics-retention-and-new-user-interface/). The formula used is `time range in seconds / 2000`, and then it snaps to the next higher value in an array of predefined periods `[60, 300, 900, 3600, 21600, 86400]` after removing periods based on retention. By clicking `Show Query Preview` in the query editor, you can see what period Grafana used.
-
-#### Label
-
-The label field allows you to override the default name of the metric legend using CloudWatch dynamic labels. If you're using a time-based dynamic label such as `${MIN_MAX_TIME_RANGE}`, then the legend value is derived from the current timezone specified in the time range picker. To see the full list of label patterns and the dynamic label limitations, refer to the [CloudWatch dynamic labels](https://docs.aws.amazon.com/AmazonCloudWatch/latest/monitoring/graph-dynamic-labels.html) documentation.
-
-**Alias pattern deprecation:** In Grafana 9, dynamic labels have replaced alias patterns in the CloudWatch data source. Any existing alias pattern will get migrated to a corresponding dynamic label pattern. If you wish to use alias patterns instead of dynamic labels, set the feature toggle `cloudWatchDynamicLabels` to `false` in the Grafana configuration file. It will revert to the alias pattern system and use the previous alias formatting logic.
-
-The alias field will be deprecated and removed in a release. During this interim period, we won’t fix bugs related to the alias pattern system. For details on why we're doing this change, refer to [issue 48434](https://github.com/grafana/grafana/issues/48434).
-
-## Using the Logs query editor
-
-To query CloudWatch Logs:
-
-1. Select the region and up to 20 log groups which you want to query.
-1. Use the main input area to write your query in [CloudWatch Logs Query Language](https://docs.aws.amazon.com/AmazonCloudWatch/latest/logs/CWL_QuerySyntax.html).
-
-You can also write queries returning time series data by using the [`stats` command](https://docs.aws.amazon.com/AmazonCloudWatch/latest/logs/CWL_Insights-Visualizing-Log-Data.html). When making `stats` queries in Explore, you have to make sure you are in Metrics Explore mode.
-
-{{< figure src="/static/img/docs/v70/explore-mode-switcher.png" max-width="500px" class="docs-image--right" caption="Explore mode switcher" >}}
-
-### Deep linking from Grafana panels to the CloudWatch console
-
-{{< figure src="/static/img/docs/v70/cloudwatch-logs-deep-linking.png" max-width="500px" class="docs-image--right" caption="CloudWatch Logs deep linking" >}}
-If you'd like to view your query in the CloudWatch Logs Insights console, simply click the `CloudWatch Logs Insights` button next to the query editor.
-If you're not currently logged in to the CloudWatch console, the link will forward you to the login page. The provided link is valid for any account but will only display the right metrics if you're logged in to the account that corresponds to the selected data source in Grafana.
-
-## Alerting
-
 Alerting require queries that return numeric data, which CloudWatch Logs support. For example through the use of the `stats` command, alerts are supported. For example, this is a valid query for alerting on messages that include the text "Exception":
 
 ```
@@ -535,7 +335,6 @@
 ## Configure CloudWatch with grafana.ini
 
 The Grafana [configuration]({{< relref "../../setup-grafana/configure-grafana/#aws" >}}) file includes an `AWS` section where you can customize the data source.
->>>>>>> 0ca4ccfa
 
 | Configuration option      | Description                                                                                                                                                                                                                                                                                                                                                                                                                                                                                                                                                                 |
 | ------------------------- | --------------------------------------------------------------------------------------------------------------------------------------------------------------------------------------------------------------------------------------------------------------------------------------------------------------------------------------------------------------------------------------------------------------------------------------------------------------------------------------------------------------------------------------------------------------------------- |
