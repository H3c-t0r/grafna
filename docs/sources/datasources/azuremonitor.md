+++
title = "Azure Monitor"
description = "Guide for using Azure Monitor in Grafana"
keywords = ["grafana", "microsoft", "azure", "monitor", "application", "insights", "log", "analytics", "guide"]
aliases = ["/docs/grafana/latest/features/datasources/azuremonitor"]
weight = 300
+++

# Azure Monitor data source

The Azure Monitor data source supports multiple services in the Azure cloud:

- **[Azure Monitor Metrics]({{< relref "#query-the-metrics-service" >}})** (or Metrics) is the platform service that provides a single source for monitoring Azure resources.
- **[Azure Monitor Logs]({{< relref "#query-the-logs-service" >}})** (or Logs) gives you access to log data collected by Azure Monitor.
- **[Azure Resource Graph]({{< relref "#query-the-azure-resource-graph-service" >}})** allows you to query the resources on your Azure subscription.

## Add the data source

The Azure Monitor data source can access metrics from three different services. Configure access to the services that you plan to use. To use different credentials for different Azure services, configure multiple Azure Monitor data sources.

- [Guide to setting up an Azure Active Directory Application for Azure Monitor.](https://docs.microsoft.com/en-us/azure/azure-resource-manager/resource-group-create-service-principal-portal)
- [Guide to setting up an Azure Active Directory Application for Azure Monitor Logs.](https://dev.loganalytics.io/documentation/Authorization/AAD-Setup)

1. Accessed from the Grafana main menu, newly installed data sources can be added immediately within the Data Sources section. Next, click the "Add data source" button in the upper right. The Azure Monitor data source will be available for selection in the Cloud section in the list of data sources.

1. In the name field, Grafana will automatically fill in a name for the data source - `Azure Monitor` or something like `Azure Monitor - 3`. If you are going to configure multiple data sources, then change the name to something more informative.

1. Fill in the Azure AD App Registration details:

   - **Tenant Id** (Azure Active Directory -> Properties -> Directory ID)
   - **Client Id** (Azure Active Directory -> App Registrations -> Choose your app -> Application ID)
   - **Client Secret** (Azure Active Directory -> App Registrations -> Choose your app -> Keys)
   - **Default Subscription Id** (Subscriptions -> Choose subscription -> Overview -> Subscription ID)

1. Paste these four items into the fields in the Azure Monitor API Details section:
   {{< figure src="/static/img/docs/v62/config_1_azure_monitor_details.png" class="docs-image--no-shadow" caption="Azure Monitor Configuration Details" >}}

   - The Subscription Id can be changed per query. Save the data source and refresh the page to see the list of subscriptions available for the specified Client Id.

1. Test that the configuration details are correct by clicking on the "Save & Test" button:
   {{< figure src="/static/img/docs/v62/config_3_save_and_test.png" class="docs-image--no-shadow" caption="Save and Test" >}}

Alternatively on step 4 if creating a new Azure Active Directory App, use the [Azure CLI](https://docs.microsoft.com/en-us/cli/azure/?view=azure-cli-latest):

```bash
az ad sp create-for-rbac -n "http://localhost:3000"
```

## Choose a Service

In the query editor for a panel, after choosing your Azure Monitor data source, the first option is to choose a service. There are three options here:

- Metrics
- Logs
- Azure Resource Graph

The query editor changes depending on which one you pick. Metrics is the default.

In Grafana 7.4, the Azure Monitor query type was renamed to Metrics, and Azure Logs Analytics was renamed to Logs. In Grafana 8.0 Application Insights and Insights Analytics is unavailable for new panels, in favor of querying through Metrics and Logs.

## Query the Metrics service

The Metrics service provides metrics for all the Azure services that you have running. It helps you understand how your applications on Azure are performing and to proactively find issues affecting your applications.

If your Azure Monitor credentials give you access to multiple subscriptions, then choose the appropriate subscription first.

Examples of metrics that you can get from the service are:

- `Microsoft.Compute/virtualMachines - Percentage CPU`
- `Microsoft.Network/networkInterfaces - Bytes sent`
- `Microsoft.Storage/storageAccounts - Used Capacity`

{{< figure src="/static/img/docs/v60/azuremonitor-service-query-editor.png" class="docs-image--no-shadow" caption="Metrics Query Editor" >}}

As of Grafana 7.1, the query editor allows you to query multiple dimensions for metrics that support them. Metrics that support multiple dimensions are those listed in the [Azure Monitor supported Metrics List](https://docs.microsoft.com/en-us/azure/azure-monitor/platform/metrics-supported) that have one or more values listed in the "Dimension" column for the metric.

### Format legend keys with aliases for Metrics

The default legend formatting for the Metrics API is:

`metricName{dimensionName=dimensionValue,dimensionTwoName=DimensionTwoValue}`

> **Note:** Before Grafana 7.1, the formatting included the resource name in the default: `resourceName{dimensionName=dimensionValue}.metricName`. As of Grafana 7.1, the resource name has been removed from the default legend.

These can be quite long, but this formatting can be changed by using aliases. In the **Legend Format** field, you can combine the aliases defined below any way you want.

Metrics examples:

- `Blob Type: {{ blobtype }}`
- `{{ resourcegroup }} - {{ resourcename }}`

### Alias patterns for Metrics

- `{{ resourcegroup }}` = replaced with the value of the Resource Group
- `{{ namespace }}` = replaced with the value of the Namespace (e.g. Microsoft.Compute/virtualMachines)
- `{{ resourcename }}` = replaced with the value of the Resource Name
- `{{ metric }}` = replaced with metric name (e.g. Percentage CPU)
- `{{ dimensionname }}` = _Legacy as of 7.1+ (for backwards compatibility)_ replaced with the first dimension's key/label (as sorted by the key/label) (e.g. blobtype)
- `{{ dimensionvalue }}` = _Legacy as of 7.1+ (for backwards compatibility)_ replaced with first dimension's value (as sorted by the key/label) (e.g. BlockBlob)
- `{{ arbitraryDim }}` = _Available in 7.1+_ replaced with the value of the corresponding dimension. (e.g. `{{ blobtype }}` becomes BlockBlob)

### Create template variables for Metrics

Instead of hard-coding things like server, application and sensor name in your metric queries you can use variables in their place. Variables are shown as dropdown select boxes at the top of the dashboard. These dropdowns make it easy to change the data being displayed in your dashboard.

Note that the Metrics service does not support multiple values yet. If you want to visualize multiple time series (for example, metrics for server1 and server2) then you have to add multiple queries to able to view them on the same graph or in the same table.

The Metrics data source Plugin provides the following queries you can specify in the `Query` field in the Variable edit view. They allow you to fill a variable's options list.

| Name                                                                                               | Description                                                                     |
| -------------------------------------------------------------------------------------------------- | ------------------------------------------------------------------------------- |
| `Subscriptions()`                                                                                  | Returns a list of subscriptions.                                                |
| `ResourceGroups()`                                                                                 | Returns a list of resource groups.                                              |
| `ResourceGroups(12345678-aaaa-bbbb-cccc-123456789aaa)`                                             | Returns a list of resource groups for a specified subscription.                 |
| `Namespaces(aResourceGroup)`                                                                       | Returns a list of namespaces for the specified resource group.                  |
| `Namespaces(12345678-aaaa-bbbb-cccc-123456789aaa, aResourceGroup)`                                 | Returns a list of namespaces for the specified resource group and subscription. |
| `ResourceNames(aResourceGroup, aNamespace)`                                                        | Returns a list of resource names.                                               |
| `ResourceNames(12345678-aaaa-bbbb-cccc-123456789aaa, aResourceGroup, aNamespace)`                  | Returns a list of resource names for a specified subscription.                  |
| `MetricNamespace(aResourceGroup, aNamespace, aResourceName)`                                       | Returns a list of metric namespaces.                                            |
| `MetricNamespace(12345678-aaaa-bbbb-cccc-123456789aaa, aResourceGroup, aNamespace, aResourceName)` | Returns a list of metric namespaces for a specified subscription.               |
| `MetricNames(aResourceGroup, aNamespace, aResourceName)`                                           | Returns a list of metric names.                                                 |
| `MetricNames(12345678-aaaa-bbbb-cccc-123456789aaa, aResourceGroup, aNamespace, aResourceName)`     | Returns a list of metric names for a specified subscription.                    |

Examples:

- Resource Groups query: `ResourceGroups()`
- Passing in metric name variable: `Namespaces(cosmo)`
- Chaining template variables: `ResourceNames($rg, $ns)`
- Do not quote parameters: `MetricNames(hg, Microsoft.Network/publicIPAddresses, grafanaIP)`

{{< figure src="/static/img/docs/v60/azuremonitor-service-variables.png" class="docs-image--no-shadow" caption="Nested Azure Monitor Template Variables" >}}

Check out the [Templating]({{< relref "../variables/_index.md" >}}) documentation for an introduction to the templating feature and the different
types of template variables.

### List of supported Azure Monitor metrics

Not all metrics returned by the Azure Monitor Metrics API have values. To make it easier for you when building a query, the Grafana data source has a list of supported metrics and ignores metrics which will never have values. This list is updated regularly as new services and metrics are added to the Azure cloud. For more information about the list of metrics, refer to [current supported namespaces](https://github.com/grafana/grafana/blob/main/public/app/plugins/datasource/grafana-azure-monitor-datasource/azure_monitor/supported_namespaces.ts).

### Alerting

Grafana alerting is supported for the Azure Monitor service. This is not Azure Alerts support. For more information about Grafana alerting, refer to [how alerting in Grafana works]({{< relref "../alerting/_index.md" >}}).

{{< figure src="/static/img/docs/v60/azuremonitor-alerting.png" class="docs-image--no-shadow" caption="Azure Monitor Alerting" >}}

## Query the Logs service

Queries are written in the [Kusto Query Language](https://docs.microsoft.com/en-us/azure/data-explorer/kusto/query/). A Logs query can be formatted as time series data or as table data.

If your credentials give you access to multiple subscriptions, then choose the appropriate subscription before entering queries.

### Time series queries

Time series queries are for the Graph panel and other panels like the SingleStat panel. Each query must contain at least a datetime column and a numeric value column. The result must also be sorted in ascending order by the datetime column.

Here is an example query that returns the aggregated count grouped by hour:

```kusto
Perf
| where $__timeFilter(TimeGenerated)
| summarize count() by bin(TimeGenerated, 1h)
| order by TimeGenerated asc
```

A query can also have one or more non-numeric/non-datetime columns, and those columns are considered dimensions and become labels in the response. For example, a query that returns the aggregated count grouped by hour, Computer, and the CounterName:

```kusto
Perf
| where $__timeFilter(TimeGenerated)
| summarize count() by bin(TimeGenerated, 1h), Computer, CounterName
| order by TimeGenerated asc
```

You can also select additional number value columns (with, or without multiple dimensions). For example, getting a count and average value by hour, Computer, CounterName, and InstanceName:

```kusto
Perf
| where $__timeFilter(TimeGenerated)
| summarize Samples=count(), ["Avg Value"]=avg(CounterValue)
    by bin(TimeGenerated, $__interval), Computer, CounterName, InstanceName
| order by TimeGenerated asc
```

> **Tip**: In the above query, the Kusto syntax `Samples=count()` and `["Avg Value"]=...` is used to rename those columns — the second syntax allowing for the space. This changes the name of the metric that Grafana uses, and as a result, things like series legends and table columns will match what you specify. Here `Samples` is displayed instead of `_count`.

{{< figure src="/static/img/docs/azure-monitor/logs_multi-value_multi-dim.png" class="docs-image--no-shadow" caption="Azure Logs query with multiple values and multiple dimensions" >}}

### Table queries

Table queries are mainly used in the Table panel and show a list of columns and rows. This example query returns rows with the six specified columns:

```kusto
AzureActivity
| where $__timeFilter()
| project TimeGenerated, ResourceGroup, Category, OperationName, ActivityStatus, Caller
| order by TimeGenerated desc
```

### Format the display name for Log Analytics

The default display name format is:

`metricName{dimensionName=dimensionValue,dimensionTwoName=DimensionTwoValue}`

This can be customized by using the [display name field option]({{< relref "../panels/standard-options.md#display-name" >}}).

### Logs macros

To make writing queries easier there are several Grafana macros that can be used in the where clause of a query:

- `$__timeFilter()` - Expands to
  `TimeGenerated ≥ datetime(2018-06-05T18:09:58.907Z) and`
  `TimeGenerated ≤ datetime(2018-06-05T20:09:58.907Z)` where the from and to datetimes are from the Grafana time picker.

- `$__timeFilter(datetimeColumn)` - Expands to
  `datetimeColumn ≥ datetime(2018-06-05T18:09:58.907Z) and`
  `datetimeColumn ≤ datetime(2018-06-05T20:09:58.907Z)` where the from and to datetimes are from the Grafana time picker.

- `$__timeFrom()` - Returns the From datetime from the Grafana picker. Example: `datetime(2018-06-05T18:09:58.907Z)`.

- `$__timeTo()` - Returns the From datetime from the Grafana picker. Example: `datetime(2018-06-05T20:09:58.907Z)`.

- `$__escapeMulti($myVar)` - is to be used with multi-value template variables that contain illegal characters. If `$myVar` has the following two values as a string `'\\grafana-vm\Network(eth0)\Total','\\hello!'`, then it expands to: `@'\\grafana-vm\Network(eth0)\Total', @'\\hello!'`. If using single value variables there is no need for this macro, simply escape the variable inline instead - `@'\$myVar'`.

- `$__contains(colName, $myVar)` - is to be used with multi-value template variables. If `$myVar` has the value `'value1','value2'`, it expands to: `colName in ('value1','value2')`.

  If using the `All` option, then check the `Include All Option` checkbox and in the `Custom all value` field type in the following value: `all`. If `$myVar` has value `all` then the macro will instead expand to `1 == 1`. For template variables with a lot of options, this will increase the query performance by not building a large "where..in" clause.

### Logs builtin variables

There are also some Grafana variables that can be used in Logs queries:

- `$__interval` - Grafana calculates the minimum time grain that can be used to group by time in queries. For more information about `$__interval`, refer to [interval variables]({{< relref "../variables/variable-types/_index.md#interval-variables" >}}). It returns a time grain like `5m` or `1h` that can be used in the bin function. E.g. `summarize count() by bin(TimeGenerated, $__interval)`

### Templating with variables for Logs

Any Log Analytics query that returns a list of values can be used in the `Query` field in the Variable edit view. There is also one Grafana function for Log Analytics that returns a list of workspaces.

Refer to the [Variables]({{< relref "../variables/_index.md" >}}) documentation for an introduction to the templating feature and the different
types of template variables.

| Name                                               | Description                                                                                            |
| -------------------------------------------------- | ------------------------------------------------------------------------------------------------------ |
| `workspaces()`                                     | Returns a list of workspaces for the default subscription.                                             |
| `workspaces(12345678-aaaa-bbbb-cccc-123456789aaa)` | Returns a list of workspaces for the specified subscription (the parameter can be quoted or unquoted). |

Example variable queries:

<!-- prettier-ignore-start -->
| Query                                                                                   | Description                                               |
| --------------------------------------------------------------------------------------- | --------------------------------------------------------- |
| `subscriptions()`                                                                       | Returns a list of Azure subscriptions                     |
| `workspaces()`                                                                          | Returns a list of workspaces for default subscription     |
| `workspaces("12345678-aaaa-bbbb-cccc-123456789aaa")`                                    | Returns a list of workspaces for a specified subscription |
| `workspaces("$subscription")`                                                           | With template variable for the subscription parameter     |
| `workspace("myWorkspace").Heartbeat \| distinct Computer`                               | Returns a list of Virtual Machines                        |
| `workspace("$workspace").Heartbeat \| distinct Computer`                                | Returns a list of Virtual Machines with template variable |
| `workspace("$workspace").Perf \| distinct ObjectName`                                   | Returns a list of objects from the Perf table             |
| `workspace("$workspace").Perf \| where ObjectName == "$object" \| distinct CounterName` | Returns a list of metric names from the Perf table        |

<!-- prettier-ignore-end -->

Example of a time series query using variables:

```kusto
Perf
| where ObjectName == "$object" and CounterName == "$metric"
| where TimeGenerated >= $__timeFrom() and TimeGenerated <= $__timeTo()
| where  $__contains(Computer, $computer)
| summarize avg(CounterValue) by bin(TimeGenerated, $__interval), Computer
| order by TimeGenerated asc
```

### Deep linking from Grafana panels to the Azure Metric Logs query editor in Azure Portal

> Only available in Grafana v7.0+.

{{< figure src="/static/img/docs/v70/azure-log-analytics-deep-linking.png" max-width="500px" class="docs-image--right" caption="Logs deep linking" >}}

Click on a time series in the panel to see a context menu with a link to `View in Azure Portal`. Clicking that link opens the Azure Metric Logs query editor in the Azure Portal and runs the query from the Grafana panel there.

If you're not currently logged in to the Azure Portal, then the link opens the login page. The provided link is valid for any account, but it only displays the query if your account has access to the Azure Metric Logs workspace specified in the query.

<div class="clearfix"></div>

<<<<<<< HEAD
### Logs alerting

> Only available in Grafana v7.0+.

Grafana alerting is supported for Application Insights. This is not Azure Alerts support. Read more about how alerting in Grafana works in [Alerting rules]({{< relref "../alerting/_index.md" >}}).

## Query Application Insights service

{{< figure src="/static/img/docs/azuremonitor/insights_metrics_multi-dim.png" class="docs-image--no-shadow" caption="Application Insights Query Editor" >}}

As of Grafana 7.1, you can select more than one group by dimension.

### Format legend keys with aliases for Application Insights

The default legend formatting is:

`metricName{dimensionName=dimensionValue,dimensionTwoName=DimensionTwoValue}`

In the Legend Format field, the aliases which are defined below can be combined any way you want.

Application Insights examples:

- `city: {{ client/city }}`
- `{{ metric }} [Location: {{ client/countryOrRegion }}, {{ client/city }}]`

### Alias patterns for Application Insights

- `{{ groupbyvalue }}` = _Legacy as of 7.1+ (for backwards compatibility)_ replaced with the first dimension's key/label (as sorted by the key/label)
- `{{ groupbyname }}` = _Legacy as of 7.1+ (for backwards compatibility)_ replaced with first dimension's value (as sorted by the key/label) (e.g. BlockBlob)
- `{{ metric }}` = replaced with metric name (e.g. requests/count)
- `{{ arbitraryDim }}` = _Available in 7.1+_ replaced with the value of the corresponding dimension. (e.g. `{{ client/city }}` becomes Chicago)

### Filter expressions for Application Insights

The filter field takes an OData filter expression.

Examples:

- `client/city eq 'Boydton'`
- `client/city ne 'Boydton'`
- `client/city ne 'Boydton' and client/city ne 'Dublin'`
- `client/city eq 'Boydton' or client/city eq 'Dublin'`

### Templating with variables for Application Insights

Use the one of the following queries in the `Query` field in the Variable edit view.

Check out the [Templating]({{< relref "../variables/_index.md" >}}) documentation for an introduction to the templating feature and the different types of template variables.

| Name                               | Description                                                  |
| ---------------------------------- | ------------------------------------------------------------ |
| `AppInsightsMetricNames()`         | Returns a list of metric names.                              |
| `AppInsightsGroupBys(aMetricName)` | Returns a list of "group bys" for the specified metric name. |

Examples:

- Metric Names query: `AppInsightsMetricNames()`
- Passing in metric name variable: `AppInsightsGroupBys(requests/count)`
- Chaining template variables: `AppInsightsGroupBys($metricnames)`

{{< figure src="/static/img/docs/v60/appinsights-service-variables.png" class="docs-image--no-shadow" caption="Nested Application Insights Template Variables" >}}

### Application Insights alerting

Grafana alerting is supported for Application Insights. This is not Azure Alerts support. For more information about Grafana alerting, refer to [Alerts overview]({{< relref "../alerting/_index.md" >}}).

{{< figure src="/static/img/docs/v60/azuremonitor-alerting.png" class="docs-image--no-shadow" caption="Azure Monitor Alerting" >}}

## Query the Application Insights Analytics service

If you change the service type to **Insights Analytics**, then a similar editor to the Log Analytics service is available. This service also uses the Kusto language, so the instructions for querying data are identical to [querying the log analytics service]({{< relref "#querying-the-azure-log-analytics-service" >}}), except that you query Application Insights Analytics data instead.

{{< figure src="/static/img/docs/azuremonitor/insights_analytics_multi-dim.png" class="docs-image--no-shadow" caption="Azure Application Insights Analytics query with multiple dimensions" >}}

## Configure the data source with provisioning

It's now possible to configure data sources using config files with Grafana's provisioning system. You can read more about how it works and all the settings you can set for data sources on the [provisioning docs page]({{< relref "../administration/provisioning/#datasources" >}})

Here are some provisioning examples for this data source.

```yaml
# config file version
apiVersion: 1

datasources:
  - name: Azure Monitor
    type: grafana-azure-monitor-datasource
    access: proxy
    jsonData:
      appInsightsAppId: <app-insights-app-id>
      clientId: <client-id>
      cloudName: azuremonitor
      subscriptionId: <subscription-id>
      tenantId: <tenant-id>
      logAnalyticsDefaultWorkspace: <log-analytics-default-workspace>
    secureJsonData:
      clientSecret: <client-secret>
      appInsightsApiKey: <app-insights-api-key>
    version: 1
```

## Deprecating Application Insights and Insights Analytics

Application Insights and Insights Analytics are two ways to query the same Azure Application Insights data. That same data can also be queried from Metrics. In the upcoming Grafana 8.0 release, the Logs query type will be improved to allow querying of Application Insights data using KQL.

> **Note** In Grafana 8.0, Application Insights and Insights Analytics will be deprecated and made read-only in favor of querying this data through Metrics and Logs. Existing queries will continue to work, but you cannot edit them.

To prepare for this upcoming change, Application Insights queries can now be made in Metrics, under the "microsoft.insights/components" Namespace. Insights Analytics queries cannot be made within Logs with KQL at this time.

## Query Azure Resource Graph service
=======
## Query the Azure Resource Graph service
>>>>>>> d4c129a9

Azure Resource Graph (ARG) is a service in Azure that is designed to extend Azure Resource Management by providing efficient and performant resource exploration with the ability to query at scale across a given set of subscriptions so that you can effectively govern your environment. By querying ARG, you can query resources with complex filtering, iteratively explore resources based on governance requirements, and assess the impact of applying policies in a vast cloud environment.

{{< figure src="/static/img/docs/azure-monitor/azure-resource-graph.png" class="docs-image--no-shadow" caption="Azure Resource Graph editor" max-width="650px" >}}

### Table queries

Queries are written in the [Kusto Query Language](https://docs.microsoft.com/en-us/azure/governance/resource-graph/concepts/query-language). Not all Kusto language features are available in ARG. An Azure Resource Graph query is formatted as table data.

If your credentials give you access to multiple subscriptions, then you can choose multiple subscriptions before entering queries.

### Sort results by resource properties

Here is an example query that returns any type of resource, but only the name, type, and location properties:

```kusto
Resources
| project name, type, location
| order by name asc
```

The query uses `order by` to sort the properties by the `name` property in ascending (asc) order. You can change what property to sort by and the order (`asc` or `desc`). The query uses `project` to show the listed properties in the results. You can add or remove properties.

### Query resources with complex filtering

Filtering for Azure resources with a tag name of `Environment` that have a value of `Internal`. You can change these to any desired tag key and value. The `=~` in the `type` match tells Resource Graph to be case insensitive. You can project by other properties or add/ remove more.

The tag key is case sensitive. `Environment` and `environment` will give different results. For example, a query that returns a list of resources with a specified tag value:

```kusto
Resources
| where tags.environment=~'internal'
| project name
```

### Group and aggregate the values by property

You can also use `summarize` and `count` to define how to group and aggregate the values by property. For example, returning count of healthy, unhealthy, and not applicable resources per recommendation:

```kusto
securityresources
| where type == 'microsoft.security/assessments'
| extend resourceId=id,
    recommendationId=name,
    resourceType=type,
    recommendationName=properties.displayName,
    source=properties.resourceDetails.Source,
    recommendationState=properties.status.code,
    description=properties.metadata.description,
    assessmentType=properties.metadata.assessmentType,
    remediationDescription=properties.metadata.remediationDescription,
    policyDefinitionId=properties.metadata.policyDefinitionId,
    implementationEffort=properties.metadata.implementationEffort,
    recommendationSeverity=properties.metadata.severity,
    category=properties.metadata.categories,
    userImpact=properties.metadata.userImpact,
    threats=properties.metadata.threats,
    portalLink=properties.links.azurePortal
| summarize numberOfResources=count(resourceId) by tostring(recommendationName), tostring(recommendationState)
```

## Configure the data source with provisioning

You can configure data sources using config files with Grafana’s provisioning system. For more information on how it works and all the settings you can set for data sources on the [provisioning docs page]({{< relref "../administration/provisioning/#datasources" >}})

Here are some provisioning examples for this data source.

### Azure AD App Registration (client secret)

```yaml
# config file version
apiVersion: 1

datasources:
  - name: Azure Monitor
    type: grafana-azure-monitor-datasource
    access: proxy
    jsonData:
      azureAuthType: clientsecret
      cloudName: azuremonitor # See table below
      tenantId: <tenant-id>
      clientId: <client-id>
      subscriptionId: <subscription-id> # Optional, default subscription
    secureJsonData:
      clientSecret: <client-secret>
    version: 1
```

### Managed Identity

```yaml
# config file version
apiVersion: 1

datasources:
  - name: Azure Monitor
    type: grafana-azure-monitor-datasource
    access: proxy
    jsonData:
      azureAuthType: msi
      subscriptionId: <subscription-id> # Optional, default subscription
    version: 1
```

### App Registration (client secret)

```yaml
datasources:
  - name: Azure Monitor
    type: grafana-azure-monitor-datasource
    access: proxy
    jsonData:
      azureAuthType: clientsecret
      cloudName: azuremonitor # See table below
      tenantId: <tenant-id>
      clientId: <client-id>
      subscriptionId: <subscription-id> # Optional, default subscription
    secureJsonData:
      clientSecret: <client-secret>
    version: 1
```

### Supported cloud names

| Azure Cloud                                      | Value                      |
| ------------------------------------------------ | -------------------------- |
| Microsoft Azure public cloud                     | `azuremonitor` (_default_) |
| Microsoft Chinese national cloud                 | `chinaazuremonitor`        |
| US Government cloud                              | `govazuremonitor`          |
| Microsoft German national cloud ("Black Forest") | `germanyazuremonitor`      |

## Deprecated Application Insights and Insights Analytics

Application Insights and Insights Analytics are two ways to query the same Azure Application Insights data, which can also be queried from Metrics and Logs. In Grafana 8.0, Application Insights and Insights Analytics are deprecated and made read-only in favor of querying this data through Metrics and Logs. Existing queries will continue to work, but you cannot edit them. New panels are not able to use Application Insights or Insights Analytics.

For Application Insights, new queries can be made with the Metrics query type by selecting the "Application Insights" resource type.

{{< figure src="/static/img/docs/azure-monitor/app-insights-metrics.png" max-width="650px" class="docs-image--no-shadow" caption="Azure Monitor Application Insights example" >}}

For Insights Analaytics, new queries can be written with Kusto in the Logs query type by selecting your Application Insights resource.

{{< figure src="/static/img/docs/azure-monitor/app-insights-logs.png" max-width="650px" class="docs-image--no-shadow" caption="Azure Logs Application Insights example" >}}

The new resource picker for Logs shows all resources on your Azure subscription compatible with Logs.

{{< figure src="/static/img/docs/azure-monitor/app-insights-resource-picker.png" max-width="650px" class="docs-image--no-shadow" caption="Azure Logs Application Insights resource picker" >}}

Azure Monitor Metrics and Azure Monitor Logs do not use Application Insights API keys, so make sure the data source is configured with an Azure AD app registration that has access to Application Insights<|MERGE_RESOLUTION|>--- conflicted
+++ resolved
@@ -283,120 +283,7 @@
 
 <div class="clearfix"></div>
 
-<<<<<<< HEAD
-### Logs alerting
-
-> Only available in Grafana v7.0+.
-
-Grafana alerting is supported for Application Insights. This is not Azure Alerts support. Read more about how alerting in Grafana works in [Alerting rules]({{< relref "../alerting/_index.md" >}}).
-
-## Query Application Insights service
-
-{{< figure src="/static/img/docs/azuremonitor/insights_metrics_multi-dim.png" class="docs-image--no-shadow" caption="Application Insights Query Editor" >}}
-
-As of Grafana 7.1, you can select more than one group by dimension.
-
-### Format legend keys with aliases for Application Insights
-
-The default legend formatting is:
-
-`metricName{dimensionName=dimensionValue,dimensionTwoName=DimensionTwoValue}`
-
-In the Legend Format field, the aliases which are defined below can be combined any way you want.
-
-Application Insights examples:
-
-- `city: {{ client/city }}`
-- `{{ metric }} [Location: {{ client/countryOrRegion }}, {{ client/city }}]`
-
-### Alias patterns for Application Insights
-
-- `{{ groupbyvalue }}` = _Legacy as of 7.1+ (for backwards compatibility)_ replaced with the first dimension's key/label (as sorted by the key/label)
-- `{{ groupbyname }}` = _Legacy as of 7.1+ (for backwards compatibility)_ replaced with first dimension's value (as sorted by the key/label) (e.g. BlockBlob)
-- `{{ metric }}` = replaced with metric name (e.g. requests/count)
-- `{{ arbitraryDim }}` = _Available in 7.1+_ replaced with the value of the corresponding dimension. (e.g. `{{ client/city }}` becomes Chicago)
-
-### Filter expressions for Application Insights
-
-The filter field takes an OData filter expression.
-
-Examples:
-
-- `client/city eq 'Boydton'`
-- `client/city ne 'Boydton'`
-- `client/city ne 'Boydton' and client/city ne 'Dublin'`
-- `client/city eq 'Boydton' or client/city eq 'Dublin'`
-
-### Templating with variables for Application Insights
-
-Use the one of the following queries in the `Query` field in the Variable edit view.
-
-Check out the [Templating]({{< relref "../variables/_index.md" >}}) documentation for an introduction to the templating feature and the different types of template variables.
-
-| Name                               | Description                                                  |
-| ---------------------------------- | ------------------------------------------------------------ |
-| `AppInsightsMetricNames()`         | Returns a list of metric names.                              |
-| `AppInsightsGroupBys(aMetricName)` | Returns a list of "group bys" for the specified metric name. |
-
-Examples:
-
-- Metric Names query: `AppInsightsMetricNames()`
-- Passing in metric name variable: `AppInsightsGroupBys(requests/count)`
-- Chaining template variables: `AppInsightsGroupBys($metricnames)`
-
-{{< figure src="/static/img/docs/v60/appinsights-service-variables.png" class="docs-image--no-shadow" caption="Nested Application Insights Template Variables" >}}
-
-### Application Insights alerting
-
-Grafana alerting is supported for Application Insights. This is not Azure Alerts support. For more information about Grafana alerting, refer to [Alerts overview]({{< relref "../alerting/_index.md" >}}).
-
-{{< figure src="/static/img/docs/v60/azuremonitor-alerting.png" class="docs-image--no-shadow" caption="Azure Monitor Alerting" >}}
-
-## Query the Application Insights Analytics service
-
-If you change the service type to **Insights Analytics**, then a similar editor to the Log Analytics service is available. This service also uses the Kusto language, so the instructions for querying data are identical to [querying the log analytics service]({{< relref "#querying-the-azure-log-analytics-service" >}}), except that you query Application Insights Analytics data instead.
-
-{{< figure src="/static/img/docs/azuremonitor/insights_analytics_multi-dim.png" class="docs-image--no-shadow" caption="Azure Application Insights Analytics query with multiple dimensions" >}}
-
-## Configure the data source with provisioning
-
-It's now possible to configure data sources using config files with Grafana's provisioning system. You can read more about how it works and all the settings you can set for data sources on the [provisioning docs page]({{< relref "../administration/provisioning/#datasources" >}})
-
-Here are some provisioning examples for this data source.
-
-```yaml
-# config file version
-apiVersion: 1
-
-datasources:
-  - name: Azure Monitor
-    type: grafana-azure-monitor-datasource
-    access: proxy
-    jsonData:
-      appInsightsAppId: <app-insights-app-id>
-      clientId: <client-id>
-      cloudName: azuremonitor
-      subscriptionId: <subscription-id>
-      tenantId: <tenant-id>
-      logAnalyticsDefaultWorkspace: <log-analytics-default-workspace>
-    secureJsonData:
-      clientSecret: <client-secret>
-      appInsightsApiKey: <app-insights-api-key>
-    version: 1
-```
-
-## Deprecating Application Insights and Insights Analytics
-
-Application Insights and Insights Analytics are two ways to query the same Azure Application Insights data. That same data can also be queried from Metrics. In the upcoming Grafana 8.0 release, the Logs query type will be improved to allow querying of Application Insights data using KQL.
-
-> **Note** In Grafana 8.0, Application Insights and Insights Analytics will be deprecated and made read-only in favor of querying this data through Metrics and Logs. Existing queries will continue to work, but you cannot edit them.
-
-To prepare for this upcoming change, Application Insights queries can now be made in Metrics, under the "microsoft.insights/components" Namespace. Insights Analytics queries cannot be made within Logs with KQL at this time.
-
-## Query Azure Resource Graph service
-=======
 ## Query the Azure Resource Graph service
->>>>>>> d4c129a9
 
 Azure Resource Graph (ARG) is a service in Azure that is designed to extend Azure Resource Management by providing efficient and performant resource exploration with the ability to query at scale across a given set of subscriptions so that you can effectively govern your environment. By querying ARG, you can query resources with complex filtering, iteratively explore resources based on governance requirements, and assess the impact of applying policies in a vast cloud environment.
 
