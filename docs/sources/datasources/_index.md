---
aliases:
  - data-sources/
  - overview/
  - ./features/datasources/
labels:
  products:
    - cloud
    - enterprise
    - oss
title: Data sources
weight: 60
---

# Grafana data sources

Grafana comes with built-in support for many _data sources_.
If you need other data sources, you can also install one of the many data source plugins.
If the plugin you need doesn't exist, you can develop a custom plugin.

Each data source comes with a _query editor_,
which formulates custom queries according to the source's structure.
After you add and configure a data source, you can use it as an input for many operations, including:

- Query the data with [Explore][explore].
- Visualize it in [panels][panels].
- Create rules for [alerts][alerts].

This documentation describes how to manage data sources in general,
and how to configure or query the built-in data sources.
For other data sources, refer to the list of [datasource plugins](/grafana/plugins/).
<<<<<<< HEAD
To develop a custom plugin, refer to [Build a plugin](https://grafana.com/developers/plugin-tools)
=======
To develop a custom plugin, refer to our [plugin development documentation](/developers/plugin-tools).
>>>>>>> 0a298693

## Manage data sources

Only users with the [organization administrator role][organization-roles] can add or remove data sources.
To access data source management tools in Grafana as an administrator, navigate to **Configuration > Data Sources** in the Grafana sidebar.

For details on data source management, including instructions on how to add data sources and configure user permissions for queries, refer to the [administration documentation][data-source-management].

## Use query editors

{{< figure src="/static/img/docs/queries/influxdb-query-editor-7-2.png" class="docs-image--no-shadow" max-width="1000px" caption="The InfluxDB query editor" >}}

Each data source's **query editor** provides a customized user interface that helps you write queries that take advantage of its unique capabilities.
You use a data source's query editor when you create queries in [dashboard panels][query-transform-data] or [Explore][explore].

Because of the differences between query languages, each data source query editor looks and functions differently.
Depending on your data source, the query editor might provide auto-completion features, metric names, variable suggestions, or a visual query-building interface.

For example, this video demonstrates the visual Prometheus query builder:

{{< vimeo 720004179 >}}

For general information about querying in Grafana, and common options and user interface elements across all query editors, refer to [Query and transform data][query-transform-data] .

## Special data sources

Grafana includes three special data sources:

- **Grafana:** A built-in data source that generates random walk data and can poll the [Testdata]({{< relref "./testdata/" >}}) data source. Additionally, it can list files and get other data from a Grafana installation. This can be helpful for testing visualizations and running experiments.
- **Mixed:** An abstraction that lets you query multiple data sources in the same panel.
  When you select Mixed, you can then select a different data source for each new query that you add.
  - The first query uses the data source that was selected before you selected **Mixed**.
  - You can't change an existing query to use the **Mixed** data source.
  - Grafana Play example: [Mixed data sources](https://play.grafana.org/d/000000100/mixed-datasources?orgId=1)
- **Dashboard:** A data source that uses the result set from another panel in the same dashboard. The dashboard data source can use data either directly from the selected panel or from annotations attached to the selected panel.

## Built-in core data sources

These built-in core data sources are also included in the Grafana documentation:

- [Alertmanager]({{< relref "./alertmanager" >}})
- [AWS CloudWatch]({{< relref "./aws-cloudwatch" >}})
- [Azure Monitor]({{< relref "./azure-monitor" >}})
- [Elasticsearch]({{< relref "./elasticsearch" >}})
- [Google Cloud Monitoring]({{< relref "./google-cloud-monitoring" >}})
- [Graphite]({{< relref "./graphite" >}})
- [InfluxDB]({{< relref "./influxdb" >}})
- [Jaeger]({{< relref "./jaeger" >}})
- [Loki]({{< relref "./loki" >}})
- [Microsoft SQL Server (MSSQL)]({{< relref "./mssql" >}})
- [MySQL]({{< relref "./mysql" >}})
- [OpenTSDB]({{< relref "./opentsdb" >}})
- [PostgreSQL]({{< relref "./postgres" >}})
- [Prometheus]({{< relref "./prometheus" >}})
- [Tempo]({{< relref "./tempo" >}})
- [Testdata]({{< relref "./testdata" >}})
- [Zipkin]({{< relref "./zipkin" >}})

{{% docs/reference %}}
[alerts]: "/docs/grafana/ -> /docs/grafana/<GRAFANA VERSION>/alerting"
[alerts]: "/docs/grafana-cloud/ -> /docs/grafana/<GRAFANA VERSION>/alerting"

[data-source-management]: "/docs/grafana/ -> /docs/grafana/<GRAFANA VERSION>/administration/data-source-management"
[data-source-management]: "/docs/grafana-cloud/ -> /docs/grafana/<GRAFANA VERSION>/administration/data-source-management"

[explore]: "/docs/grafana/ -> /docs/grafana/<GRAFANA VERSION>/explore"
[explore]: "/docs/grafana-cloud/ -> /docs/grafana/<GRAFANA VERSION>/explore"

[organization-roles]: "/docs/grafana/ -> /docs/grafana/<GRAFANA VERSION>/administration/roles-and-permissions#organization-roles"
[organization-roles]: "/docs/grafana-cloud/ -> /docs/grafana/<GRAFANA VERSION>/administration/roles-and-permissions#organization-roles"

[panels]: "/docs/grafana/ -> /docs/grafana/<GRAFANA VERSION>/panels-visualizations"
[panels]: "/docs/grafana-cloud/ -> /docs/grafana/<GRAFANA VERSION>/panels-visualizations"

[query-transform-data]: "/docs/grafana/ -> /docs/grafana/<GRAFANA VERSION>/panels-visualizations/query-transform-data"
[query-transform-data]: "/docs/grafana-cloud/ -> /docs/grafana/<GRAFANA VERSION>/panels-visualizations/query-transform-data"
{{% /docs/reference %}}<|MERGE_RESOLUTION|>--- conflicted
+++ resolved
@@ -29,11 +29,8 @@
 This documentation describes how to manage data sources in general,
 and how to configure or query the built-in data sources.
 For other data sources, refer to the list of [datasource plugins](/grafana/plugins/).
-<<<<<<< HEAD
+
 To develop a custom plugin, refer to [Build a plugin](https://grafana.com/developers/plugin-tools)
-=======
-To develop a custom plugin, refer to our [plugin development documentation](/developers/plugin-tools).
->>>>>>> 0a298693
 
 ## Manage data sources
 
