+++
title = "Loki"
description = "Guide for using Loki in Grafana"
keywords = ["grafana", "loki", "logging", "guide"]
aliases = ["/docs/grafana/latest/features/datasources/loki"]
weight = 800
+++

# Using Loki in Grafana

Grafana ships with built-in support for Loki, an open source log aggregation system by Grafana Labs. This topic explains options, variables, querying, and other options specific to this data source.

Add it as a data source and you are ready to build dashboards or query your log data in [Explore]({{< relref "../explore" >}}). Refer to [Add a data source]({{< relref "add-a-data-source.md" >}}) for instructions on how to add a data source to Grafana. Only users with the organization admin role can add data sources.

> **Note:** To troubleshoot configuration and other issues, check the log file located at /var/log/grafana/grafana.log on Unix systems or in <grafana_install_dir>/data/log on other platforms and manual installations.

## Loki settings

To access Loki settings, click the **Configuration** (gear) icon, then click **Data Sources**, and then click the Loki data source.

| Name                  | Description                                                                                                                                               |
| --------------------- | --------------------------------------------------------------------------------------------------------------------------------------------------------- |
| `Name`                | The data source name. This is how you refer to the data source in panels, queries, and Explore.                                                           |
| `Default`             | Default data source that is pre-selected for new panels.                                                                                    |
| `URL`                 | URL of the Loki instance, e.g., `http://localhost:3100`.                                                                                             |
| `Whitelisted Cookies` | Grafana Proxy deletes forwarded cookies by default. Specify cookies by name that should be forwarded to the data source.                                  |
| `Maximum lines`       | Upper limit for the number of log lines returned by Loki (default is 1000). Lower this limit if your browser is sluggish when displaying logs in Explore. |

### Derived fields

The Derived Fields configuration allows you to:

- Add fields parsed from the log message.
- Add a link that uses the value of the field.

You can use this functionality to link to your tracing backend directly from your logs, or link to a user profile page if a userId is present in the log line. These links appear in the [log details]({{< relref "../explore/logs-integration/#labels-and-detected-fields" >}}).

Each derived field consists of:

- **Name -** Shown in the log details as a label.
- **Regex -** A Regex pattern that runs on the log message and captures part of it as the value of the new field. Can only contain a single capture group.
- **URL/query -** If the link is external, then enter the full link URL. If the link is internal link, then this input serves as query for the target data source. In both cases, you can interpolate the value from the field with `${__value.raw }` macro.
- **Internal link -** Select if the link is internal or external. In case of internal link, a data source selector allows you to select the target data source. Only tracing data sources are supported.

You can use a debug section to see what your fields extract and how the URL is interpolated. Click **Show example log message** to show the text area where you can enter a log message.
{{< figure src="/static/img/docs/v75/loki_derived_fields_settings.png" class="docs-image--no-shadow" max-width="800px" caption="Screenshot of the derived fields debugging" >}}

The new field with the link shown in log details:
{{< figure src="/static/img/docs/explore/detected-fields-link-7-4.png" max-width="800px" caption="Detected fields link in Explore" >}}

## Loki query editor

You can use the Loki query editor to create log and metric queries.

| Name               | Description                                                                                                                                                                                   |
| ------------------ | --------------------------------------------------------------------------------------------------------------------------------------------------------------------------------------------- |
| `Query expression` | Loki query expression, refer to the [LogQL documentation](https://grafana.com/docs/loki/latest/logql/) for more information.                                                                  |
| `Query type`       | Choose the type of query to run. The instant type queries against a single point in time. We are using "To" time from the time range. The range type queries over the selected range of time. |
| `Line limit`       | Upper limit for number of log lines returned by query. The default is the Maximum lines limit set in Loki settings.                                                                           |
| `Legend`           | Available only in Dashboard. Controls the name of the time series, using name or pattern. For example `{{hostname}}` is replaced with the label value for the label `hostname`.               |

### Log browser

With Loki log browser you can easily navigate trough your list of labels and values and construct the query of your choice. Log browser has multi-step selection:

1. Choose the labels you would like to consider for your search.
2. Pick the values for selected labels. Log browser supports facetting and therefore it shows you only possible label combinations.
3. Choose the type of query - logs query or rate metrics query. Additionally, you can also validate selector.

{{< figure src="/static/img/docs/v75/loki_log_browser.png" class="docs-image--no-shadow" max-width="800px" caption="Screenshot of the log browser for Loki" >}}

## Querying with Loki

There are two types of LogQL queries:

- Log queries - Return the contents of log lines.
- Metric queries - Extend log queries and calculate sample values based on the content of logs from a log query.

### Log queries

Querying and displaying log data from Loki is available via [Explore]({{< relref "../explore" >}}), and with the [logs panel]({{< relref "../panels/visualizations/logs-panel.md" >}}) in dashboards. Select the Loki data source, and then enter a [LogQL](https://grafana.com/docs/loki/latest/logql/#log-queries) query to display your logs.

A log query consists of two parts: log stream selector, and a log pipeline. For performance reasons begin by choosing a log stream by selecting a log label.

### Log context

When using a search expression as detailed above, you can retrieve the context surrounding your filtered results.
By clicking the `Show Context` link on the filtered rows, you'll be able to investigate the log messages that came before and after the
log message you're interested in.

### Live tailing

Loki supports Live tailing which displays logs in real-time. This feature is supported in [Explore]({{< relref "../explore/#loki-specific-features" >}}).

Note that Live Tailing relies on two Websocket connections: one between the browser and the Grafana server, and another between the Grafana server and the Loki server. If you run any reverse proxies, please configure them accordingly. The following example for Apache2 can be used for proxying between the browser and the Grafana server:

```
ProxyPassMatch "^/(api/datasources/proxy/\d+/loki/api/v1/tail)" "ws://127.0.0.1:3000/$1"
```

The following example shows basic NGINX proxy configuration. It assumes that the Grafana server is available at `http://localhost:3000/`, Loki server is running locally without proxy, and your external site uses HTTPS. If you also host Loki behind NGINX proxy, then you might want to repeat the following configuration for Loki as well.

In the `http` section of NGINX configuration, add the following map definition:

```
  map $http_upgrade $connection_upgrade {
    default upgrade;
    '' close;
  }
```

In your `server` section, add the following configuration:

```
  location ~ /(api/datasources/proxy/\d+/loki/api/v1/tail) {
      proxy_pass          http://localhost:3000$request_uri;
      proxy_set_header    Host              $host;
      proxy_set_header    X-Real-IP         $remote_addr;
      proxy_set_header    X-Forwarded-for   $proxy_add_x_forwarded_for;
      proxy_set_header    X-Forwarded-Proto "https";
      proxy_set_header    Connection        $connection_upgrade;
      proxy_set_header    Upgrade           $http_upgrade;
  }

  location / {
      proxy_pass          http://localhost:3000/;
      proxy_set_header    Host              $host;
      proxy_set_header    X-Real-IP         $remote_addr;
      proxy_set_header    X-Forwarded-for   $proxy_add_x_forwarded_for;
      proxy_set_header    X-Forwarded-Proto "https";
  }
```

> **Note:** This feature is only available in Grafana v6.3+.

## Metric queries

LogQL supports wrapping a log query with functions that allow for creating metrics out of the logs. See [LogQL](https://grafana.com/docs/loki/latest/logql/#metric-queries) documentation on how to create and use metrics queries.

## Templating

Instead of hard-coding things like server, application and sensor name in your metric queries, you can use variables in their place. Variables are shown as drop-down select boxes at the top of the dashboard. These drop-down boxes make it easy to change the data being displayed in your dashboard.

Check out the [Templating]({{< relref "../variables/_index.md" >}}) documentation for an introduction to the templating feature and the different types of template variables.

## Query variable

Variable of the type _Query_ allows you to query Loki for a list labels or label values. The Loki data source plugin
provides the following functions you can use in the `Query` input field.

| Name                                       | Description                                                                          |
| -------------------------------------------| -------------------------------------------------------------------------------------|
| `label_names()`                            | Returns a list of label names.                                                       |
| `label_values(label)`                      | Returns a list of label values for the `label`.                                      |
| `label_values(log stream selector, label)` | Returns a list of label values for the `label` in the specified `log stream selector`.|

<<<<<<< HEAD
### Ad hoc filters variable
Loki supports the special ad hoc filters variable type. It allows you to specify any number of label/value filters on the fly. These filters are automatically applied to all your Loki queries.

=======
### Using interval and range variables

You can use some global built-in variables in query variables; `$__interval`, `$__interval_ms`, `$__range`, `$__range_s` and `$__range_ms`. For more information, refer to [Global built-in variables]({{< relref "../variables/variable-types/global-variables.md" >}}).
>>>>>>> 666656c9
## Annotations

You can use any non-metric Loki query as a source for [annotations]({{< relref "../dashboards/annotations" >}}). Log content will be used as annotation text and your log stream labels as tags, so there is no need for additional mapping.

## Configure the data source with provisioning

You can set up the data source via config files with Grafana's provisioning system.
You can read more about how it works and all the settings you can set for data sources on the [provisioning docs page]({{< relref "../administration/provisioning/#datasources" >}})

Here is an example:

```yaml
apiVersion: 1

datasources:
  - name: Loki
    type: loki
    access: proxy
    url: http://localhost:3100
    jsonData:
      maxLines: 1000
```

Here's another with basic auth and derived field. Keep in mind that `$` character needs to be escaped in YAML values as it is used to interpolate environment variables:

```yaml
apiVersion: 1

datasources:
  - name: Loki
    type: loki
    access: proxy
    url: http://localhost:3100
    basicAuth: true
    basicAuthUser: my_user
    basicAuthPassword: test_password
    jsonData:
      maxLines: 1000
      derivedFields:
        # Field with internal link pointing to data source in Grafana.
        # Right now, Grafana supports only Jaeger and Zipkin data sources as link targets.
        # datasourceUid value can be anything, but it should be unique across all defined data source uids.
        - datasourceUid: my_jaeger_uid
          matcherRegex: "traceID=(\\w+)"
          name: TraceID
          # url will be interpreted as query for the datasource
          url: '$${__value.raw}'

        # Field with external link.
        - matcherRegex: "traceID=(\\w+)"
          name: TraceID
          url: 'http://localhost:16686/trace/$${__value.raw}'
```

Here's an example of a Jaeger data source corresponding to the above example. Note that the Jaeger `uid` value does match the Loki `datasourceUid` value.

```
datasources:
    - name: Jaeger
      type: jaeger
      url: http://jaeger-tracing-query:16686/
      access: proxy
      # UID should match the datasourceUid in dervidedFields.
      uid: my_jaeger_uid
```<|MERGE_RESOLUTION|>--- conflicted
+++ resolved
@@ -154,15 +154,12 @@
 | `label_values(label)`                      | Returns a list of label values for the `label`.                                      |
 | `label_values(log stream selector, label)` | Returns a list of label values for the `label` in the specified `log stream selector`.|
 
-<<<<<<< HEAD
 ### Ad hoc filters variable
 Loki supports the special ad hoc filters variable type. It allows you to specify any number of label/value filters on the fly. These filters are automatically applied to all your Loki queries.
 
-=======
 ### Using interval and range variables
 
 You can use some global built-in variables in query variables; `$__interval`, `$__interval_ms`, `$__range`, `$__range_s` and `$__range_ms`. For more information, refer to [Global built-in variables]({{< relref "../variables/variable-types/global-variables.md" >}}).
->>>>>>> 666656c9
 ## Annotations
 
 You can use any non-metric Loki query as a source for [annotations]({{< relref "../dashboards/annotations" >}}). Log content will be used as annotation text and your log stream labels as tags, so there is no need for additional mapping.
