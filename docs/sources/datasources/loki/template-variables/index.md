--- conflicted
+++ resolved
@@ -51,7 +51,6 @@
 
 You can use some global built-in variables in query variables: `$__interval`, `$__interval_ms`, `$__range`, `$__range_s`, and `$__range_ms`.
 
-<<<<<<< HEAD
 For more information, refer to [Global built-in variables]({{< relref "../../../dashboards/variables/add-template-variables#global-variables" >}}).
 
 ## Label extraction and indexing in Loki
@@ -61,17 +60,6 @@
 ### Label extraction
 
 During the ingestion process, Loki performs label extraction from log lines. Loki's approach to label extraction is based on `regular expressions`, allowing users to specify custom patterns for parsing log lines and extracting relevant label key-value pairs. This flexibility enables Loki to adapt to various log formats and schemas.
-=======
-For more information, refer to [Global built-in variables][add-template-variables-global-variables].
-
-### Label Extraction and Indexing in Loki:
-
-Labels play a fundamental role in Loki's log aggregation and querying capabilities. When logs are ingested into Loki, they are often accompanied by metadata called labels, which provide contextual information about the log entries. These labels consist of key-value pairs and are essential for organizing, filtering, and searching log data efficiently.
-
-#### 1. Label Extraction:
-
-During the ingestion process, Loki performs label extraction from the log lines. Loki's approach to label extraction is based on regular expressions, allowing users to specify custom patterns for parsing log lines and extracting relevant label key-value pairs. This flexibility enables Loki to adapt to various log formats and schemas.
->>>>>>> cb2bb4b0
 
 For example, suppose you have log lines in the following format:
 
@@ -79,11 +67,7 @@
 
 To extract labels from this log format, you could define a regular expression to extract the log level ("INFO"), IP address ("A.B.C.D"), and endpoint ("/api/data") as labels. These labels can later be used to filter and aggregate log entries.
 
-<<<<<<< HEAD
 ### Indexing labels
-=======
-#### 2. Indexing Labels:
->>>>>>> cb2bb4b0
 
 Once labels are extracted, Loki efficiently indexes them. The index serves as a lookup mechanism that maps labels to the corresponding log entries. This indexing process enables faster retrieval of logs based on specific label criteria, significantly enhancing query performance.
 
@@ -93,9 +77,6 @@
 
 Utilizing Loki's indexed labels in combination with Grafana's template variables provides a powerful way to interactively explore and visualize log data. Template variables allow users to create dynamic queries, selecting and filtering logs based on various labels, such as job names, instance IDs, severity levels, or any other contextual information attached to the log entries.
 
-<<<<<<< HEAD
-In conclusion, Loki's label extraction and indexing mechanisms are key components that contribute to its ability to handle vast amounts of log data efficiently. By making use of labels and template variables, users can easily gain valuable insights from their log data and troubleshoot issues effectively.
-=======
 In conclusion, Loki's label extraction and indexing mechanisms are key components that contribute to its ability to handle vast amounts of log data efficiently. By making use of labels and template variables, users can easily gain valuable insights from their log data and troubleshoot issues effectively.
 
 {{% docs/reference %}}
@@ -111,4 +92,3 @@
 [variables]: "/docs/grafana/ -> /docs/grafana/<GRAFANA VERSION>/dashboards/variables"
 [variables]: "/docs/grafana-cloud/ -> /docs/grafana/<GRAFANA VERSION>/dashboards/variables"
 {{% /docs/reference %}}
->>>>>>> cb2bb4b0
