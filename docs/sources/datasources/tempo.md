--- conflicted
+++ resolved
@@ -184,17 +184,10 @@
 
 - [Configure the Grafana Agent](https://grafana.com/docs/tempo/next/grafana-agent/service-graphs/#quickstart) to generate service graph data
 - Link a Prometheus datasource in the Tempo datasource settings.
-<<<<<<< HEAD
-- Navigate to [Explore]({{< relref "../explore/" >}})
-- Select the Tempo datasource
-- Select the **Service Graph** query type and run the query
-- Optionally, filter by service name
-=======
 - Navigate to [Explore]({{< relref "../explore/" >}}).
 - Select the Tempo datasource.
 - Select the **Service Graph** query type and run the query.
 - (Optional): filter by service name.
->>>>>>> 82e32447
 
 You can pan and zoom the view with buttons or you mouse. For details about the visualization, refer to [Node graph panel](https://grafana.com/docs/grafana/latest/panels/visualizations/node-graph/).
 
