--- conflicted
+++ resolved
@@ -39,15 +39,11 @@
 You can query and display traces from Tempo via [Explore]({{< relref "../explore/_index.md" >}}).
 You can search for traces if you set up the trace to logs setting in the data source configuration page. Use [Loki's query editor]({{< relref "loki.md#loki-query-editor" >}}) to find traces to visualize. To have search results, you must have [Derived fields]({{< relref "loki.md#derived-fields" >}}) configured that point to this data source.
 
-<<<<<<< HEAD
-{{< docs-imagebox img="/img/docs/tempo/query-editor-search.png" class="docs-image--no-shadow" caption="Screenshot of the Tempo query editor showing the search tab" >}}
+{{< figure src="/static/img/docs/tempo/query-editor-search.png" class="docs-image--no-shadow" caption="Screenshot of the Tempo query editor showing the search tab" >}}
 
 To query a particular trace, select TraceID query type and then insert the ID into the Trace ID field.
 
-{{< docs-imagebox img="/img/docs/tempo/query-editor-traceid.png" class="docs-image--no-shadow" caption="Screenshot of the Tempo TraceID query type" >}}
-=======
-{{< figure src="/static/img/docs/v73/tempo-query-editor.png" class="docs-image--no-shadow" caption="Screenshot of the Tempo query editor" >}}
->>>>>>> 6e5d349a
+{{< figure src="/src/img/docs/tempo/query-editor-traceid.png" class="docs-image--no-shadow" caption="Screenshot of the Tempo TraceID query type" >}}
 
 ## Linking Trace ID from logs
 
