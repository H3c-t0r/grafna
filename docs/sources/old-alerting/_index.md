--- conflicted
+++ resolved
@@ -8,15 +8,9 @@
 
 # Legacy Grafana alerts
 
-<<<<<<< HEAD
-Grafana alerting is enabled by default for new OSS installations. For older installations, it is still an [opt-in]({{< relref "../unified-alerting/opt-in/" >}}) feature.
-
-> **Note**: Legacy dashboard alerts are deprecated and will be removed in Grafana 9. We encourage you to migrate to [Grafana alerting]({{< relref "../unified-alerting/" >}}) for all existing installations.
-=======
 Grafana Alerting is enabled by default for new OSS installations. For older installations, it is still an [opt-in]({{< relref "../unified-alerting/opt-in/" >}}) feature.
 
 > **Note**: Legacy dashboard alerts are deprecated and will be removed in Grafana 9. We encourage you to migrate to [Grafana Alerting]({{< relref "../unified-alerting/" >}}) for all existing installations.
->>>>>>> 82e32447
 
 Legacy dashboard alerts have two main components:
 
