---
description: Logs in Explore
keywords:
  - explore
  - logs
labels:
  products:
    - cloud
    - enterprise
    - oss
title: Logs in Explore
weight: 15
---

# Logs in Explore

Explore is a powerful tool for logging and log analysis. It allows you to investigate logs from different data sources including:

- [Loki]({{< relref "../datasources/loki/" >}})
- [Elasticsearch]({{< relref "../datasources/elasticsearch/" >}})
- [Cloudwatch]({{< relref "../datasources/cloudwatch/" >}})
- [InfluxDB]({{< relref "../datasources/influxdb/" >}})

With Explore, you can efficiently monitor, troubleshoot, and respond to incidents by analyzing your logs and identifying the root causes. It also helps you to correlate logs with other telemetry signals such as metrics, traces or profiles, by viewing them side-by-side.

The results of log queries are displayed as individual log lines and as a graph showing the logs volume for the selected time period.

## Logs volume

When working with data sources that support a full range logs volume, Explore automatically displays a graph showing the log distribution for all the entered log queries. This feature is currently supported by Elasticsearch and Loki data sources.

> **Note:** In Loki, this full range log volume is rendered by a metric query which can be expensive depending on time range queried. This query can be particularly challenging to process for smaller Loki installations. To mitigate this, we recommend using a proxy like [nginx](https://www.nginx.com/) in front of Loki to set a custom timeout (for example, 10 seconds) for these queries. Log volume histogram queries can be identified by looking for queries with the HTTP header `X-Query-Tags` with value `Source=logvolhist`; these headers are added by Grafana to all log volume histogram queries.

If the data source does not support loading the full range logs volume, the logs model calculates a time series by counting log rows and organizing them into buckets based on an automatically calculated time interval. The timestamp of the first log row is used to anchor the start of the logs volume in the results. The end of the time series is anchored to the time picker's **To** range. This way, you can still analyze and visualize log data efficiently even when the data source doesn't offer full range support.

## Logs

In the following sections, you will find detailed explanations of how to visualize and interact with individual logs in Explore.

### Logs navigation

Logs navigation, at the right side of the log lines, can be used to easily request additional logs. You can do this by clicking the **Older logs** button at the bottom of the navigation. This is especially useful when you reach the line limit and you want to see more logs. Each request that is run from the navigation is then displayed in the navigation as separate page. Every page shows `from` and `to` timestamps of the incoming log lines. You can see previous results by clicking on each page. Explore caches the last five requests run from the logs navigation, so you're not re-running the same queries when clicking on the pages, saving time and resources.

![Navigate logs in Explore](/static/img/docs/explore/navigate-logs-8-0.png)

### Visualization options

You can customize how logs are displayed and select which columns are shown.

| Option                    | Description                                                                                                                                                                                                                                                                                                                                                                                                                                                                                    |
| ------------------------- | ---------------------------------------------------------------------------------------------------------------------------------------------------------------------------------------------------------------------------------------------------------------------------------------------------------------------------------------------------------------------------------------------------------------------------------------------------------------------------------------------- |
| **Time**                  | Shows or hides the time column. This is the timestamp associated with the log line as reported from the data source.                                                                                                                                                                                                                                                                                                                                                                           |
| **Unique labels**         | Shows or hides the unique labels column that includes only non-common labels. All common labels are displayed above.                                                                                                                                                                                                                                                                                                                                                                           |
| **Wrap lines**            | Set this to `true` if you want the display to use line wrapping. If set to `false`, it will result in horizontal scrolling.                                                                                                                                                                                                                                                                                                                                                                    |
| **Prettify JSON**         | Set this to `true` to pretty print all JSON logs. This setting does not affect logs in any format other than JSON.                                                                                                                                                                                                                                                                                                                                                                             |
| **Deduplication**         | Log data can be very repetitive and Explore can help by hiding duplicate log lines. There are a few different deduplication algorithms that you can use **Exact** matches are done on the whole line except for date fields. **Numbers** matches are done on the line after stripping out numbers such as durations, IP addresses, and so on. **Signature** is the most aggressive deduplication as it strips all letters and numbers and matches on the remaining whitespace and punctuation. |
| **Display results order** | You can change the order of received logs from the default descending order (newest first) to ascending order (oldest first).                                                                                                                                                                                                                                                                                                                                                                  |

### Download log lines

To download log results in either `txt` or `json` format, simply use the **Download** button. This feature allows you to save the log data for further analysis or to share it with others in a convenient and accessible format.

### Log result meta information

Above the received log lines you can find essential meta information, including:

- **Number of received logs**: Indicates the total count of logs received for the current query or time range.
- **Error**: Displays possible error in your log results
- **Common labels**: Shows common labels.
- **Total bytes processed**: Represents the cumulative size of the log data processed in bytes.

> **Note:** The availability of certain meta information may depend on the data source, and as a result, you may only see some of these details for specific data sources.

### Escaping newlines

Explore automatically detects some incorrectly escaped sequences in log lines, such as newlines (`\n`, `\r`) or tabs (`\t`). When it detects such sequences, Explore provides an "Escape newlines" option.

To automatically fix incorrectly escaped sequences that Explore has detected:

1. Click "Escape newlines" to replace the sequences.
2. Manually review the replacements to confirm their correctness.

Explore replaces these sequences. When it does so, the option will change from "Escape newlines" to "Remove escaping". Evaluate the changes as the parsing may not be accurate based on the input received. You can revert the replacements by clicking "Remove escaping".

### Log level

For the logs where a `level` label is specified, we use the value of this label to determine the log level and update color of each log line accordingly. If the log doesn't have an specificed level label, we try to find out if its content matches any of the supported expressions (see below for more information). The log level is always determined by the first match. In the case where Grafana is not able to infer a log level field, it will be visualized with an unknown log level.

> **Tip:** If you use a Loki data source and the "level" is part of your log line, you can use parsers (JSON, logfmt, regex,..) to extract the level information into a level label that is used to determine the level value. This will allow the histogram to show the various log levels as separate bars.

**Supported log levels and mapping of log level abbreviation and expressions:**

| Log level | Color      | Supported expressions                    |
| :-------- | :--------- | ---------------------------------------- |
| critical  | purple     | emerg, fatal, alert, crit, critical      |
| error     | red        | err, eror, error                         |
| warning   | yellow     | warn, warning                            |
| info      | green      | info, information, informational, notice |
| debug     | blue       | dbug, debug                              |
| trace     | light blue | trace                                    |
| unknown   | grey       | \*                                       |

### Highlight searched words

When your query includes specific words or expressions to search for, Explore will highlight these in the log lines for better visibility. This highlighting feature makes it easier to identify and focus on the relevant content in your logs.

> **Note:** The ability to highlight search words may vary depending on the data source. For some data sources, the highlighting of search words may not be available.

### Log details view

In Explore, each log line has an expandable section called **Log details** that can be opened by clicking on the log line. The Log details view provides additional information, including **Fields** and **Links** attached to the log lines, enabling more robust interaction and analysis.

#### Fields

Within the Log details view, you have the ability to filter displayed fields in two ways: positive filter (to show specific fields) and negative filter (to exclude certain fields). Additionally, you can select a unique field to visualize instead of the whole log line by clicking on the eye icon. Finally, each field has a stats icon to display ad-hoc statistics in relation to all displayed logs.

#### Links

Grafana offers the functionality of data links or correlations, enabling you to convert any part of a log message into an internal or external link. These links can be used to navigate to related data or external resources, providing a seamless and convenient way to explore further information.
{{< figure src="/static/img/docs/explore/data-link-9-4.png" max-width="800px" caption="Data link in Explore" >}}

### Log context

Log context is a feature that allows you to display additional lines of context surrounding a log entry that matches a particular search query. This can be helpful in understanding the log entry's context, and is similar to the `-C` parameter in the `grep` command.

You may encounter long lines of text that make it difficult to read and analyze the context around each log entry. This is where the **Wrap lines** toggle can come in handy. By enabling this toggle, Grafana will automatically wrap long lines of text so that they fit within the visible width of the viewer. This can make it easier to read and understand the log entries.

The **Open in split view** button allows you to execute the context query for a log entry in a split screen in the Explore view. Clicking this button will open a new Explore pane with the context query displayed alongside the log entry, making it easier to analyze and understand the surrounding context.

<<<<<<< HEAD
### Copy log line
=======
## Copy link to log line

Linking of log lines in Grafana allows you to quickly navigate to specific log entries for precise analysis. By clicking the **Copy shortlink** button for a log line, you can generate and copy a [short URL]({{< relref "../developers/http_api/short_url/" >}}) that provides direct access to the exact log entry within an absolute time range. When you open the link, Grafana will automatically scroll to the corresponding log line and highlight it with a blue background, making it easy to identify and focus on the relevant information.

> **Note:** This is currently only supported in Loki and other data sources that provide an `id` field.

## Loki-specific features
>>>>>>> 24872370

You can easily copy the content of a selected log line to your clipboard by clicking on the `Copy log line` button.

### Copy link to log line

Linking of log lines in Grafana allows you to quickly navigate to specific log entries for precise analysis. By clicking the **Copy shortcut** 🔗 button for a log line, you can generate and copy a [short URL]({{< relref "../developers/http_api/short_url/" >}}) that provides direct access to the exact log entry within an absolute time range. When you open the link, Grafana will automatically scroll to the corresponding log line and highlight it with a blue background, making it easy to identify and focus on the relevant information.

## Live tailing

To view real-time logs from supported data sources, you can leverage the Live tailing feature in Explore.

1. Click the **Live** button in the Explore toolbar to switch to Live tail view.
2. While in Live tail view, new logs will appear from the bottom of the screen, and they will have a fading contrasting background, allowing you to easily track what's new.
3. If you wish to pause the Live tailing and explore previous logs without any interruptions, you can do so by clicking the **Pause** button or simply scrolling through the logs view.
4. To clear the view and remove all logs from the display, click on the **Clear logs** button. This action will reset the log view and provide you with a clean slate to continue your log analysis.
5. To resume Live tailing and continue viewing real-time logs, click the **Resume** button.
6. If you want to exit Live tailing and return to the standard Explore view, click the **Stop** button.

Using the Live tailing feature, you can keep a close eye on the latest logs as they come in, making it easier to monitor real-time events and detect issues promptly.

{{< video-embed src="/static/img/docs/v95/explore_live_tailing.mp4" >}}

### Logs sample

If the selected data source implements logs sample, and supports both log and metric queries, then for metric queries you will be able to automatically see samples of log lines that contributed to visualized metrics. This feature is currently supported by Loki data sources.

### Switch from metrics to logs

If you are coming from a metrics data source that implements `DataSourceWithQueryExportSupport` (such as Prometheus) to a logging data source that supports `DataSourceWithQueryImportSupport` (such as Loki), then it will keep the labels from your query that exist in the logs and use those to query the log streams.

For example, the following Prometheus query `grafana_alerting_active_alerts{job="grafana"}` after switching to the Loki data source, will change to `{job="grafana"}`. This will return a chunk of logs in the selected time range that can be grepped/text searched.<|MERGE_RESOLUTION|>--- conflicted
+++ resolved
@@ -127,23 +127,15 @@
 
 The **Open in split view** button allows you to execute the context query for a log entry in a split screen in the Explore view. Clicking this button will open a new Explore pane with the context query displayed alongside the log entry, making it easier to analyze and understand the surrounding context.
 
-<<<<<<< HEAD
 ### Copy log line
-=======
-## Copy link to log line
-
-Linking of log lines in Grafana allows you to quickly navigate to specific log entries for precise analysis. By clicking the **Copy shortlink** button for a log line, you can generate and copy a [short URL]({{< relref "../developers/http_api/short_url/" >}}) that provides direct access to the exact log entry within an absolute time range. When you open the link, Grafana will automatically scroll to the corresponding log line and highlight it with a blue background, making it easy to identify and focus on the relevant information.
-
-> **Note:** This is currently only supported in Loki and other data sources that provide an `id` field.
-
-## Loki-specific features
->>>>>>> 24872370
 
 You can easily copy the content of a selected log line to your clipboard by clicking on the `Copy log line` button.
 
 ### Copy link to log line
 
-Linking of log lines in Grafana allows you to quickly navigate to specific log entries for precise analysis. By clicking the **Copy shortcut** 🔗 button for a log line, you can generate and copy a [short URL]({{< relref "../developers/http_api/short_url/" >}}) that provides direct access to the exact log entry within an absolute time range. When you open the link, Grafana will automatically scroll to the corresponding log line and highlight it with a blue background, making it easy to identify and focus on the relevant information.
+Linking of log lines in Grafana allows you to quickly navigate to specific log entries for precise analysis. By clicking the **Copy shortlink** button for a log line, you can generate and copy a [short URL]({{< relref "../developers/http_api/short_url/" >}}) that provides direct access to the exact log entry within an absolute time range. When you open the link, Grafana will automatically scroll to the corresponding log line and highlight it with a blue background, making it easy to identify and focus on the relevant information.
+
+> **Note:** This is currently only supported in Loki and other data sources that provide an `id` field.
 
 ## Live tailing
 
