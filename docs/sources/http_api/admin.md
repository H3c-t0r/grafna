--- conflicted
+++ resolved
@@ -11,14 +11,10 @@
 the permission of server admin, only users can be given that permission. So in order to use these API calls you will have to use Basic Auth and the Grafana user
 must have the Grafana Admin permission. (The default admin user is called `admin` and has permission to use this API.)
 
-<<<<<<< HEAD
-## Fetch settings
-=======
 > If you are running Grafana Enterprise and have [Fine-grained access control]({{< relref "../enterprise/access-control/_index.md" >}}) enabled, for some endpoints you would need to have relevant permissions.
 Refer to specific resources to understand what permissions are required.
 
-## Settings
->>>>>>> 888683a8
+## Fetch settings
 
 `GET /api/admin/settings`
 
