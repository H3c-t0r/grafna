---
aliases:
  - ../../manage-users-and-permissions/manage-server-users/add-remove-user-to-org/
  - ../../manage-users-and-permissions/manage-server-users/add-user-to-org/
description: Describes how a Grafana server administrator can add or remove users
  in an organization
<<<<<<< HEAD
=======
labels:
  products:
    - enterprise
    - oss
>>>>>>> ae830f68
title: Add or remove a user in an organization
weight: 30
---

# Add or remove a user in an organization

Server administrators can add and remove users in organizations. To do this as an organization administrator, see [Manage users in an organization]({{< relref "../../manage-org-users/" >}}).

## Add a user to an organization

Add a user to an organization when you want the user to have access to organization resources such as dashboards, data sources, and playlists. A user must belong to at least one organization.

You are required to specify an Admin role for each organization. The first user you add to an organization becomes the Admin by default. After you assign the Admin role to a user, you can add other users to an organization as either Admins, Editors, or Viewers.

### Before you begin

- [Create an organization]({{< relref "../../../organization-management/#create-an-organization" >}})
- [Add a user]({{< relref "./#add-a-user" >}}) to Grafana
- Ensure you have [Grafana server administrator privileges]({{< relref "./assign-remove-server-admin-privileges" >}})

**To add a user to an organization**:

1. Sign in to Grafana as a server administrator.
1. Click **Administration** in the left-side menu, and then **Users**.
1. Click a user.
1. In the Organizations section, click **Add user to organization**.
1. Select an organization and a role.

   For more information about user permissions, refer to [Organization roles]({{< relref "../../../roles-and-permissions#organization-roles" >}}).

1. Click **Add to organization**.

The next time the user signs in, they will be able to navigate to their new organization using the Switch Organizations option in the user profile menu.

{{% admonition type="note" %}}
If you have [organization administrator]({{< relref "../../../roles-and-permissions#organization-roles" >}}) permissions and _not_ [server administrator]({{< relref "../../../roles-and-permissions#grafana-server-administrators" >}}) permissions, you can still [invite a user to join an organization]({{< relref "../../manage-org-users#invite-a-user-to-join-an-organization" >}}).
{{% /admonition %}}

## Remove a user from an organization

Remove a user from an organization when they no longer require access to the dashboards, data sources, or alerts in that organization.

### Before you begin

- Ensure you have Grafana server administrator privileges

**To remove a user from an organization**:

1. Sign in to Grafana as a server administrator.
1. Click **Administration** in the left-side menu, and then **Users**.
1. Click a user.
1. In the Organization section, click **Remove from organization** next to the organization from which you want to remove the user.
1. Click **Confirm removal**.

> **Note:** If you have [organization administrator]({{< relref "../../../roles-and-permissions#organization-roles" >}}) permissions and _not_ [server administrator]({{< relref "../../../roles-and-permissions#grafana-server-administrators" >}}) permissions, you can still [remove a user from an organization]({{< relref "../../manage-org-users#remove-a-user-from-an-organization" >}}) in the Users section of organization configuration.<|MERGE_RESOLUTION|>--- conflicted
+++ resolved
@@ -4,13 +4,10 @@
   - ../../manage-users-and-permissions/manage-server-users/add-user-to-org/
 description: Describes how a Grafana server administrator can add or remove users
   in an organization
-<<<<<<< HEAD
-=======
 labels:
   products:
     - enterprise
     - oss
->>>>>>> ae830f68
 title: Add or remove a user in an organization
 weight: 30
 ---
