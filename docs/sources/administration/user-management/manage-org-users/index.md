---
aliases:
  - ../../manage-users/org-admin/
  - ../manage-users-and-permissions/manage-org-users/
  - ../manage-users-and-permissions/manage-org-users/change-user-org-permissions/
  - ../manage-users-and-permissions/manage-org-users/invite-user-join-org/
  - ../manage-users-and-permissions/manage-org-users/manage-pending-invites/
  - ../manage-users-and-permissions/manage-org-users/remove-user-from-org/
  - ../manage-users-and-permissions/manage-org-users/view-list-org-users/
<<<<<<< HEAD
=======
labels:
  products:
    - enterprise
    - oss
>>>>>>> ae830f68
title: Manage users in an organization
weight: 400
---

# Manage users in an organization

Organization administrators can invite users to join their organization. Organization users have access to organization resources based on their role, which is **Admin**, **Editor**, or **Viewer**. Permissions associated with each role determine the tasks a user can perform in the system.

For more information about organization user permissions, refer to [Organization users and permissions]({{< relref "../../roles-and-permissions/#organization-users-and-permissions" >}}).

{{% admonition type="note" %}}
Users added at the organization level will have access to all stacks and services by default, without the ability to be filtered by stack unless Single Sign-On (SSO) or Role-Based Access Control (RBAC) is implemented.
{{% /admonition %}}

{{< section >}}

## View a list of organization users

You can see a list of users with accounts in your Grafana organization. If necessary, you can use the search field to filter the list.

### Before you begin

- Ensure you have organization administrator privileges

**To view a list of organization users**:

1. Sign in to Grafana as an organization administrator.
<<<<<<< HEAD
1. Hover your cursor over the **Configuration** (gear) icon in the side menu and click **Users**.

> **Note:** If you have [server administrator]({{< relref "../../roles-and-permissions/#grafana-server-administrators" >}}) permissions, you can also [view a global list of users]({{< relref "../server-user-management#view-a-list-of-users" >}}) in the Server Admin section of Grafana.
=======
1. Navigate to **Administration > Users**.

{{% admonition type="note" %}}
If you have [server administrator]({{< relref "../../roles-and-permissions/#grafana-server-administrators" >}}) permissions, you can also [view a global list of users]({{< relref "../server-user-management#view-a-list-of-users" >}}) in the Server Admin section of Grafana.
{{% /admonition %}}
>>>>>>> ae830f68

## Change a user's organization permissions

Update user permissions when you want to enhance or restrict a user's access to organization resources. For more information about organization permissions, refer to [Organization roles]({{< relref "../../roles-and-permissions/#organization-roles" >}}).

{{% admonition type="note" %}}
Organization roles sync from the authentication provider on user sign-in. To prevent synchronization of organization roles from the authentication provider regardless of their role in the authentication provider, then refer to the `skip_org_role_sync` setting in your Grafana configuration. Refer to [skip org role sync]({{< relref "../../../setup-grafana/configure-grafana/#authgrafana_com-skip_org_role_sync" >}}) for more information.
{{% /admonition %}}

### Before you begin

- Ensure you have organization administrator privileges

**To change the organization role of a user**:

1. Sign in to Grafana as an organization administrator.
1. Navigate to **Administration > Users**.
1. Find the user account for which you want to change the role.

   If necessary, use the search field to filter the list.

1. Locate the user on the list and in the **Role** column, click the user role.
1. Select the role that you want to assign.
1. Click **Update**.

{{% admonition type="note" %}}
If you have [server administrator]({{< relref "../../roles-and-permissions/#grafana-server-administrators" >}}) permissions, you can also [change a user's organization permissions]({{< relref "../server-user-management/change-user-org-permissions/" >}}) in the Server Admin section.
{{% /admonition %}}

## Invite a user to join an organization

When you invite users to join an organization, you assign the **Admin**, **Editor**, or **Viewer** role, or select **No basic role**. Organization roles control user access to resources, such as dashboards and data sources, owned by the organization. Users receive an email that prompts them to accept the invitation.

- If you know that the user already has access Grafana and you know their user name, then you issue an invitation by entering their user name.
- If the user is new to Grafana, then use their email address to issue an invitation. The system automatically creates the user account on first sign in.

{{% admonition type="note" %}}
If you have [server administrator]({{< relref "../../roles-and-permissions/#grafana-server-administrators" >}}) permissions, you can also manually [add a user to an organization]({{< relref "../server-user-management/add-remove-user-to-org/" >}}).
{{% /admonition %}}

### Before you begin

- Ensure you have organization administrator privileges.
- If the user already has access to Grafana, obtain their user name.
- Determine the permissions you want to assign to the user. For more information about organization permissions, refer to [Organization roles]({{< relref "../../roles-and-permissions/#organization-roles" >}}).

**To invite or add an existing user account to your organization**:

1. Sign in to Grafana as an organization administrator.
1. To switch to the organization to which you want to invite a user, hover your mouse over your profile and click **Switch organization** and select an organization.

   > **Note**: It might be that you are currently in the proper organization and don't need to switch organizations.

1. Navigate to **Administration > Users**.
1. Click **Organization users**.
1. Click **Invite**.
1. Enter the following information:

   | Field             | Description                                                                                                                                                                                                                                                              |
   | ----------------- | ------------------------------------------------------------------------------------------------------------------------------------------------------------------------------------------------------------------------------------------------------------------------ |
   | Email or username | Either the email or username that the user will use to sign in to Grafana.                                                                                                                                                                                               |
   | Name              | The user's name.                                                                                                                                                                                                                                                         |
   | Role              | Click the organization role to assign this user. For more information about organization roles, refer to [Organization roles]({{< relref "../../roles-and-permissions/#organization-roles" >}})..                                                                        |
   | Send invite email | Switch to on if your organization has configured. The system sends an email to the user inviting them to sign in to Grafana and join the organization. Switch to off if you are not using email. The user can sign in to Grafana with the email or username you entered. |

1. Click **Submit**.

If the invitee is not already a user, the system adds them.

## Manage a pending invitation

Periodically review invitations you have sent so that you can see a list of users that have not yet accepted the invitation or cancel a pending invitation.

{{% admonition type="note" %}}
The **Pending Invites** button is only visible if there are unanswered invitations.
{{% /admonition %}}

### Before you begin

- Ensure you have organization administrator privileges

**To manage a pending invitation**:

1. Sign in to Grafana as an organization administrator.
1. Navigate to **Administration > Users**.
1. Click **Pending Invites**.

   The **Pending Invites** button appears only when there are unaccepted invitations.

To cancel an invitation, click the red **X** next to the invitation.

To copy an invitation link and send it directly to a user, click Copy Invite. You can then paste the invite link into a message.

## Remove a user from an organization

You can remove a user from an organization when they no longer require access to the dashboard or data sources owned by the organization. No longer requiring access to an organization might occur when the user has left your company or has internally moved to another organization.

This action does not remove the user account from the Grafana server.

### Before you begin

- Ensure you have organization administrator privileges

**To remove a user from an organization**:

1. Sign in to Grafana as an organization administrator.
1. Navigate to **Administration > Users**.
1. Find the user account that you want to remove from the organization.

   Use the search field to filter the list, if necessary.

1. Click the red **X** to remove the user from the organization.

> **Note:** If you have [server administrator]({{< relref "../../roles-and-permissions/#grafana-server-administrators" >}}) permissions, you can also [remove a user from an organization]({{< relref "../server-user-management/add-remove-user-to-org/#remove-a-user-from-an-organization" >}}) on the Users page of the Server Admin section.<|MERGE_RESOLUTION|>--- conflicted
+++ resolved
@@ -7,13 +7,10 @@
   - ../manage-users-and-permissions/manage-org-users/manage-pending-invites/
   - ../manage-users-and-permissions/manage-org-users/remove-user-from-org/
   - ../manage-users-and-permissions/manage-org-users/view-list-org-users/
-<<<<<<< HEAD
-=======
 labels:
   products:
     - enterprise
     - oss
->>>>>>> ae830f68
 title: Manage users in an organization
 weight: 400
 ---
@@ -41,17 +38,11 @@
 **To view a list of organization users**:
 
 1. Sign in to Grafana as an organization administrator.
-<<<<<<< HEAD
-1. Hover your cursor over the **Configuration** (gear) icon in the side menu and click **Users**.
-
-> **Note:** If you have [server administrator]({{< relref "../../roles-and-permissions/#grafana-server-administrators" >}}) permissions, you can also [view a global list of users]({{< relref "../server-user-management#view-a-list-of-users" >}}) in the Server Admin section of Grafana.
-=======
 1. Navigate to **Administration > Users**.
 
 {{% admonition type="note" %}}
 If you have [server administrator]({{< relref "../../roles-and-permissions/#grafana-server-administrators" >}}) permissions, you can also [view a global list of users]({{< relref "../server-user-management#view-a-list-of-users" >}}) in the Server Admin section of Grafana.
 {{% /admonition %}}
->>>>>>> ae830f68
 
 ## Change a user's organization permissions
 
