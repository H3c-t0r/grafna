---
aliases:
  - ../../../enterprise/access-control/manage-rbac-roles/
  - ../../../enterprise/access-control/manage-role-assignments/
  - ../../../enterprise/access-control/provisioning/
description: Learn how to view permissions associated with roles, create custom roles,
  and update and delete roles in Grafana.
labels:
  products:
    - cloud
    - enterprise
menuTitle: Manage RBAC roles
title: Manage Grafana RBAC roles
weight: 50
---

# Manage RBAC roles

{{% admonition type="note" %}}
Available in [Grafana Enterprise]({{< relref "../../../../introduction/grafana-enterprise/" >}}) and [Grafana Cloud](/docs/grafana-cloud).
{{% /admonition %}}

This section includes instructions for how to view permissions associated with roles, create custom roles, and update and delete roles.

The following example includes the base64 username:password Basic Authorization. You cannot use authorization tokens in the request.

## List permissions associated with roles

Use a `GET` command to see the actions and scopes associated with a role. For more information about seeing a list of permissions for each role, refer to [Get a role]({{< relref "../../../../developers/http_api/access_control/#get-a-role" >}}).

To see the permissions associated with basic roles, refer to the following basic role UIDs:

| Basic role      | UID                   |
| --------------- | --------------------- |
| `None`          | `basic_none`          |
| `Viewer`        | `basic_viewer`        |
| `Editor`        | `basic_editor`        |
| `Admin`         | `basic_admin`         |
| `Grafana Admin` | `basic_grafana_admin` |

**Example request**

```
curl --location --request GET '<grafana_url>/api/access-control/roles/qQui_LCMk' --header 'Authorization: Basic YWRtaW46cGFzc3dvcmQ='
```

**Example response**

```
{
    "version": 2,
    "uid": "qQui_LCMk",
    "name": "fixed:users:writer",
    "displayName": "User writer",
    "description": "Read and update all attributes and settings for all users in Grafana: update user information, read user information, create or enable or disable a user, make a user a Grafana administrator, sign out a user, update a user’s authentication token, or update quotas for all users.",
    "global": true,
    "permissions": [
        {
            "action": "org.users:add",
            "scope": "users:*",
            "updated": "2021-05-17T20:49:18+02:00",
            "created": "2021-05-17T20:49:18+02:00"
        },
        {
            "action": "org.users:read",
            "scope": "users:*",
            "updated": "2021-05-17T20:49:18+02:00",
            "created": "2021-05-17T20:49:18+02:00"
        },
        {
            "action": "org.users:remove",
            "scope": "users:*",
            "updated": "2021-05-17T20:49:18+02:00",
            "created": "2021-05-17T20:49:18+02:00"
        },
        {
            "action": "org.users:write",
            "scope": "users:*",
            "updated": "2021-05-17T20:49:18+02:00",
            "created": "2021-05-17T20:49:18+02:00"
        }
    ],
    "updated": "2021-05-17T20:49:18+02:00",
    "created": "2021-05-13T16:24:26+02:00"
}
```

Refer to the [RBAC HTTP API]({{< relref "../../../../developers/http_api/access_control/#get-a-role" >}}) for more details.

## Create custom roles

This section shows you how to create a custom RBAC role using Grafana provisioning and the HTTP API.

Create a custom role when basic roles and fixed roles do not meet your permissions requirements.

**Before you begin:**

- [Plan your RBAC rollout strategy]({{< relref "../plan-rbac-rollout-strategy" >}}).
- Determine which permissions you want to add to the custom role. To see a list of actions and scope, refer to [RBAC permissions, actions, and scopes]({{< relref "./custom-role-actions-scopes/" >}}).
<<<<<<< HEAD
- [Enable role provisioning]({{< relref "../rbac-grafana-provisioning" >}}).
=======
- [Enable role provisioning]({{< relref "./rbac-grafana-provisioning/" >}}).
>>>>>>> ae830f68
- Ensure that you have permissions to create a custom role.
  - By default, the Grafana Admin role has permission to create custom roles.
  - A Grafana Admin can delegate the custom role privilege to another user by creating a custom role with the relevant permissions and adding the `permissions:type:delegate` scope.

### Create custom roles using provisioning

File-based provisioning is one method you can use to create custom roles.

1. Open the YAML configuration file and locate the `roles` section.

1. Refer to the following table to add attributes and values.

| Attribute     | Description                                                                                                                                                                                                                                                                                                                                                                                                                                      |
| ------------- | ------------------------------------------------------------------------------------------------------------------------------------------------------------------------------------------------------------------------------------------------------------------------------------------------------------------------------------------------------------------------------------------------------------------------------------------------ |
| `name`        | A human-friendly identifier for the role that helps administrators understand the purpose of a role. `name` is required and cannot be longer than 190 characters. We recommend that you use ASCII characters. Role names must be unique within an organization.                                                                                                                                                                                  |
| `uid`         | A unique identifier associated with the role. The UID enables you to change or delete the role. You can either generate a UID yourself, or let Grafana generate one for you. You cannot use the same UID within the same Grafana instance.                                                                                                                                                                                                       |
| `orgId`       | Identifies the organization to which the role belongs. The [default org ID]({{< relref "../../../../setup-grafana/configure-grafana/#auto_assign_org_id" >}}) is used if you do not specify `orgId`.                                                                                                                                                                                                                                             |
| `global`      | Global roles are not associated with any specific organization, which means that you can reuse them across all organizations. This setting overrides `orgId`.                                                                                                                                                                                                                                                                                    |
| `displayName` | Human-friendly text that is displayed in the UI. Role display name cannot be longer than 190 ASCII-based characters. For fixed roles, the display name is shown as specified. If you do not set a display name the display name replaces `':'` (a colon) with `' '` (a space).                                                                                                                                                                   |
| `description` | Human-friendly text that describes the permissions a role provides.                                                                                                                                                                                                                                                                                                                                                                              |
| `group`       | Organizes roles in the role picker.                                                                                                                                                                                                                                                                                                                                                                                                              |
| `version`     | A positive integer that defines the current version of the role, which prevents overwriting newer changes.                                                                                                                                                                                                                                                                                                                                       |
| `hidden`      | Hidden roles do not appear in the role picker.                                                                                                                                                                                                                                                                                                                                                                                                   |
| `state`       | State of the role. Defaults to `present`, but if set to `absent` the role will be removed.                                                                                                                                                                                                                                                                                                                                                       |
| `force`       | Can be used in addition to state `absent`, to force the removal of a role and all its assignments.                                                                                                                                                                                                                                                                                                                                               |
| `from`        | An optional list of roles from which you want to copy permissions.                                                                                                                                                                                                                                                                                                                                                                               |
| `permissions` | Provides users access to Grafana resources. For a list of permissions, refer to [RBAC permissions actions and scopes]({{< relref "./rbac-fixed-basic-role-definitions/" >}}). If you do not know which permissions to assign, you can create and assign roles without any permissions as a placeholder. Using the `from` attribute, you can specify additional permissions or permissions to remove by adding a `state` to your permission list. |

1. Reload the provisioning configuration file.

   For more information about reloading the provisioning configuration at runtime, refer to [Reload provisioning configurations]({{< relref "../../../../developers/http_api/admin/#reload-provisioning-configurations" >}}).

The following example creates a local role:

```yaml
# config file version
apiVersion: 2

roles:
  - name: custom:users:writer
    description: 'List, create, or update other users.'
    version: 1
    orgId: 1
    permissions:
      - action: 'users:read'
        scope: 'global.users:*'
      - action: 'users:write'
        scope: 'global.users:*'
      - action: 'users:create'
```

The following example creates a hidden global role. The `global: true` option creates a global role, and the `hidden: true` option hides the role from the role picker.

```yaml
# config file version
apiVersion: 2

roles:
  - name: custom:users:writer
    description: 'List, create, or update other users.'
    version: 1
    global: true
    hidden: true
    permissions:
      - action: 'users:read'
        scope: 'global.users:*'
      - action: 'users:write'
        scope: 'global.users:*'
      - action: 'users:create'
```

The following example creates a global role based on other fixed roles. The `from` option contains the roles from which we want to
copy permissions. The permission `state: absent` option can be used to specify permissions to exclude from the copy.

```yaml
# config file version
apiVersion: 2

roles:
  - name: custom:org.users:writer
    description: 'List and remove other users from the organization.'
    version: 1
    global: true
    from:
      - name: 'fixed:org.users:reader'
        global: true
      - name: 'fixed:org.users:writer'
        global: true
    permissions:
      - action: 'org.users:write'
        scope: 'users:*'
        state: 'absent'
      - action: 'org.users:add'
        scope: 'users:*'
        state: 'absent'
```

### Create custom roles using the HTTP API

The following examples show you how to create a custom role using the Grafana HTTP API. For more information about the HTTP API, refer to [Create a new custom role]({{< relref "../../../../developers/http_api/access_control/#create-a-new-custom-role" >}}).

{{% admonition type="note" %}}
You cannot create a custom role with permissions that you do not have. For example, if you only have `users:create` permissions, then you cannot create a role that includes other permissions.
{{% /admonition %}}

The following example creates a `custom:users:admin` role and assigns the `users:create` action to it.

**Example request**

```
curl --location --request POST '<grafana_url>/api/access-control/roles/' \
--header 'Authorization: Basic YWRtaW46cGFzc3dvcmQ=' \
--header 'Content-Type: application/json' \
--data-raw '{
    "version": 1,
    "uid": "jZrmlLCkGksdka",
    "name": "custom:users:admin",
    "displayName": "custom users admin",
    "description": "My custom role which gives users permissions to create users",
    "global": true,
    "permissions": [
        {
            "action": "users:create"
        }
    ]
}'
```

**Example response**

```
{
    "version": 1,
    "uid": "jZrmlLCkGksdka",
    "name": "custom:users:admin",
    "displayName": "custom users admin",
    "description": "My custom role which gives users permissions to create users",
    "global": true,
    "permissions": [
        {
            "action": "users:create"
            "updated": "2021-05-17T22:07:31.569936+02:00",
            "created": "2021-05-17T22:07:31.569935+02:00"
        }
    ],
    "updated": "2021-05-17T22:07:31.564403+02:00",
    "created": "2021-05-17T22:07:31.564403+02:00"
}
```

Refer to the [RBAC HTTP API]({{< relref "../../../../developers/http_api/access_control/#create-a-new-custom-role" >}}) for more details.

## Update basic role permissions

If the default basic role definitions do not meet your requirements, you can change their permissions.

**Before you begin:**

- Determine the permissions you want to add or remove from a basic role. For more information about the permissions associated with basic roles, refer to [RBAC role definitions]({{< relref "./rbac-fixed-basic-role-definitions/#basic-role-assignments" >}}).

{{% admonition type="note" %}}
You cannot modify the `No Basic Role` permissions.
{{% /admonition %}}

**To change permissions from a basic role:**

1. Open the YAML configuration file and locate the `roles` section.

1. Refer to the following table to add attributes and values.

   | Attribute             | Description                                                                                                                               |
   | --------------------- | ----------------------------------------------------------------------------------------------------------------------------------------- |
   | `name`                | The name of the basic role you want to update. You can specify a `uid` instead of a role name. The role `name` or the `uid` are required. |
   | `orgId`               | Identifies the organization to which the role belongs. `global` can be used instead to specify it's a global role.                        |
   | `version`             | Identifies the version of the role, which prevents overwriting newer changes.                                                             |
   | `from`                | List of roles from which to copy permissions.                                                                                             |
   | `permissions > state` | The state of the permission. You can set it to `absent` to ensure it exclusion from the copy list.                                        |

1. Reload the provisioning configuration file.

   For more information about reloading the provisioning configuration at runtime, refer to [Reload provisioning configurations]({{< relref "../../../../developers/http_api/admin/#reload-provisioning-configurations" >}}).

The following example modifies the `Grafana Admin` basic role permissions.

- Permissions to list, grant, and revoke roles to teams are removed.
- Permission to read and write Grafana folders is added.

```yaml
# config file version
apiVersion: 2

roles:
  - name: 'basic:grafana_admin'
    global: true
    version: 3
    from:
      - name: 'basic:grafana_admin'
        global: true
    permissions:
      # Permissions to remove
      - action: 'teams.roles:read'
        scope: 'teams:*'
        state: 'absent'
      - action: 'teams.roles:remove'
        scope: 'permissions:type:delegate'
        state: 'absent'
      - action: 'teams.roles:add'
        scope: 'permissions:type:delegate'
        state: 'absent'
      # Permissions to add
      - action: 'folders:read'
        scope: 'folder:*'
      - action: 'folders:write'
        scope: 'folder:*'
```

{{% admonition type="note" %}}
You can add multiple `fixed`, `basic` or `custom` roles to the `from` section. Their permissions will be copied and added to the basic role.
Make sure to **increment** the role version for the changes to be accounted for.
{{% /admonition %}}

You can also change basic roles' permissions using the API. Refer to the [RBAC HTTP API]({{< relref "../../../../developers/http_api/access_control/#update-a-role" >}}) for more details.

## Reset basic roles to their default

This section describes how to reset the basic roles to their default.

You have two options to reset the basic roles permissions to their default.

### Use the configuration option

> **Note**: Available as of Grafana Enterprise 9.4.

> Warning: If this option is left to true, permissions will be reset on every boot.

Use the [reset_basic_roles]({{< relref "../configure-rbac/#configure-rbac-in-grafana" >}}) option to reset
basic roles permissions to their default on Grafana instance boot up.

1. Open you configuration file and update the rbac section as follow:

```bash
[rbac]
reset_basic_roles = true
```

### Use the http endpoint

An alternative to the configuration option is to use the HTTP endpoint.

1. Open the YAML configuration file and locate the `roles` section.

1. Grant the `action: "roles:write", scope: "permissions:type:escalate` permission to `Grafana Admin`. Note that this permission has not been granted to any basic roles by default, because users could acquire more permissions than they previously had through the basic role permissions reset.

   ```yaml
   apiVersion: 2
   roles:
     - name: 'basic:grafana_admin'
       global: true
       version: 3
       from:
         - name: 'basic:grafana_admin'
           global: true
       permissions:
         # Permission allowing to reset basic roles
         - action: 'roles:write'
           scope: 'permissions:type:escalate'
   ```

1. As a `Grafana Admin`, call the API endpoint to reset the basic roles to their default. Refer to the [RBAC HTTP API]({{< relref "../../../../developers/http_api/access_control/#reset-basic-roles-to-their-default" >}}) for more details.

## Delete a custom role using Grafana provisioning

Delete a custom role when you no longer need it. When you delete a custom role, the custom role is removed from users and teams to which it is assigned.

**Before you begin:**

- Identify the role or roles that you want to delete.
- Ensure that you have access to the YAML configuration file.

**To delete a custom role:**

1. Open the YAML configuration file and locate the `roles` section.

1. Refer to the following table to add attributes and values.

   | Attribute | Description                                                                                                                                |
   | --------- | ------------------------------------------------------------------------------------------------------------------------------------------ |
   | `name`    | The name of the custom role you want to delete. You can specify a `uid` instead of a role name. The role `name` or the `uid` are required. |
   | `orgId`   | Identifies the organization to which the role belongs.                                                                                     |
   | `state`   | The state of the role set to `absent` to trigger its removal.                                                                              |
   | `force`   | When set to `true`, the roles are removed even if there are existing assignments.                                                          |

1. Reload the provisioning configuration file.

   For more information about reloading the provisioning configuration at runtime, refer to [Reload provisioning configurations]({{< relref "../../../../developers/http_api/admin/#reload-provisioning-configurations" >}}).

The following example deletes a custom role:

```yaml
# config file version
apiVersion: 2

roles:
  - name: 'custom:reports:editor'
    orgId: 1
    state: 'absent'
    force: true
```

You can also delete a custom role using the API. Refer to the [RBAC HTTP API]({{< relref "../../../../developers/http_api/access_control/#delete-a-custom-role" >}}) for more details.<|MERGE_RESOLUTION|>--- conflicted
+++ resolved
@@ -95,13 +95,9 @@
 
 **Before you begin:**
 
-- [Plan your RBAC rollout strategy]({{< relref "../plan-rbac-rollout-strategy" >}}).
+- [Plan your RBAC rollout strategy]({{< relref "./plan-rbac-rollout-strategy/" >}}).
 - Determine which permissions you want to add to the custom role. To see a list of actions and scope, refer to [RBAC permissions, actions, and scopes]({{< relref "./custom-role-actions-scopes/" >}}).
-<<<<<<< HEAD
-- [Enable role provisioning]({{< relref "../rbac-grafana-provisioning" >}}).
-=======
 - [Enable role provisioning]({{< relref "./rbac-grafana-provisioning/" >}}).
->>>>>>> ae830f68
 - Ensure that you have permissions to create a custom role.
   - By default, the Grafana Admin role has permission to create custom roles.
   - A Grafana Admin can delegate the custom role privilege to another user by creating a custom role with the relevant permissions and adding the `permissions:type:delegate` scope.
