--- conflicted
+++ resolved
@@ -18,11 +18,7 @@
 
 When you create an API key, you specify a **Role** that determines the permissions associated with the API key. Role permissions control that actions the API key can perform on Grafana resources.
 
-<<<<<<< HEAD
-> **Note:** If you use Grafana v8.5 or newer, use service accounts instead of API keys. For more information, refer to [Service accounts]({{< relref "../service-accounts/" >}}).
-=======
 > **Note:** If you use Grafana v8.5 or newer, use service accounts instead of API keys. For more information, refer to [Grafana service accounts]({{< relref "../service-accounts/" >}}).
->>>>>>> 82e32447
 
 {{< section >}}
 
@@ -34,11 +30,7 @@
 
 ### Before you begin:
 
-<<<<<<< HEAD
-- Ensure you have permission to create and edit API keys. For more information about permissions, refer to [About users and permissions]({{< relref "../roles-and-permissions/#" >}}).
-=======
 - Ensure you have permission to create and edit API keys. For more information about permissions, refer to [Roles and permissions]({{< relref "../roles-and-permissions/#" >}}).
->>>>>>> 82e32447
 
 **To create an API key:**
 
@@ -51,9 +43,6 @@
 1. In the **Time to live** field, specify how long you want the key to be valid.
    - The maximum length of time is 30 days (one month). You enter a number and a letter. Valid letters include `s` for seconds,`m` for minutes, `h` for hours, `d `for days, `w` for weeks, and `M `for month. For example, `12h` is 12 hours and `1M` is 1 month (30 days).
    - If you are unsure about how long an API key should be valid, we recommend that you choose a short duration, such as a few hours. This approach limits the risk of having API keys that are valid for a long time.
-<<<<<<< HEAD
-1. Click **Add**.
-=======
 1. Click **Add**.
 
 ## Migrate API Keys to Grafana service accounts
@@ -91,5 +80,4 @@
 **The revert will perform the following actions:**
 
 1. Convert the given service account token back to API key
-1. Delete the service account associated with the given key. **Make sure there are no other tokens associated with the service account, otherwise they all will be deleted.**
->>>>>>> 82e32447
+1. Delete the service account associated with the given key. **Make sure there are no other tokens associated with the service account, otherwise they all will be deleted.**