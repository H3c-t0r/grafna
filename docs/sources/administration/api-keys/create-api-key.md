--- conflicted
+++ resolved
@@ -26,22 +26,9 @@
 1. Click **New API key**.
 1. Enter a unique name for the key.
 1. In the **Role** field, select one of the following access levels you want to assign to the key.
-<<<<<<< HEAD
-
-- **Admin**: Enables a user to use APIs at the broadest, most powerful administrative level.
-- **Editor** or **Viewer** to limit the key's users to those levels of power.
-
-1. In the **Time to live** field, specify how long you want the key to be valid.
-
-- The maximum length of time is 30 days (one month). You enter a number and a letter. Valid letters include `s` for seconds,`m` for minutes, `h` for hours, `d `for days, `w` for weeks, and `M `for month. For example, `12h` is 12 hours and `1M` is 1 month (30 days).
-
-- If you are unsure about how long an API key should be valid, we recommend that you choose a short duration, such as a few hours. This approach limits the risk of having API keys that are valid for a long time.
-
-=======
    - **Admin**: Enables a user to use APIs at the broadest, most powerful administrative level.
    - **Editor** or **Viewer** to limit the key's users to those levels of power.
 1. In the **Time to live** field, specify how long you want the key to be valid.
    - The maximum length of time is 30 days (one month). You enter a number and a letter. Valid letters include `s` for seconds,`m` for minutes, `h` for hours, `d `for days, `w` for weeks, and `M `for month. For example, `12h` is 12 hours and `1M` is 1 month (30 days).
    - If you are unsure about how long an API key should be valid, we recommend that you choose a short duration, such as a few hours. This approach limits the risk of having API keys that are valid for a long time.
->>>>>>> 30d6f56f
 1. Click **Add**.