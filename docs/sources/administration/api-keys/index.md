--- conflicted
+++ resolved
@@ -55,7 +55,7 @@
 
 ## Migrate API keys to Grafana service accounts
 
-As an alternative to using API keys for authentication, you can use a service account-based authentication system. When compared to API keys, service accounts have limited scopes that provide more security than using API keys. 
+As an alternative to using API keys for authentication, you can use a service account-based authentication system. When compared to API keys, service accounts have limited scopes that provide more security than using API keys.
 
 For more information about the benefits of service accounts, refer to [Grafana service account benefits]({{< relref "../service-accounts/#service-account-benefits" >}}).
 
@@ -112,11 +112,7 @@
 
 #### Before you begin
 
-<<<<<<< HEAD
-To follow these instructions, you need at least one of the following:
-=======
 To follow these instructions, you need one of the following:
->>>>>>> 0f993b5d
 
 - Administrator permissions
 - Editor permissions
