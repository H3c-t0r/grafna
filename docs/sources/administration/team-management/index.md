--- conflicted
+++ resolved
@@ -4,13 +4,10 @@
   - ../manage-users/create-or-remove-team/
   - ../manage-users/manage-teams/
   - manage-users-and-permissions/manage-teams/
-<<<<<<< HEAD
-=======
 labels:
   products:
     - enterprise
     - oss
->>>>>>> ae830f68
 title: Team management
 weight: 400
 ---
@@ -66,11 +63,7 @@
 1. Click the name of the team to which you want to add members, and click **Add member**.
 1. Locate and select a user.
 1. Choose if you want to add the user as a team Member or an Admin.
-<<<<<<< HEAD
-1. Click **Add to team**.
-=======
 1. Click **Save**.
->>>>>>> ae830f68
 
 ## Grant team member permissions
 
@@ -82,11 +75,7 @@
 1. Click **Administration** in the left-side menu and select **Teams**.
 1. Click the name of the team for which you want to add or modify team member permissions.
 1. In the team member list, find and click the user that you want to change. You can use the search field to filter the list if necessary.
-<<<<<<< HEAD
-1. Click the **Permission** list, and then click the new user permission level.
-=======
 1. In the Permission column, select the new user permission level.
->>>>>>> ae830f68
 
 ## Remove a team member
 
