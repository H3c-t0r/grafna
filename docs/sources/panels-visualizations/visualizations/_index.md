--- conflicted
+++ resolved
@@ -36,16 +36,12 @@
   - [Pie chart][] is typically used where proportionality is important.
   - [Candlestick][] is typically for financial data where the focus is price/data movement.
   - [Gauge][] is the traditional rounded visual showing how far a single metric is from a threshold.
-<<<<<<< HEAD
   - [Trend][] for datasets that have a sequential, numeric x that is not time.
-=======
   - [XY chart][] provides a way to visualize arbitrary x and y values in a graph.
->>>>>>> ad904d7b
 - Stats & numbers
   - [Stat][] for big stats and optional sparkline.
   - [Bar gauge][] is a horizontal or vertical bar gauge.
 - Misc
-
   - [Table][] is the main and only table visualization.
   - [Logs][] is the main visualization for logs.
   - [Node graph][] for directed graphs or networks.
@@ -54,7 +50,6 @@
   - [Canvas][] allows you to explicitly place elements within static and dynamic layouts.
   - [Geomap][] helps you visualize geospatial data.
   - [Datagrid][] allows you to create and manipulate data, and act as data source for other panels.
-
 - Widgets
   - [Dashboard list][] can list dashboards.
   - [Alert list][] can list alerts.
@@ -192,7 +187,6 @@
 [Table]: "/docs/grafana-cloud/ -> /docs/grafana-cloud/visualizations/panels-visualizations/visualizations/table"
 
 [Time series]: "/docs/grafana/ -> /docs/grafana/<GRAFANA VERSION>/panels-visualizations/visualizations/time-series"
-<<<<<<< HEAD
 [Time series]: "/docs/grafana-cloud/ -> /docs/grafana/<GRAFANA VERSION>/panels-visualizations/visualizations/time-series"
 
 [Trend]: "/docs/grafana/ -> /docs/grafana/<GRAFANA VERSION>/panels-visualizations/visualizations/trend"
@@ -203,10 +197,7 @@
 
 [Datagrid]: "/docs/grafana/ -> /docs/grafana/<GRAFANA VERSION>/panels-visualizations/visualizations/datagrid"
 [Datagrid]: "/docs/grafana-cloud/ -> /docs/grafana/<GRAFANA VERSION>/panels-visualizations/visualizations/datagrid"
-=======
-[Time series]: "/docs/grafana-cloud/ -> /docs/grafana-cloud/visualizations/panels-visualizations/visualizations/time-series"
 
 [XY chart]: "/docs/grafana/ -> /docs/grafana/<GRAFANA VERSION>/panels-visualizations/visualizations/xy-chart"
 [XY chart]: "/docs/grafana-cloud/ -> /docs/grafana-cloud/visualizations/panels-visualizations/visualizations/xy-chart"
->>>>>>> ad904d7b
 {{% /docs/reference %}}