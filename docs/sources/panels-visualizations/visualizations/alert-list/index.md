--- conflicted
+++ resolved
@@ -26,11 +26,7 @@
 
 # Alert list
 
-<<<<<<< HEAD
 Alert lists allow you to display a list of important alerts that you want to track. You can configure the alert list to show the current state of your alert, such as firing, pending, or normal. Learn more about alerts in [Grafana Alerting overview][].
-=======
-Use alert lists to display your alerts. You can configure the list to show the current state. You can read more about alerts in [Grafana Alerting overview](ref:grafana-alerting-overview).
->>>>>>> dd771e81
 
 {{< figure src="/static/img/docs/alert-list-panel/alert-list-panel.png" max-width="850px" alt="An alert list visualization" >}}
 
