--- conflicted
+++ resolved
@@ -134,9 +134,6 @@
 
 Tooltip options control the information overlay that appears when you hover over data points in the visualization.
 
-<<<<<<< HEAD
-{{< docs/shared lookup="visualizations/tooltip-options-2.md" source="grafana" version="<GRAFANA_VERSION>" >}}
-=======
 ### Tooltip mode
 
 When you hover your cursor over the visualization, Grafana can display tooltips. Choose how tooltips behave.
@@ -149,7 +146,6 @@
 ### Max height
 
 Set the maximum height of the tooltip box. The default is 600 pixels.
->>>>>>> f1aa6549
 
 ## Legend options
 
