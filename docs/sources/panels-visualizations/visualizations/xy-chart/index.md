---
canonical: https://grafana.com/docs/grafana/latest/panels-visualizations/visualizations/xy-chart/
keywords:
  - grafana
  - chart
  - xy chart
  - documentation
  - guide
  - graph
labels:
  products:
    - cloud
    - enterprise
    - oss
description: Configure options for Grafana's xy chart
title: XY chart
weight: 100
---

# XY chart

XY charts provide a way to visualize arbitrary x and y values in a graph so that you can easily show the relationship between two variables. XY charts are typically used to create scatter plots. You can also use them to create bubble charts where field values determine the size of each bubble:

![An xy chart showing height weight distribution](/media/docs/grafana/panels-visualizations/screenshot-xy-charts-v11.0.png)

## Supported data formats

You can use any type of tabular data with at least two numeric fields in an xy chart. This type of visualization doesn't require time data.

## XY chart options

### Series mapping

Set how series data is mapped in the chart.

- [Auto](#auto-series-mapping-options) - Automatically generates series from all available data frames (or datasets). You can filter to select only one frame.
- [Manual](#manual-series-mapping-options) - Explicitly define the series by selecting from available data frames.

Depending on your series mapping selection, the **Frame**, **X-field**, and **Y-field** options differ. The [Auto](#auto-series-mapping-options) and [Manual](#manual-series-mapping-options) series mapping sections describe these different options.

#### Auto series mapping options

When you select **Auto** as your series mapping mode, the following options are preconfigured, but you can also define them yourself:

- [Frame](#frame)
- [X-field](#x-field)
- [Y-field](#y-field)

##### Frame

By default, an xy chart displays all data frames. You can filter to select only one frame.

##### X-field

Select which field or fields x represents. By default, this is the first number field in each data frame. For example, you enter the following CSV content:

| a   | b   | c   |
| --- | --- | --- |
| 0   | 0   | 0   |
| 1   | 1   | 9   |
| 2   | 2   | 4   |

In the resulting chart, the x-field is generated from the values in column "a" unless you define it differently.

##### Y-field

After the x-field is set, by default, all the remaining number fields in the data frame are designated as the y-fields. You can use this option to explicitly choose which fields to use for y.

The series of the chart are generated from the y-fields. To make changes to a series in an xy chart, make [overrides][Configure field overrides] to the y-field.

{{< admonition type=note >}}
Any field you use in the [Size field](#size-field) or [Color field](#color-field) doesn't generate a series.
{{< /admonition >}}

You can also use [overrides][Configure field overrides] to exclude y-fields individually. To do so, add an override with the following properties for each y-field you want removed:

- Override type: **Fields with name**
- Override property: **Series > Hide in area**
- Area: **Viz**

#### Manual series mapping options

When you select **Manual** as your series mode, you can add, edit, and delete series. To manage a series, click the **Series** field; to rename the series, click the series name.

In **Manual** mode, you must set the following options:

- **Frame** - Select your data frame or dataset. You can add as many frames as you want.
- **X-field** - Select which field x represents.
- **Y-field** - Select which field y represents.

### Size field

Use this option to set which field's values control the size of the points in the chart. This value is relative to the min and max of all the values in the data frame.

When you select this option, you can then set the [Min point size](#minmax-point-size) and [Max point size](#minmax-point-size) options.

### Color field

Use this option to set which field's values control the color of the points in the chart. To use the color value options under the **Standard options**, you must set this field.

Typically, this option is used when you only have one series displayed in the chart.

### Show

Set how values are represented in the visualization.

- **Points** - Display values as points. When you select this option, the [Point size](#point-size) option is also displayed.
- **Lines** - Add a line between values. When you select this option, the [Line style](#line-style) and [Line width](#line-width) options are also displayed.
- **Both** - Display both points and lines.

### Point size

Set the size of all points in the chart, from one to one hundred pixels in diameter. The default size is five pixels. You can set an [override][Configure field overrides] to set the pixel size by series (y-field).

### Min/Max point size

Use these options to control the minimum or maximum point size when you've set the **Size field** option. You can [override][Configure field overrides] these options for specific series.

### Line style

Set the style of the line. To change the color, use the standard [Color scheme][] field option.

![Line style option](/static/img/docs/time-series-panel/line-style-option-v9.png)

- **Solid:** Display a solid line. This is the default setting.
- **Dash:** Display a dashed line. When you choose this option, a drop-down list is displayed where you can select the length and gap setting for the line dashes. By default, the length and gap are set to `10, 10`.
- **Dots:** Display dotted lines. When you choose this option, a drop-down list is displayed where you can select dot spacing. By default, the dot spacing is set to `0, 10` (the first number represents dot length, which is always zero).

### Line width

Set the width of the lines in pixels.

## Tooltip options

Tooltip options control the information overlay that appears when you hover over data points in the visualization.

### Tooltip mode

When you hover your cursor over the visualization, Grafana can display tooltips. Choose how tooltips behave.

- **Single -** The hover tooltip shows only a single series, the one that you are hovering over on the visualization.
- **Hidden -** Do not display the tooltip when you interact with the visualization.

Use an override to hide individual series from the tooltip.

### Max height

Set the maximum height of the tooltip box. The default is 600 pixels.

## Legend options

{{< docs/shared lookup="visualizations/legend-options-1.md" source="grafana" version="<GRAFANA_VERSION>" >}}

## Axis options

Options under the axis category change how the x- and y-axes are rendered. Some options don't take effect until you click outside of the field option box you are editing. You can also or press `Enter`.

### Placement (y-axis)

Select the placement of the y-axis.

- **Auto:** Automatically assigns the y-axis to the series. When there are two or more series with different units, Grafana assigns the left axis to the first unit and the right axis to the units that follow.
- **Left:** Display all y-axes on the left side.
- **Right:** Display all y-axes on the right side.
- **Hidden:** Hide all axes.

To selectively hide axes, [Add a field override][] that targets specific fields.

### Label

Set a y-axis text label. If you have more than one y-axis, then you can assign different labels using an override.

### Width

Set a fixed width of the axis. By default, Grafana dynamically calculates the width of an axis.

By setting the width of the axis, data with different axes types can share the same display proportions. This setting makes it easier for you to compare more than one graph’s worth of data because the axes are not shifted or stretched within visual proximity to each other.

### Show grid lines

Set the axis grid line visibility.

- **Auto:** Automatically show grid lines based on the density of the data.
- **On:** Always show grid lines.
- **Off:** Never show grid lines.

### Color

Set the color of the axis.

- **Text:** Set the color based on theme text color.
- **Series:** Set the color based on the series color.

### Show border

Set the axis border visibility.

### Scale

Set the y-axis values scale.

- **Linear:** Divides the scale into equal parts.
- **Logarithmic:** Use a logarithmic scale. When you select this option, a list appears for you to choose a binary (base 2) or common (base 10) logarithmic scale.
- **Symlog:** Use a symmetrical logarithmic scale. When you select this option, a list appears for you to choose a binary (base 2) or common (base 10) logarithmic scale. The linear threshold option allows you to set the threshold at which the scale changes from linear to logarithmic.

### Centered zero

Set the y-axis to be centered on zero.

### Soft min and soft max

Set a **Soft min** or **soft max** option for better control of y-axis limits. By default, Grafana sets the range for the y-axis automatically based on the dataset.

**Soft min** and **soft max** settings can prevent small variations in the data from being magnified when it's mostly flat. In contrast, hard min and max values help prevent obscuring useful detail in the data by clipping intermittent spikes past a specific point.

To define hard limits of the y-axis, set standard min/max options. For more information, refer to [Configure standard options][].

![Label example](/static/img/docs/time-series-panel/axis-soft-min-max-7-4.png)

### Transform

Use this option to transform the series values without affecting the values shown in the tooltip, context menu, or legend.

- **Negative Y transform:** Flip the results to negative values on the Y axis.
- **Constant:** Show the first value as a constant line.

{{% admonition type="note" %}}
The transform option is only available as an override.
{{% /admonition %}}

{{< docs/shared lookup="visualizations/multiple-y-axes.md" source="grafana" version="<GRAFANA_VERSION>" leveloffset="+2" >}}

## Standard options

**Standard options** in the panel editor pane let you change how field data is displayed in your visualizations. When you set a standard option, the change is applied to all fields or series. For more granular control over the display of fields, refer to [Configure field overrides][].

You can customize the following standard options:

- **Field min/max** - Enable **Field min/max** to have Grafana calculate the min or max of each field individually, based on the minimum or maximum value of the field.
- **Color scheme** - Set single or multiple colors for your entire visualization.

To learn more, refer to [Configure standard options][].

## Data links

{{< docs/shared lookup="visualizations/datalink-options.md" source="grafana" version="<GRAFANA_VERSION>" >}}

## Field overrides

{{< docs/shared lookup="visualizations/overrides-options.md" source="grafana" version="<GRAFANA_VERSION>" >}}

## Other visualization options

### Panel options

Learn about [panel options][] that you can set for a visualization.

<<<<<<< HEAD
### Field overrides

Learn about [field overrides][Configure field overrides] that you can set for a visualization.
=======
### Standard options

Learn about [standard options][] that you can set for a visualization.
>>>>>>> d5cfcc81

{{% docs/reference %}}
[Color scheme]: "/docs/grafana/ -> /docs/grafana/<GRAFANA_VERSION>/panels-visualizations/configure-standard-options#color-scheme"
[Color scheme]: "/docs/grafana-cloud/ -> /docs/grafana-cloud/visualizations/panels-visualizations/configure-standard-options#color-scheme"

[Add a field override]: "/docs/grafana/ -> /docs/grafana/<GRAFANA_VERSION>/panels-visualizations/configure-overrides#add-a-field-override"
[Add a field override]: "/docs/grafana-cloud/ -> /docs/grafana-cloud/visualizations/panels-visualizations/configure-overrides#add-a-field-override"

[Configure standard options]: "/docs/grafana/ -> /docs/grafana/<GRAFANA_VERSION>/panels-visualizations/configure-standard-options#max"
[Configure standard options]: "/docs/grafana-cloud/ -> /docs/grafana-cloud/visualizations/panels-visualizations/configure-standard-options#max"

[color scheme]: "/docs/grafana/ -> /docs/grafana/<GRAFANA_VERSION>/panels-visualizations/configure-standard-options#color-scheme"
[color scheme]: "/docs/grafana-cloud/ -> /docs/grafana-cloud/visualizations/panels-visualizations/configure-standard-options#color-scheme"

[Configure field overrides]: "/docs/grafana/ -> /docs/grafana/<GRAFANA_VERSION>/panels-visualizations/configure-overrides"
[Configure field overrides]: "/docs/grafana-cloud/ -> /docs/grafana-cloud/visualizations/panels-visualizations/configure-overrides"

[panel options]: "/docs/grafana/ -> /docs/grafana/<GRAFANA_VERSION>/panels-visualizations/configure-panel-options"
[panel options]: "/docs/grafana-cloud/ -> /docs/grafana-cloud/visualizations/panels-visualizations/configure-panel-options"

[standard options]: "/docs/grafana/ -> /docs/grafana/<GRAFANA_VERSION>/panels-visualizations/configure-standard-options"
[standard options]: "/docs/grafana-cloud/ -> /docs/grafana-cloud/visualizations/panels-visualizations/configure-standard-options"

[data links]: "/docs/grafana/ -> /docs/grafana/<GRAFANA_VERSION>/panels-visualizations/configure-data-links"
[data links]: "/docs/grafana-cloud/ -> /docs/grafana-cloud/visualizations/panels-visualizations/configure-data-links"
{{% /docs/reference %}}<|MERGE_RESOLUTION|>--- conflicted
+++ resolved
@@ -255,16 +255,6 @@
 
 Learn about [panel options][] that you can set for a visualization.
 
-<<<<<<< HEAD
-### Field overrides
-
-Learn about [field overrides][Configure field overrides] that you can set for a visualization.
-=======
-### Standard options
-
-Learn about [standard options][] that you can set for a visualization.
->>>>>>> d5cfcc81
-
 {{% docs/reference %}}
 [Color scheme]: "/docs/grafana/ -> /docs/grafana/<GRAFANA_VERSION>/panels-visualizations/configure-standard-options#color-scheme"
 [Color scheme]: "/docs/grafana-cloud/ -> /docs/grafana-cloud/visualizations/panels-visualizations/configure-standard-options#color-scheme"
