--- conflicted
+++ resolved
@@ -230,15 +230,13 @@
 
 {{< docs/shared lookup="visualizations/multiple-y-axes.md" source="grafana" version="<GRAFANA_VERSION>" leveloffset="+2" >}}
 
-<<<<<<< HEAD
+## Data links
+
+{{< docs/shared lookup="visualizations/datalink-options.md" source="grafana" version="<GRAFANA_VERSION>" >}}
+
 ## Field overrides
 
 {{< docs/shared lookup="visualizations/overrides-options.md" source="grafana" version="<GRAFANA_VERSION>" >}}
-=======
-## Data links
-
-{{< docs/shared lookup="visualizations/datalink-options.md" source="grafana" version="<GRAFANA_VERSION>" >}}
->>>>>>> 1ef0e240
 
 ## Other visualization options
 
@@ -249,16 +247,6 @@
 ### Standard options
 
 Learn about [standard options][] that you can set for a visualization.
-
-<<<<<<< HEAD
-### Data links
-
-Learn about [data links][] that you can set for a visualization.
-=======
-### Field overrides
-
-Learn about [field overrides][Configure field overrides] that you can set for a visualization.
->>>>>>> 1ef0e240
 
 {{% docs/reference %}}
 [Color scheme]: "/docs/grafana/ -> /docs/grafana/<GRAFANA_VERSION>/panels-visualizations/configure-standard-options#color-scheme"
