---
aliases:
  - ../../features/panels/singlestat/
  - ../../features/panels/stat/
  - ../../panels/visualizations/stat-panel/
  - ../../reference/singlestat/
  - ../../visualizations/stat-panel/
description: Stat panel documentation
keywords:
  - grafana
  - docs
  - stat panel
labels:
  products:
    - cloud
    - enterprise
    - oss
title: Stat
weight: 100
---

# Stat

Stats show one large stat value with an optional graph sparkline. You can control the background or value color using thresholds or overrides.

{{< figure src="/static/img/docs/v66/stat_panel_dark3.png" max-width="1025px" caption="Stat visualization" >}}

{{% admonition type="note" %}}
This visualization replaces the Singlestat visualization, which was deprecated in Grafana 7.0 and removed in Grafana 8.0.
{{% /admonition %}}

By default, a stat displays one of the following:

- Just the value for a single series or field.
- Both the value and name for multiple series or fields.

You can use the **Text mode** to control how the text is displayed.

Example screenshot:

{{< figure src="/static/img/docs/v71/stat-panel-text-modes.png" max-width="1025px" caption="Stat visualization" >}}

## Automatic layout adjustment

The panel automatically adjusts the layout depending on available width and height in the dashboard. It automatically hides the graph (sparkline) if the panel becomes too small.

## Value options

Use the following options to refine how your visualization displays its values:

### Show

Display a single value per column or series, or show values for each row.

#### Calculate

Display a calculated value based on all rows.

<<<<<<< HEAD
- **Calculation -** Select a reducer function that Grafana will use to reduce many fields to a single value. For a list of available calculations, refer to [Calculation types]({{< relref "../../calculation-types/" >}}).
- **Fields -** Select the fields display in the visualization.
=======
- **Calculation -** Select a reducer function that Grafana will use to reduce many fields to a single value. For a list of available calculations, refer to [Calculation types][].
- **Fields -** Select the fields display in the panel.
>>>>>>> f0b75360

#### All values

Show a separate stat for every row. If you select this option, then you can also limit the number of rows to display.

- **Limit -** The maximum number of rows to display. Default is 5,000.
- **Fields -** Select the fields display in the visualization.

## Stat styles

Style your visualization.

### Orientation

Choose a stacking direction.

- **Auto -** Grafana selects what it thinks is the best orientation.
- **Horizontal -** Bars stretch horizontally, left to right.
- **Vertical -** Bars stretch vertically, top to bottom.

### Text mode

You can use the Text mode option to control what text the visualization renders. If the value is not important, only the name and color is, then change the **Text mode** to **Name**. The value will still be used to determine color and is displayed in a tooltip.

- **Auto -** If the data contains multiple series or fields, show both name and value.
- **Value -** Show only value, never name. Name is displayed in the hover tooltip instead.
- **Value and name -** Always show value and name.
- **Name -** Show name instead of value. Value is displayed in the hover tooltip.
- **None -** Show nothing (empty). Name and value are displayed in the hover tooltip.

### Color mode

Select a color mode.

- **None -** No color applied to the value.
- **Value -** Applies color to the value and graph area.
- **Background Gradient -** Applies color to the value, graph area, and background, with a slight background gradient.
- **Background Solid -** Applies color to the value, graph area, and background, with a solid background color.

### Graph mode

Select a graph and sparkline mode.

- **None -** Hides the graph and only shows the value.
- **Area -** Shows the area graph below the value. This requires that your query returns a time column.

### Text alignment

Choose an alignment mode.

- **Auto -** If only a single value is shown (no repeat), then the value is centered. If multiple series or rows are shown, then the value is left-aligned.
- **Center -** Stat value is centered.

## Text size

Adjust the sizes of the gauge text.

- **Title -** Enter a numeric value for the gauge title size.
- **Value -** Enter a numeric value for the gauge value size.

{{% docs/reference %}}
[Calculation types]: "/docs/grafana/ -> /docs/grafana/<GRAFANA VERSION>/panels-visualizations/calculation-types"
[Calculation types]: "/docs/grafana-cloud/ -> /docs/grafana/<GRAFANA VERSION>/panels-visualizations/calculation-types"
{{% /docs/reference %}}<|MERGE_RESOLUTION|>--- conflicted
+++ resolved
@@ -56,13 +56,8 @@
 
 Display a calculated value based on all rows.
 
-<<<<<<< HEAD
-- **Calculation -** Select a reducer function that Grafana will use to reduce many fields to a single value. For a list of available calculations, refer to [Calculation types]({{< relref "../../calculation-types/" >}}).
+- **Calculation -** Select a reducer function that Grafana will use to reduce many fields to a single value. For a list of available calculations, refer to [Calculation types][].
 - **Fields -** Select the fields display in the visualization.
-=======
-- **Calculation -** Select a reducer function that Grafana will use to reduce many fields to a single value. For a list of available calculations, refer to [Calculation types][].
-- **Fields -** Select the fields display in the panel.
->>>>>>> f0b75360
 
 #### All values
 
