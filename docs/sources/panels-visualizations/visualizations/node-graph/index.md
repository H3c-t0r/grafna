---
aliases:
  - ../../panels/visualizations/node-graph/
  - ../../visualizations/node-graph/
keywords:
  - grafana
  - dashboard
  - documentation
  - panels
  - node graph
  - directed graph
labels:
  products:
    - cloud
    - enterprise
    - oss
description: Configure options for Grafana's node graph visualization
title: Node graph
weight: 100
---

# Node graph

Node graphs can visualize directed graphs or networks. They use a directed force layout to effectively position the nodes, so they can display complex infrastructure maps, hierarchies, or execution diagrams.

![Node graph visualization](/static/img/docs/node-graph/node-graph-8-0.png 'Node graph')

The following video provides beginner steps for creating node panel visualizations. You'll learn the data requirements and caveats, special customizations, and much more:

{{< youtube id="VrvsMkRwoKw" >}}

<<<<<<< HEAD
=======
{{< docs/play title="Node graph panel" url="https://play.grafana.org/d/bdodfbi3d57uoe/" >}}

>>>>>>> c4f072e4
## Data requirements

A node graph requires a specific shape of the data to be able to display its nodes and edges. This means not every data source or query can be visualized with this graph. If you want to use this as a data source developer see the section about data API.

A node graph consists of _nodes_ and _edges_.

- A _node_ is displayed as a circle. A node might represent an application, a service, or anything else that is relevant from an application perspective.
- An _edge_ is displayed as a line that connects two nodes. The connection might be a request, an execution, or some other relationship between the two nodes.

Both nodes and edges can have associated metadata or statistics. The data source defines what information and values is shown, so different data sources can show different type of values or not show some values.

### Nodes

{{% admonition type="note" %}}
Node graphs can show only 1,500 nodes. If this limit is crossed a warning will be visible in upper right corner, and some nodes will be hidden. You can expand hidden parts of the graph by clicking on the "Hidden nodes" markers in the graph.
{{% /admonition %}}

Usually, nodes show two statistical values inside the node and two identifiers just below the node, usually name and type. Nodes can also show another set of values as a color circle around the node, with sections of different color represents different values that should add up to 1.

For example, you can have the percentage of errors represented by a red portion of the circle. Additional details can be displayed in a context menu which is displayed when you click on the node. There also can be additional links in the context menu that can target either other parts of Grafana or any external link.

![Node graph navigation](/static/img/docs/node-graph/node-graph-navigation-7-4.gif 'Node graph navigation')

### Edges

Edges can also show statistics when you hover over the edge. Similar to nodes, you can open a context menu with additional details and links by clicking on the edge.

The first data source supporting this visualization is X-Ray data source for its Service map feature. For more information, refer to the [X-Ray plugin documentation](https://grafana.com/grafana/plugins/grafana-x-ray-datasource).

## Navigating the node graph

You can pan and zoom in or out a node graph.

### Pan

You can pan the view by clicking outside any node or edge and dragging your mouse.

### Zoom in or out

Use the buttons in the upper left corner or use the mouse wheel, touchpad scroll, together with either Ctrl or Cmd key to zoom in or out.

### Explore hidden nodes

The number of nodes shown at a given time is limited to maintain a reasonable visualization performance. Nodes that are not currently visible are hidden behind clickable markers that show an approximate number of hidden nodes that are connected by a particular edge. You can click on the marker to expand the graph around that node.

![Node graph exploration](/static/img/docs/node-graph/node-graph-exploration-8-0.png 'Node graph exploration')

### Grid view

You can switch to the grid view to have a better overview of the most interesting nodes in the graph. Grid view shows nodes in a grid without edges and can be sorted by stats shown inside the node or by stats represented by the a colored border of the nodes.

![Node graph grid](/static/img/docs/node-graph/node-graph-grid-8-0.png 'Node graph grid')

To sort the nodes, click on the stats inside the legend. The marker next to the stat name shows which stat is currently used for sorting and sorting direction.

![Node graph legend](/static/img/docs/node-graph/node-graph-legend-8-0.png 'Node graph legend')

Click on the node and select "Show in Graph layout" option to switch back to graph layout and focus on the selected node, to show it in context of the full graph.

![Node graph grid to default](/static/img/docs/node-graph/node-graph-grid-to-default-8-0.png 'Node graph grid to default')

## Data API

This visualization needs a specific shape of the data to be returned from the data source in order to correctly display it.

Node graphs, at minimum, require a data frame describing the edges of the graph. By default, node graphs will compute the nodes and any stats based on this data frame. Optionally a second data frame describing the nodes can be sent in case there is need to show more node specific metadata. You have to set `frame.meta.preferredVisualisationType = 'nodeGraph'` on both data frames or name them `nodes` and `edges` respectively for the node graph to render.

### Edges data frame structure

Required fields:

| Field name | Type   | Description                    |
| ---------- | ------ | ------------------------------ |
| id         | string | Unique identifier of the edge. |
| source     | string | Id of the source node.         |
| target     | string | Id of the target.              |

Optional fields:

| Field name      | Type          | Description                                                                                                                                                                                                                                                               |
| --------------- | ------------- | ------------------------------------------------------------------------------------------------------------------------------------------------------------------------------------------------------------------------------------------------------------------------- |
| mainstat        | string/number | First stat shown in the overlay when hovering over the edge. It can be a string showing the value as is or it can be a number. If it is a number, any unit associated with that field is also shown                                                                       |
| secondarystat   | string/number | Same as mainStat, but shown right under it.                                                                                                                                                                                                                               |
| detail\_\_\*    | string/number | Any field prefixed with `detail__` will be shown in the header of context menu when clicked on the edge. Use `config.displayName` for more human readable label.                                                                                                          |
| thickness       | number        | The thickness of the edge. Default: `1`                                                                                                                                                                                                                                   |
| highlighted     | boolean       | Sets whether the edge should be highlighted. Useful, for example, to represent a specific path in the graph by highlighting several nodes and edges. Default: `false`                                                                                                     |
| color           | string        | Sets the default color of the edge. It can be an acceptable HTML color string. Default: `#999`                                                                                                                                                                            |
| strokeDasharray | string        | Sets the pattern of dashes and gaps used to render the edge. If unset, a solid line is used as edge. For more information and examples, refer to the [`stroke-dasharray` MDN documentation](https://developer.mozilla.org/en-US/docs/Web/SVG/Attribute/stroke-dasharray). |

{{< admonition type="caution" >}}
Starting with 10.5, `highlighted` is deprecated.
It will be removed in a future release.
Use `color` to indicate a highlighted edge state instead.
{{< /admonition >}}

### Nodes data frame structure

Required fields:

| Field name | Type   | Description                                                                                  |
| ---------- | ------ | -------------------------------------------------------------------------------------------- |
| id         | string | Unique identifier of the node. This ID is referenced by edge in its source and target field. |

Optional fields:

| Field name    | Type          | Description                                                                                                                                                                                                                                                                                                                                                               |
| ------------- | ------------- | ------------------------------------------------------------------------------------------------------------------------------------------------------------------------------------------------------------------------------------------------------------------------------------------------------------------------------------------------------------------------- |
| title         | string        | Name of the node visible in just under the node.                                                                                                                                                                                                                                                                                                                          |
| subtitle      | string        | Additional, name, type or other identifier shown under the title.                                                                                                                                                                                                                                                                                                         |
| mainstat      | string/number | First stat shown inside the node itself. It can either be a string showing the value as is or a number. If it is a number, any unit associated with that field is also shown.                                                                                                                                                                                             |
| secondarystat | string/number | Same as mainStat, but shown under it inside the node.                                                                                                                                                                                                                                                                                                                     |
| arc\_\_\*     | number        | Any field prefixed with `arc__` will be used to create the color circle around the node. All values in these fields should add up to 1. You can specify color using `config.color.fixedColor`.                                                                                                                                                                            |
| detail\_\_\*  | string/number | Any field prefixed with `detail__` will be shown in the header of context menu when clicked on the node. Use `config.displayName` for more human readable label.                                                                                                                                                                                                          |
| color         | string/number | Can be used to specify a single color instead of using the `arc__` fields to specify color sections. It can be either a string which should then be an acceptable HTML color string or it can be a number in which case the behaviour depends on `field.config.color.mode` setting. This can be for example used to create gradient colors controlled by the field value. |
| icon          | string        | Name of the icon to show inside the node instead of the default stats. Only Grafana built in icons are allowed (see the available icons [here](https://developers.grafana.com/ui/latest/index.html?path=/story/docs-overview-icon--icons-overview)).                                                                                                                      |
| nodeRadius    | number        | Radius value in pixels. Used to manage node size.                                                                                                                                                                                                                                                                                                                         |
| highlighted   | boolean       | Sets whether the node should be highlighted. Useful for example to represent a specific path in the graph by highlighting several nodes and edges. Default: `false`                                                                                                                                                                                                       |

## Panel options

{{< docs/shared lookup="visualizations/panel-options.md" source="grafana" version="<GRAFANA_VERSION>" >}}<|MERGE_RESOLUTION|>--- conflicted
+++ resolved
@@ -29,11 +29,8 @@
 
 {{< youtube id="VrvsMkRwoKw" >}}
 
-<<<<<<< HEAD
-=======
 {{< docs/play title="Node graph panel" url="https://play.grafana.org/d/bdodfbi3d57uoe/" >}}
 
->>>>>>> c4f072e4
 ## Data requirements
 
 A node graph requires a specific shape of the data to be able to display its nodes and edges. This means not every data source or query can be visualized with this graph. If you want to use this as a data source developer see the section about data API.
