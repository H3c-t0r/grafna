---
aliases:
  - ../../visualizations/traces/
keywords:
  - grafana
  - dashboard
  - documentation
  - panels
  - traces
labels:
  products:
    - cloud
    - enterprise
    - oss
title: Traces
weight: 100
---

# Traces

Traces visualizations let you follow a request as it traverses the services in your infrastructure.
The traces visualization displays traces data in a diagram that allows you to easily interpret it.

For more information about traces and how to use them, refer to the following documentation:

- [Tracing in Explore][]
- [Tempo data source][]
- [Getting started with Tempo](/docs/tempo/latest/getting-started)

{{< figure src="/static/img/docs/explore/trace-view-9-4.png" class="docs-image--no-shadow" max-width= "900px" caption="Screenshot of the trace view" >}}

## Add a panel with tracing visualizations

Once you have tracing data available in your Grafana stack, you can add tracing panels to your Grafana dashboards.

Using a dashboard variable, `traceID`, lets you create a query to show specific traces for a given trace ID.
For more information about dashboard variables, refer to the [Variables documentation][].

### Before you begin

To use this procedure, you need:

- A Grafana instance
- A Tempo data source connected to your Grafana instance (refer to [documentation]({{< relref "../../../datasources/tempo" >}}))

### Add the traces visualization query {#add-the-traces-panel-query}

<<<<<<< HEAD
To view and analyze traces data in a dashboard, you need to add the traces visualization to your dashboard and define a query using the panel editor.
The query determines the data that is displayed in the visualization.
For more information on the panel editor, refer to the [Panel editor documentation]({{< relref "../../panel-editor-overview" >}}).
=======
To view and analyze traces data in a dashboard, you need to add the tracing panel to your dashboard and define a query using the panel editor.
The query determines the data that is displayed in the panel.
For more information on the panel editor, refer to the [Panel editor documentation][].
>>>>>>> f0b75360

This procedure uses dashboard variables and templates to allow you to enter trace IDs which can then be visualized. You'll use a variable called `traceId` and add it as a template query.

1. From your Grafana stack, create a new dashboard or go to an existing dashboard where you'd like to add traces visualizations.
1. Select **Add visualization** from a new dashboard or select **Add Panel** on an existing dashboard.
1. Search for and select the appropriate tracing data source.
1. In the top-right of the panel editor, select the **Visualizations** tab, search for, and select **Traces**.
<<<<<<< HEAD
1. Under the **Panel options**, enter a **Title** for the panel. For more information on the panel editor, refer to the [Configure panel options documentation]({{< relref "../../configure-panel-options" >}}).
=======
1. Under the **Panel options**, enter a **Title** for your trace panel. For more information on the panel editor, refer to the [Configure panel options documentation][].
>>>>>>> f0b75360
1. In the query editor, select the **TraceQL** query type tab.
1. Enter `${traceId}` in the TraceQL query field to create a dashboard variable. This variable is used as the template query.

   {{< figure src="/static/img/docs/panels/traces/screenshot-traces-template-query.png" caption="Add a template query" >}}

1. Select **Apply** in the panel editor to add the panel to the dashboard.
1. Go to the dashboard **Settings** and add a new variable called `traceId`, of variable type **Custom**, giving it a label if required. Select **Apply** to add the variable to the dashboard.

   {{< figure  src="/static/img/docs/panels/traces/screenshot-traces-custom-variable.png" max-width="50%" caption="Add a Custom variable" >}}

1. Verify that the panel works by using a valid trace ID for the data source used for the trace panel and editing the ID in the dashboard variable.

   {{< figure src="/static/img/docs/panels/traces/screenshot-traces-traceid-panel.png" caption="Results of query in trace panel" >}}

## Add TraceQL with table visualizations

While you can add a trace visualization to a dashboard, having to manually add trace IDs as a dashboard variable is cumbersome.
It’s more useful to instead be able to use TraceQL queries to search for specific types of traces and then select appropriate traces from matching results.

1. In the same dashboard where you added the trace visualization, select **Add panel** to add a new visualization panel.
1. Select the same trace data source you used in the previous section.
1. In the top-right of the panel editor, select the **Visualizations** tab, search for, and select **Table**.
1. In the query editor, select the **TraceQL** tab.
1. Under the **Panel options**, enter a **Title** for your trace panel.
1. Add an appropriate TraceQL query to search for traces that you would like to visualize in the dashboard. This example uses a simple, static query. You can write the TraceQL query as a template query to take advantage of other dashboard variables, if they exist. This lets you create dynamic queries based on these variables.

   {{< figure src="/static/img/docs/panels/traces/screenshot-traces-dynamic-query.png" caption="Create a dynamic query" >}}

When results are returned from a query, the results are rendered in the panel’s table.

{{< figure src="/static/img/docs/panels/traces/screenshot-traces-returned-query.png" caption="Results of a returned query in the panel table" >}}

### Use a variable to add other links to traces

The results in the traces visualization include links to the **Explore** page that renders the trace. You can add other links to traces in the table that fill in the `traceId` dashboard variable when selected, so that the trace is visualized in the same dashboard.

To create a set of data links in the panel, use the following steps:

1. In the right-side menu, under **Data links**, select **Add link**.
1. Add a **Title** for the data link.
1. Find the UUID of the dashboard by looking in your browser’s address bar when the full dashboard is being rendered. Because this is a link to a dashboard in the same Grafana stack, only the path of the dashboard is required.

   {{< figure src="/static/img/docs/panels/traces/screensnot-traces-uuid-url.png" caption="Unique identifier for the dashboard" >}}

1. In the **URL** field, make a self-reference to the dashboard that contains both of the panels. This self-reference uses the value of the selected trace in the table to fill in the dashboard variable. Use the path for the dashboard from the previous step and then fill in the value of `traceId` using the selected results from the TraceQL table.
   The trace ID is exposed using the `traceID` data field in the returned results, so use that as the value for the dashboard variable.

   {{< figure src="/static/img/docs/panels/traces/screenshot-traces-edit-link.png" caption="Edit link and add the Trace link" >}}

1. Select **Save** to save the data link.
1. Select **Apply** from the panel editor to apply the panel to the dashboard.
1. Save the dashboard.

You should now see a list of matching traces in the table visualization. While selecting the **TraceID** or **SpanID** fields will give you the option to either open the **Explore** page to visualize the trace or following the data link, selecting any other field (such as **Start time**, **Name** or **Duration**) automatically follows the data link, filling in the `traceId` dashboard variable, and then shows the relevant trace in the trace panel.

{{< figure src="/static/img/docs/panels/traces/screenshot-traces-trace-link.png" caption="Selecting the trace link" >}}

{{< figure src="/static/img/docs/panels/traces/screenshot-traces-trace-link-follow.png" caption="Follow the trace link populates the trace ID and displays the traces view" >}}

{{% docs/reference %}}
[Tracing in Explore]: "/docs/grafana/ -> /docs/grafana/<GRAFANA VERSION>/explore/trace-integration"
[Tracing in Explore]: "/docs/grafana-cloud/ -> /docs/grafana/<GRAFANA VERSION>/explore/trace-integration"

[Tempo data source]: "/docs/grafana/ -> /docs/grafana/<GRAFANA VERSION>/datasources/tempo"
[Tempo data source]: "/docs/grafana-cloud/ -> /docs/grafana/<GRAFANA VERSION>/datasources/tempo"

[Panel editor documentation]: "/docs/grafana/ -> /docs/grafana/<GRAFANA VERSION>/panels-visualizations/panel-editor-overview"
[Panel editor documentation]: "/docs/grafana-cloud/ -> /docs/grafana/<GRAFANA VERSION>/panels-visualizations/panel-editor-overview"

[Variables documentation]: "/docs/grafana/ -> /docs/grafana/<GRAFANA VERSION>/dashboards/variables"
[Variables documentation]: "/docs/grafana-cloud/ -> /docs/grafana/<GRAFANA VERSION>/dashboards/variables"

[Configure panel options documentation]: "/docs/grafana/ -> /docs/grafana/<GRAFANA VERSION>/panels-visualizations/configure-panel-options"
[Configure panel options documentation]: "/docs/grafana-cloud/ -> /docs/grafana/<GRAFANA VERSION>/panels-visualizations/configure-panel-options"
{{% /docs/reference %}}<|MERGE_RESOLUTION|>--- conflicted
+++ resolved
@@ -45,15 +45,9 @@
 
 ### Add the traces visualization query {#add-the-traces-panel-query}
 
-<<<<<<< HEAD
 To view and analyze traces data in a dashboard, you need to add the traces visualization to your dashboard and define a query using the panel editor.
 The query determines the data that is displayed in the visualization.
-For more information on the panel editor, refer to the [Panel editor documentation]({{< relref "../../panel-editor-overview" >}}).
-=======
-To view and analyze traces data in a dashboard, you need to add the tracing panel to your dashboard and define a query using the panel editor.
-The query determines the data that is displayed in the panel.
 For more information on the panel editor, refer to the [Panel editor documentation][].
->>>>>>> f0b75360
 
 This procedure uses dashboard variables and templates to allow you to enter trace IDs which can then be visualized. You'll use a variable called `traceId` and add it as a template query.
 
@@ -61,11 +55,7 @@
 1. Select **Add visualization** from a new dashboard or select **Add Panel** on an existing dashboard.
 1. Search for and select the appropriate tracing data source.
 1. In the top-right of the panel editor, select the **Visualizations** tab, search for, and select **Traces**.
-<<<<<<< HEAD
-1. Under the **Panel options**, enter a **Title** for the panel. For more information on the panel editor, refer to the [Configure panel options documentation]({{< relref "../../configure-panel-options" >}}).
-=======
 1. Under the **Panel options**, enter a **Title** for your trace panel. For more information on the panel editor, refer to the [Configure panel options documentation][].
->>>>>>> f0b75360
 1. In the query editor, select the **TraceQL** query type tab.
 1. Enter `${traceId}` in the TraceQL query field to create a dashboard variable. This variable is used as the template query.
 
