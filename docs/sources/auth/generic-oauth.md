+++
title = "OAuth authentication"
description = "Grafana OAuthentication Guide "
keywords = ["grafana", "configuration", "documentation", "oauth"]
weight = 500
+++

# Generic OAuth authentication

You can configure many different OAuth2 authentication services with Grafana using the generic OAuth2 feature. Examples:

- [Generic OAuth authentication](#generic-oauth-authentication)
  - [Set up OAuth2 with Auth0](#set-up-oauth2-with-auth0)
  - [Set up OAuth2 with Bitbucket](#set-up-oauth2-with-bitbucket)
  - [Set up OAuth2 with Centrify](#set-up-oauth2-with-centrify)
  - [Set up OAuth2 with OneLogin](#set-up-oauth2-with-onelogin)
  - [JMESPath examples](#jmespath-examples)
    - [Role mapping](#role-mapping)
    - [Groups mapping](#groups-mapping)

This callback URL must match the full HTTP address that you use in your browser to access Grafana, but with the suffixed path of `/login/generic_oauth`.

You may have to set the `root_url` option of `[server]` for the callback URL to be
correct. For example in case you are serving Grafana behind a proxy.

Example config:

```bash
[auth.generic_oauth]
enabled = true
client_id = YOUR_APP_CLIENT_ID
client_secret = YOUR_APP_CLIENT_SECRET
scopes =
empty_scopes = false
auth_url =
token_url =
api_url =
allowed_domains = mycompany.com mycompany.org
allow_sign_up = true
tls_skip_verify_insecure = false
tls_client_cert =
tls_client_key =
tls_client_ca =
```

Set `api_url` to the resource that returns [OpenID UserInfo](https://connect2id.com/products/server/docs/api/userinfo) compatible information.

You can also specify the SSL/TLS configuration used by the client.

- Set `tls_client_cert` to the path of the certificate.
- Set `tls_client_key` to the path containing the key.
- Set `tls_client_ca` to the path containing a trusted certificate authority list.

`tls_skip_verify_insecure` controls whether a client verifies the server's certificate chain and host name. If it is true, then SSL/TLS accepts any certificate presented by the server and any host name in that certificate. _You should only use this for testing_, because this mode leaves SSL/TLS susceptible to man-in-the-middle attacks.

Set `empty_scopes` to true to use an empty scope during authentication. By default, Grafana uses `user:email` as scope.

### Email address

Grafana determines a user's email address by querying the OAuth provider until it finds an e-mail address:

1. Check for the presence of an e-mail address via the `email` field encoded in the OAuth `id_token` parameter.
1. Check for the presence of an e-mail address using the [JMESPath](http://jmespath.org/examples.html) specified via the `email_attribute_path` configuration option. The JSON used for the path lookup is the HTTP response obtained from querying the UserInfo endpoint specified via the `api_url` configuration option.
   **Note**: Only available in Grafana v6.4+.
1. Check for the presence of an e-mail address in the `attributes` map encoded in the OAuth `id_token` parameter. By default Grafana will perform a lookup into the attributes map using the `email:primary` key, however, this is configurable and can be adjusted by using the `email_attribute_name` configuration option.
1. Query the `/emails` endpoint of the OAuth provider's API (configured with `api_url`), then check for the presence of an email address marked as a primary address.
1. If no email address is found in steps (1-4), then the email address of the user is set to an empty string.

### Roles

Grafana checks for the presence of a role using the [JMESPath](http://jmespath.org/examples.html) specified via the `role_attribute_path` configuration option. The JMESPath is applied to the `id_token` first. If there is no match, then the UserInfo endpoint specified via the `api_url` configuration option is tried next. The result after evaluation of the `role_attribute_path` JMESPath expression should be a valid Grafana role, for example, `Viewer`, `Editor` or `Admin`.

For more information, refer to the [JMESPath examples](#jmespath-examples).

### Groups / Teams

Similarly, group mappings are made using [JMESPath](http://jmespath.org/examples.html) with the `groups_attribute_path` configuration option. The `id_token` is attempted first, followed by the UserInfo from the `api_url`. The result of the JMESPath expression should be a string array of groups.

Furthermore, Grafana will check for the presence of at least one of the teams specified via the `team_ids` configuration option using the [JMESPath](http://jmespath.org/examples.html) specified via the `team_ids_attribute_path` configuration option. The JSON used for the path lookup is the HTTP response obtained from querying the Teams endpoint specified via the `teams_url` configuration option (using `/teams` as a fallback endpoint). The result should be a string array of Grafana Team IDs. Using this setting ensures that only certain teams is allowed to authenticate to Grafana using your OAuth provider.

<<<<<<< HEAD
Furthermore, Grafana will check for the presence of at least one of the teams specified via the `team_ids` configuration option using the [JMESPath](http://jmespath.org/examples.html) specified via the `team_ids_attribute_path` configuration option. The JSON used for the path lookup is the HTTP response obtained from querying the Teams endpoint specified via the `teams_url` configuration option (using `/teams` as a fallback endpoint). The result should be a string array of Grafana Team IDs. Using this setting ensures that only certain teams is allowed to authenticate to Grafana using your OAuth provider.

See [JMESPath examples](#jmespath-examples) for more information.
=======
### Login
>>>>>>> 8d179010

Customize user login using `login_attribute_path` configuration option. Order of operations is as follows:

1. Grafana evaluates the `login_attribute_path` JMESPath expression against the ID token.
1. If Grafana finds no value, then Grafana evaluates expression against the JSON data obtained from UserInfo endpoint. The UserInfo endpoint URL is specified in the `api_url` configuration option.

You can customize the attribute name used to extract the ID token from the returned OAuth token with the `id_token_attribute_name` option.

You can set the user's display name with JMESPath using the `name_attribute_path` configuration option. It operates the same way as the `login_attribute_path` option.

> **Note:** `name_attribute_path` is available in Grafana 7.4+.

## Set up OAuth2 with Auth0

1. Create a new Client in Auth0

   - Name: Grafana
   - Type: Regular Web Application

1. Go to the Settings tab and set:

   - Allowed Callback URLs: `https://<grafana domain>/login/generic_oauth`

1. Click Save Changes, then use the values at the top of the page to configure Grafana:

   ```bash
   [auth.generic_oauth]
   enabled = true
   allow_sign_up = true
   team_ids =
   allowed_organizations =
   name = Auth0
   client_id = <client id>
   client_secret = <client secret>
   scopes = openid profile email
   auth_url = https://<domain>/authorize
   token_url = https://<domain>/oauth/token
   api_url = https://<domain>/userinfo
   ```

## Set up OAuth2 with Bitbucket

```bash
[auth.generic_oauth]
name = BitBucket
enabled = true
allow_sign_up = true
client_id = <client id>
client_secret = <client secret>
scopes = account email
auth_url = https://bitbucket.org/site/oauth2/authorize
token_url = https://bitbucket.org/site/oauth2/access_token
api_url = https://api.bitbucket.org/2.0/user
teams_url = https://api.bitbucket.org/2.0/user/permissions/workspaces
team_ids_attribute_path = values[*].workspace.slug
team_ids =
allowed_organizations =
```

## Set up OAuth2 with Centrify

1. Create a new Custom OpenID Connect application configuration in the Centrify dashboard.

1. Create a memorable unique Application ID, e.g. "grafana", "grafana_aws", etc.

1. Put in other basic configuration (name, description, logo, category)

1. On the Trust tab, generate a long password and put it into the OpenID Connect Client Secret field.

1. Put the URL to the front page of your Grafana instance into the "Resource Application URL" field.

1. Add an authorized Redirect URI like https://your-grafana-server/login/generic_oauth

1. Set up permissions, policies, etc. just like any other Centrify app

1. Configure Grafana as follows:

   ```bash
   [auth.generic_oauth]
   name = Centrify
   enabled = true
   allow_sign_up = true
   client_id = <OpenID Connect Client ID from Centrify>
   client_secret = <your generated OpenID Connect Client Secret"
   scopes = openid profile email
   auth_url = https://<your domain>.my.centrify.com/OAuth2/Authorize/<Application ID>
   token_url = https://<your domain>.my.centrify.com/OAuth2/Token/<Application ID>
   api_url = https://<your domain>.my.centrify.com/OAuth2/UserInfo/<Application ID>
   ```

## Set up OAuth2 with OneLogin

1. Create a new Custom Connector with the following settings:

   - Name: Grafana
   - Sign On Method: OpenID Connect
   - Redirect URI: `https://<grafana domain>/login/generic_oauth`
   - Signing Algorithm: RS256
   - Login URL: `https://<grafana domain>/login/generic_oauth`

   then:

1. Add an App to the Grafana Connector:

   - Display Name: Grafana

   then:

1. Under the SSO tab on the Grafana App details page you'll find the Client ID and Client Secret.

   Your OneLogin Domain will match the URL you use to access OneLogin.

   Configure Grafana as follows:

   ```bash
   [auth.generic_oauth]
   name = OneLogin
   enabled = true
   allow_sign_up = true
   client_id = <client id>
   client_secret = <client secret>
   scopes = openid email name
   auth_url = https://<onelogin domain>.onelogin.com/oidc/2/auth
   token_url = https://<onelogin domain>.onelogin.com/oidc/2/token
   api_url = https://<onelogin domain>.onelogin.com/oidc/2/me
   team_ids =
   allowed_organizations =
   ```

## JMESPath examples

To ease configuration of a proper JMESPath expression, you can test/evaluate expressions with custom payloads at http://jmespath.org/.

### Role mapping

If  the`role_attribute_path` property does not return a role, then the user is assigned the `Viewer` role by default. You can disable the role assignment by setting `role_attribute_strict = true`. It denies user access if no role or an invalid role is returned.

**Basic example:**

In the following example user will get `Editor` as role when authenticating. The value of the property `role` will be the resulting role if the role is a proper Grafana role, i.e. `Viewer`, `Editor` or `Admin`.

Payload:

```json
{
    ...
    "role": "Editor",
    ...
}
```

Config:

```bash
role_attribute_path = role
```

**Advanced example:**

In the following example user will get `Admin` as role when authenticating since it has a role `admin`. If a user has a role `editor` it will get `Editor` as role, otherwise `Viewer`.

Payload:

```json
{
    ...
    "info": {
        ...
        "roles": [
            "engineer",
            "admin",
        ],
        ...
    },
    ...
}
```

Config:

```bash
role_attribute_path = contains(info.roles[*], 'admin') && 'Admin' || contains(info.roles[*], 'editor') && 'Editor' || 'Viewer'
```

### Groups mapping

> Available in Grafana Enterprise v8.1 and later versions.

With Team Sync you can map your Generic OAuth groups to teams in Grafana so that the users are automatically added to the correct teams.

Generic OAuth groups can be referenced by group ID, like `8bab1c86-8fba-33e5-2089-1d1c80ec267d` or `myteam`.

[Learn more about Team Sync]({{< relref "team-sync.md" >}})

Config:

```bash
groups_attribute_path = info.groups
```

Payload:

```json
{
    ...
    "info": {
        ...
        "groups": [
            "engineers",
            "analysts",
        ],
        ...
    },
    ...
}
```<|MERGE_RESOLUTION|>--- conflicted
+++ resolved
@@ -78,13 +78,7 @@
 
 Furthermore, Grafana will check for the presence of at least one of the teams specified via the `team_ids` configuration option using the [JMESPath](http://jmespath.org/examples.html) specified via the `team_ids_attribute_path` configuration option. The JSON used for the path lookup is the HTTP response obtained from querying the Teams endpoint specified via the `teams_url` configuration option (using `/teams` as a fallback endpoint). The result should be a string array of Grafana Team IDs. Using this setting ensures that only certain teams is allowed to authenticate to Grafana using your OAuth provider.
 
-<<<<<<< HEAD
-Furthermore, Grafana will check for the presence of at least one of the teams specified via the `team_ids` configuration option using the [JMESPath](http://jmespath.org/examples.html) specified via the `team_ids_attribute_path` configuration option. The JSON used for the path lookup is the HTTP response obtained from querying the Teams endpoint specified via the `teams_url` configuration option (using `/teams` as a fallback endpoint). The result should be a string array of Grafana Team IDs. Using this setting ensures that only certain teams is allowed to authenticate to Grafana using your OAuth provider.
-
-See [JMESPath examples](#jmespath-examples) for more information.
-=======
 ### Login
->>>>>>> 8d179010
 
 Customize user login using `login_attribute_path` configuration option. Order of operations is as follows:
 
