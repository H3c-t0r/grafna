--- conflicted
+++ resolved
@@ -47,14 +47,7 @@
 
 If you've already set up a data source that you know how to query, refer to [Create a dashboard]({{< relref "../dashboards/build-dashboards/create-dashboard" >}}) instead.
 
-<<<<<<< HEAD
-1. Click the **New dashboard** item under the **Dashboards** icon in the side menu.
-1. On the dashboard, click **Add an empty panel**.
-1. In the New dashboard/Edit panel view, go to the **Query** tab.
-1. Configure your [query]({{< relref "../panels-visualizations/query-transform-data/#add-a-query" >}}) by selecting `-- Grafana --` from the data source selector.
-=======
 To create your first dashboard using the built-in `-- Grafana --` data source:
->>>>>>> ae830f68
 
 1. Click **Dashboards** in the left-side menu.
 1. On the Dashboards page, click **New** and select **New Dashboard** from the dropdown menu.
@@ -84,17 +77,10 @@
 
 Continue to experiment with what you have built, try the [explore workflow]({{< relref "../explore" >}}) or another visualization feature. Refer to [Data sources]({{< relref "../datasources" >}}) for a list of supported data sources and instructions on how to [add a data source]({{< relref "../administration/data-source-management#add-a-data-source" >}}). The following topics will be of interest to you:
 
-<<<<<<< HEAD
-- [Panels and visualizations]({{< relref "../panels-visualizations/" >}})
-- [Dashboards]({{< relref "../dashboards/" >}})
-- [Keyboard shortcuts]({{< relref "../dashboards/use-dashboards/#keyboard-shortcuts" >}})
-- [Plugins](https://grafana.com/grafana/plugins?orderBy=weight&direction=asc)
-=======
 - [Panels and visualizations]({{< relref "../panels-visualizations" >}})
 - [Dashboards]({{< relref "../dashboards" >}})
 - [Keyboard shortcuts]({{< relref "../dashboards/use-dashboards#keyboard-shortcuts" >}})
 - [Plugins](/grafana/plugins?orderBy=weight&direction=asc)
->>>>>>> ae830f68
 
 ##### Admins
 
