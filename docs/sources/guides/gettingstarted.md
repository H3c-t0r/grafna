--- conflicted
+++ resolved
@@ -11,11 +11,7 @@
 Watch the 10min [beginners guide to building dashboards](https://www.youtube.com/watch?v=sKNZMtoSHN4&index=7&list=PLDGkOdUX1Ujo3wHw9-z5Vo12YLqXRjzg2) to get a quick intro to setting up Dashboards and Panels.
 
 ##Basic Concepts
-<<<<<<< HEAD
-Read the [Basic Concepts](/reference/basic_concepts) document to get a crash course in key Grafana concepts. 
-=======
 Read the [Basic Concepts](/guides/basic_concepts) document to get a crash course in key Grafana concepts.
->>>>>>> cb7424ce
 
 ### Top header
 
