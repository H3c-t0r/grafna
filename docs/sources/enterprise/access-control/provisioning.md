--- conflicted
+++ resolved
@@ -27,7 +27,6 @@
 
 When you update a role, you must remember to increment the [version]({{< relref "./roles.md#custom-roles" >}}), changes won't be accounted for otherwise. 
 
-<<<<<<< HEAD
 Every role has a version number, you must increment the version number for every role that you change.
 
 When you update a role, the existing role, inside grafana, will be altered to be exactly what is specified in the yaml file, including permissions.
@@ -74,9 +73,7 @@
       - action: "users:create"
         scope: "users:*"
 ```
-=======
-When setting the global flag on a role it overwrites the `orgId`.
->>>>>>> 73b8afe7
+The `orgId` is lost when the role is set to global.
 
 ### Delete roles 
 
