---
aliases:
  - /docs/grafana/latest/enterprise/query-caching/
description: Grafana Enterprise data source query caching
keywords:
  - grafana
  - plugins
  - query
  - caching
title: Query caching
weight: 300
---

# Query caching

When query caching is enabled, Grafana temporarily stores the results of data source queries. When you or another user submit the exact same query again, the results will come back from the cache instead of from the data source (like Splunk or ServiceNow) itself.

Query caching works for all backend data sources. You can enable the cache globally and configure the cache duration (also called Time to Live, or TTL).

<<<<<<< HEAD
> **Note:** Available in [Grafana Enterprise]({{< relref "../enterprise/" >}}) and [Grafana Cloud Pro and Advanced]({{< ref "/docs/grafana-cloud" >}}).
=======
> **Note:** Available in [Grafana Enterprise]({{< relref "../enterprise/" >}}) and [Grafana Cloud Pro and Advanced]({{< ref "/grafana-cloud" >}}).
>>>>>>> 82e32447

The following cache backends are available: in-memory, Redis, and Memcached.

> **Note:** Storing cached queries in-memory can increase Grafana's memory footprint. In production environments, a Redis or Memcached backend is highly recommended.

When a panel queries a cached data source, the time until this query fetches fresh data is determined by the panel's **interval.** This means that wider panels and dashboards with shorter time ranges fetch new data more frequently than narrower panels and dashboards with longer time ranges.

Interval is visible in a panel's [query options]({{< relref "../panels/query-options/" >}}). It is calculated like this: `(max data points) / time range`. Max data points are calculated based on the width of the panel. For example, a full-width panel on a dashboard with a time range of `last 7 days` will retrieve fresh data every 10 minutes. In this example, cached data for this panel will be served for up to 10 minutes before Grafana queries the data source again and returns new data.

You can make a panel retrieve fresh data more frequently by increasing the **Max data points** setting in the panel's [query options]({{< relref "../panels/query-options/" >}}).

## Query caching benefits

- Faster dashboard load times, especially for popular dashboards.
- Reduced API costs.
- Reduced likelihood that APIs will rate-limit or throttle requests.

## Data sources that work with query caching

Query caching works for all [Enterprise data sources](https://grafana.com/grafana/plugins/?type=datasource&enterprise=1) as well as the following [built-in data sources]({{< relref "../datasources/" >}}):

- CloudWatch Metrics
- Google Cloud Monitoring
- InfluxDB
- Microsoft SQL Server
- MySQL
- Postgres
- Tempo

Some data sources, such as Elasticsearch, Prometheus, and Loki, cache queries themselves, so Grafana query caching does not improve performance.

Query caching also works for all data sources that include a backend. More specifically, caching works with data sources that extend the `DataSourceWithBackend` class in the plugins SDK.

To tell if a data source works with query caching, follow the instructions below to **Enable and Configure query caching**. If caching is enabled in Grafana but the Caching tab is not visible for the given data source, then query caching is not available for that data source.

## Enable and configure query caching

<<<<<<< HEAD
You must be an Org admin or Grafana admin to enable query caching for a data source. For more information on Grafana roles and permissions, refer to [About users and permissions]({{< relref "../administration/manage-users-and-permissions/about-users-and-permissions/" >}}).
=======
You must be an Org admin or Grafana admin to enable query caching for a data source. For more information on Grafana roles and permissions, refer to [About users and permissions]({{< relref "../administration/roles-and-permissions/" >}}).
>>>>>>> 82e32447

By default, data source queries are not cached. To enable query caching for a single data source:

1. On the side menu, click Configuration > Data Sources.
1. In the data source list, click the data source that you want to turn on caching for.
1. Open the Cache tab.
1. Press the Enable button.
1. (Optional) Choose custom TTLs for the data source's queries and resources caching. If you skip this step, then Grafana uses the default TTL.

> **Note:** If query caching is enabled and the Cache tab is not visible in a data source's settings, then query caching is not available for that data source.

To configure global settings for query caching, refer to the [Query caching section of Enterprise Configuration]({{< relref "../setup-grafana/configure-grafana/enterprise-configuration/#caching" >}}).

## Disable query caching

To disable query caching for a single data source:

1. On the side menu, click Configuration > Data Sources.
1. In the data source list, click the data source that you want to turn off caching for.
1. In the Cache tab, click Disable.

To disable query caching for an entire Grafana instance, set the `enabled` flag to `false` in the [Query caching section of Enterprise Configuration]({{< relref "../setup-grafana/configure-grafana/enterprise-configuration/#caching" >}}). You will no longer see the Cache tab on any data sources, and no data source queries will be cached.

## Clear cache

If you experience performance issues or repeated queries become slower to execute, consider clearing your cache.

> **Note:** This action impacts all cache-enabled data sources. If you are using Memcached, the system clears all data from the Memcached instance.

**To clear the cache**:

1. Sign in to Grafana and click **Settings > Data Sources**.
1. Select a data source.
1. Click the **Cache** tab.
1. Click **Clear cache**.

## Sending a request without cache

If a data source query request contains an `X-Cache-Skip` header, then Grafana skips the caching middleware, and does not search the cache for a response. This can be particularly useful when debugging data source queries using cURL.<|MERGE_RESOLUTION|>--- conflicted
+++ resolved
@@ -17,11 +17,7 @@
 
 Query caching works for all backend data sources. You can enable the cache globally and configure the cache duration (also called Time to Live, or TTL).
 
-<<<<<<< HEAD
-> **Note:** Available in [Grafana Enterprise]({{< relref "../enterprise/" >}}) and [Grafana Cloud Pro and Advanced]({{< ref "/docs/grafana-cloud" >}}).
-=======
 > **Note:** Available in [Grafana Enterprise]({{< relref "../enterprise/" >}}) and [Grafana Cloud Pro and Advanced]({{< ref "/grafana-cloud" >}}).
->>>>>>> 82e32447
 
 The following cache backends are available: in-memory, Redis, and Memcached.
 
@@ -59,11 +55,7 @@
 
 ## Enable and configure query caching
 
-<<<<<<< HEAD
-You must be an Org admin or Grafana admin to enable query caching for a data source. For more information on Grafana roles and permissions, refer to [About users and permissions]({{< relref "../administration/manage-users-and-permissions/about-users-and-permissions/" >}}).
-=======
 You must be an Org admin or Grafana admin to enable query caching for a data source. For more information on Grafana roles and permissions, refer to [About users and permissions]({{< relref "../administration/roles-and-permissions/" >}}).
->>>>>>> 82e32447
 
 By default, data source queries are not cached. To enable query caching for a single data source:
 
