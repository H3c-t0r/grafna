---
aliases:
  - /docs/grafana/latest/enterprise/license-restrictions/
  - /docs/grafana/latest/enterprise/license/license-restrictions/
description: Grafana Enterprise license restrictions
keywords:
  - grafana
  - licensing
  - enterprise
title: License restrictions
weight: 300
---

# Grafana Enterprise license restrictions

When you become a Grafana Enterprise customer, you receive a license that governs your use of Grafana Enterprise.

## Active users limit

Your Grafana license includes a maximum number of active users.

- An _active user_ is a user who has signed in to Grafana within the last 30 days. This is a rolling window that is updated daily.
- When you reach the maximum number of active users, only currently active users (users who have signed in over the past 30 days) can sign in. When a new user or a previously-inactive user tries to sign in, the user will see an error message indicating that Grafana has reached its license limit.
- The user's role, number of dashboards that a user can view or edit, and the number of organizations that they can access does not affect the active user count.
- A license limit banner appears to administrators when Grafana reaches its active user limit; editors and viewers do not see the banner.
<<<<<<< HEAD
=======
  To change user roles to make better use of your licenses, refer to [Optimize your tiered license](#optimize-your-tiered-license).

### Permission domains

You can assign role permissions _globally_ and restrict access to a specific dashboard or set of dashboards.

**Organization permissions**: When you create a user, you select a role on the user details page. Your selection applies to all Grafana dashboards within the Organization. For example, a user with the viewer role can see all dashboards, but cannot create or edit dashboards. For more information about user roles and permissions, refer to [About users and permissions]({{< relref "../../administration/manage-users-and-permissions/about-users-and-permissions/" >}}).

**Dashboard permissions**: You can also assign permissions to dashboards or groups (folders) of dashboards. For example, you might want a viewer to also have editor permissions for a specific dashboard. While that user can see _all_ dashboards, they can only update one of them. For more information about dashboard permissions, refer to
[Dashboard permissions]({{< relref "../../administration/manage-users-and-permissions/about-users-and-permissions/#dashboard-permissions" >}}).

When you grant editor/admin dashboard permissions to a viewer, the editor/admin active-user count increases by one as shown on the **Utilization** panel of the **Statistics and licensing** page, and the user’s licensed role changes to editor/admin.

> The editor/admin count increases because the user can edit and save a dashboard.
>>>>>>> 113e601d

### Determine the number of active users

<<<<<<< HEAD
To determine the number of active users:
=======
You can grant viewers the ability to edit but not save a dashboard. This setting is useful when you have users that want to explore dashboards, but only need the generated view temporarily and do not require an editor/admin license.

> This setting does not affect viewers’ license role billing.

To grant dashboard edit without save permissions:

1. Open the `grafana.ini` file that contains default configurations.

   The name and location of the file depends on your installation. For information about locating
   the default configurations file, refer to [Configuration]({{< relref "../../setup-grafana/configure-grafana/" >}}).

1. Change the `viewers-can-edit` setting to `true`.
1. Restart Grafana Enterprise.

### Determine the number of active users for each licensed role

Because you can assign a user global permissions while also enhancing (or limiting) their access to specific dashboards, it might be helpful for you to periodically check license counts.

To determine the number of active users for each licensed role:
>>>>>>> 113e601d

1. Sign in to Grafana Enterprise as a System Administrator.

1. Click **Server Admin** (the shield icon).

1. Click **Statistics and licensing**.

<<<<<<< HEAD
1. Review the utilization count on the **Utilization** panel.
=======
1. Review the role utilization count on the **Utilization** panel.

> Utilization data updates when the user signs back in to Grafana after you change their permissions.

### Optimize your tiered license

Grafana counts viewer users separately from editor/admin users. If you reach the limit imposed by your license for either of these user types, use the following techniques to make optimum use of the licenses you purchased.

- **Review and update organization permissions.** You can modify organization permissions to reduce the count of one type of user. For example, if you reach the limit of editor/admin users, assign viewer permissions to one (or more) editor/admin users who agree to read-only access to dashboards. The license count updates when a user signs back in to Grafana.
- **Review and update dashboard permissions.** Because viewers can also count toward editor/admin usage, if they are granted access to edit specific dashboards, review your dashboard permissions and adjust accordingly. Remove editor or admin permissions where necessary.
- **Delete users.** Review the number of users you have for each type of permission and remove inactive users. Removing users immediately frees up space for new users.

> When you delete a user you also delete their preferences, dashboard and folder permissions, and references to that user from the dashboard versions they have updated.

Users who are synced via SAML, Oauth, or LDAP will also lose these attributes.

### Update user permissions for dashboards

You can change the access a user has to specific dashboards. For billing purposes, Grafana charges for the highest level permission assigned to the user. For example, if you assign editor/admin dashboard permissions to a viewer user, Grafana counts that user as an editor/admin.

To change user permissions for dashboards:

1. Sign in to Grafana as a system administrator.

1. Hover your mouse over **Server Admin** (the shield icon) and click **Statistics and licensing**.

1. In the **Dashboard and Folder Permissions** area, click the dashboard in the \*\*Resource title (URL) column.

   The **Permission** page opens.

1. Use the dropdown list to select a role.

The next time the user signs in, the **Utilization** panel on the **Statistics and licensing** page displays updated data.

## Combined licensing

As of Grafana Enterprise Version 8.3, you can purchase (or transition to) combined licensing. With combined licensing, you purchase a specific number of users, and you are free to distribute those users across all roles, in any combination.
For example, if you purchase 150 licenses, you can have 20 admins, 70 editors, and 60 viewers, or you can have 10 admins, 100 editors, and 40 viewers. This change reduces license complexity.

### Transition to combined license model

To transition from the tiered licensing model to the combined license model, contact your Grafana account team and request to switch to combined user pricing. Once you update your contract with the account team, they will issue you a new license token.
For instructions about how to update your license, refer to [Activate an Enterprise license]({{< relref "activate-license/" >}}).

After you apply the token, Grafana Enterprise resets your license and updates the user counts on the **Utilization** panel.

> If you are running Grafana Enterprise 8.2 or earlier, the license grants you the total number of licensed users _for each user type_.

For example, if your current license includes 60 viewers and 40 editor/admins, the new license includes 100 viewers and 100 editor/admins. Grafana Enterprise 8.3 removes the distinction between viewers and editor/admins as shown on the **Utilization** panel.

Before you upgrade to Grafana 8.3, ensure that the total number of active users in Grafana does not exceed the number of users in your combined license. If it does, then new users cannot sign in to Grafana 8.3 until the active user count returns below the licensed limit.

## Determining your current license type

You can identify your license type in Grafana 8.3 and higher. If you are running Grafana 8.2 or older, refer to your contract to determine your license type.

To determine if you have tiered pricing or combined pricing, complete the following steps in Grafana v8.3 or higher:
>>>>>>> 113e601d

## Tiered licensing (deprecated)

A tiered license defines dashboard viewers, and dashboard editors and administrators, as two distinct user types that each have their own user limit.

As of Grafana Enterprise version 9.0, Grafana only counts and enforces the _total_ number of active users in your Grafana instance. For example, if you purchase 150 active users, you can have 20 admins, 70 editors, and 60 viewers, or you can have 150 admins. Grafana will enforce the total number of active users even if you use a license that grants a specific number of admins or editors and a certain number of viewers. This is a more permissive policy than before, which gives you the flexibility to change users' roles.

If you are running a pre-9.0 version of Grafana Enterprise, please refer to the documentation for that version to learn more about license enforcement in your current version.

## Additional license restrictions

Your license is controlled by the following rules:

**License expiration date:** The license includes an expiration date, which is the date when a license becomes inactive.

As the license expiration date approaches, you will see a banner in Grafana that encourages you to renew. To learn about how to renew your license and what happens in Grafana when a license expires, refer to [License expiration]({{< relref "license-expiration/" >}}).

**Grafana License URL:** Your license does not work with an instance of Grafana with a different root URL.

The License URL is the complete URL of your Grafana instance, for example `https://grafana.your-company.com/`. It is defined in the [root_url]({{< relref "../../administration/configuration/#root_url">}}) configuration setting.

**Concurrent sessions limit**: As of Grafana Enterprise 7.5, users can initiate up to three concurrent sessions of Grafana.

The system creates a session when a user signs in to Grafana from a new device, a different browser, or an incognito window. If a user signs in to Grafana from another tab or window within the same browser, only one session is used.

When a user reaches the session limit, the fourth connection succeeds and the longest inactive session is signed out.

## Request usage billing

You can request Grafana Labs to activate usage billing which allows an unlimited number of active users. When usage billing is enabled, Grafana does not enforce active user limits or display warning banners. Instead, you are charged for active users that exceed the limit, according to your customer contract.

Usage billing involves a contractual agreement between you and Grafana Labs, and it is only available if Grafana Enterprise is configured to [automatically refresh its license token]({{< relref "../../setup-grafana/configure-grafana/enterprise-configuration/#auto_refresh_license" >}}).

## Request a change to your license

To increase the number of licensed users within Grafana, extend a license, or change your licensed URL, contact [Grafana support](https://grafana.com/profile/org#support) or your Grafana Labs account team. They will update your license, which you can activate from within Grafana.

For instructions about how to activate your license after it is updated, refer to [Activate an Enterprise license]({{< relref "activate-license/" >}}).<|MERGE_RESOLUTION|>--- conflicted
+++ resolved
@@ -23,49 +23,10 @@
 - When you reach the maximum number of active users, only currently active users (users who have signed in over the past 30 days) can sign in. When a new user or a previously-inactive user tries to sign in, the user will see an error message indicating that Grafana has reached its license limit.
 - The user's role, number of dashboards that a user can view or edit, and the number of organizations that they can access does not affect the active user count.
 - A license limit banner appears to administrators when Grafana reaches its active user limit; editors and viewers do not see the banner.
-<<<<<<< HEAD
-=======
-  To change user roles to make better use of your licenses, refer to [Optimize your tiered license](#optimize-your-tiered-license).
-
-### Permission domains
-
-You can assign role permissions _globally_ and restrict access to a specific dashboard or set of dashboards.
-
-**Organization permissions**: When you create a user, you select a role on the user details page. Your selection applies to all Grafana dashboards within the Organization. For example, a user with the viewer role can see all dashboards, but cannot create or edit dashboards. For more information about user roles and permissions, refer to [About users and permissions]({{< relref "../../administration/manage-users-and-permissions/about-users-and-permissions/" >}}).
-
-**Dashboard permissions**: You can also assign permissions to dashboards or groups (folders) of dashboards. For example, you might want a viewer to also have editor permissions for a specific dashboard. While that user can see _all_ dashboards, they can only update one of them. For more information about dashboard permissions, refer to
-[Dashboard permissions]({{< relref "../../administration/manage-users-and-permissions/about-users-and-permissions/#dashboard-permissions" >}}).
-
-When you grant editor/admin dashboard permissions to a viewer, the editor/admin active-user count increases by one as shown on the **Utilization** panel of the **Statistics and licensing** page, and the user’s licensed role changes to editor/admin.
-
-> The editor/admin count increases because the user can edit and save a dashboard.
->>>>>>> 113e601d
 
 ### Determine the number of active users
 
-<<<<<<< HEAD
 To determine the number of active users:
-=======
-You can grant viewers the ability to edit but not save a dashboard. This setting is useful when you have users that want to explore dashboards, but only need the generated view temporarily and do not require an editor/admin license.
-
-> This setting does not affect viewers’ license role billing.
-
-To grant dashboard edit without save permissions:
-
-1. Open the `grafana.ini` file that contains default configurations.
-
-   The name and location of the file depends on your installation. For information about locating
-   the default configurations file, refer to [Configuration]({{< relref "../../setup-grafana/configure-grafana/" >}}).
-
-1. Change the `viewers-can-edit` setting to `true`.
-1. Restart Grafana Enterprise.
-
-### Determine the number of active users for each licensed role
-
-Because you can assign a user global permissions while also enhancing (or limiting) their access to specific dashboards, it might be helpful for you to periodically check license counts.
-
-To determine the number of active users for each licensed role:
->>>>>>> 113e601d
 
 1. Sign in to Grafana Enterprise as a System Administrator.
 
@@ -73,67 +34,7 @@
 
 1. Click **Statistics and licensing**.
 
-<<<<<<< HEAD
 1. Review the utilization count on the **Utilization** panel.
-=======
-1. Review the role utilization count on the **Utilization** panel.
-
-> Utilization data updates when the user signs back in to Grafana after you change their permissions.
-
-### Optimize your tiered license
-
-Grafana counts viewer users separately from editor/admin users. If you reach the limit imposed by your license for either of these user types, use the following techniques to make optimum use of the licenses you purchased.
-
-- **Review and update organization permissions.** You can modify organization permissions to reduce the count of one type of user. For example, if you reach the limit of editor/admin users, assign viewer permissions to one (or more) editor/admin users who agree to read-only access to dashboards. The license count updates when a user signs back in to Grafana.
-- **Review and update dashboard permissions.** Because viewers can also count toward editor/admin usage, if they are granted access to edit specific dashboards, review your dashboard permissions and adjust accordingly. Remove editor or admin permissions where necessary.
-- **Delete users.** Review the number of users you have for each type of permission and remove inactive users. Removing users immediately frees up space for new users.
-
-> When you delete a user you also delete their preferences, dashboard and folder permissions, and references to that user from the dashboard versions they have updated.
-
-Users who are synced via SAML, Oauth, or LDAP will also lose these attributes.
-
-### Update user permissions for dashboards
-
-You can change the access a user has to specific dashboards. For billing purposes, Grafana charges for the highest level permission assigned to the user. For example, if you assign editor/admin dashboard permissions to a viewer user, Grafana counts that user as an editor/admin.
-
-To change user permissions for dashboards:
-
-1. Sign in to Grafana as a system administrator.
-
-1. Hover your mouse over **Server Admin** (the shield icon) and click **Statistics and licensing**.
-
-1. In the **Dashboard and Folder Permissions** area, click the dashboard in the \*\*Resource title (URL) column.
-
-   The **Permission** page opens.
-
-1. Use the dropdown list to select a role.
-
-The next time the user signs in, the **Utilization** panel on the **Statistics and licensing** page displays updated data.
-
-## Combined licensing
-
-As of Grafana Enterprise Version 8.3, you can purchase (or transition to) combined licensing. With combined licensing, you purchase a specific number of users, and you are free to distribute those users across all roles, in any combination.
-For example, if you purchase 150 licenses, you can have 20 admins, 70 editors, and 60 viewers, or you can have 10 admins, 100 editors, and 40 viewers. This change reduces license complexity.
-
-### Transition to combined license model
-
-To transition from the tiered licensing model to the combined license model, contact your Grafana account team and request to switch to combined user pricing. Once you update your contract with the account team, they will issue you a new license token.
-For instructions about how to update your license, refer to [Activate an Enterprise license]({{< relref "activate-license/" >}}).
-
-After you apply the token, Grafana Enterprise resets your license and updates the user counts on the **Utilization** panel.
-
-> If you are running Grafana Enterprise 8.2 or earlier, the license grants you the total number of licensed users _for each user type_.
-
-For example, if your current license includes 60 viewers and 40 editor/admins, the new license includes 100 viewers and 100 editor/admins. Grafana Enterprise 8.3 removes the distinction between viewers and editor/admins as shown on the **Utilization** panel.
-
-Before you upgrade to Grafana 8.3, ensure that the total number of active users in Grafana does not exceed the number of users in your combined license. If it does, then new users cannot sign in to Grafana 8.3 until the active user count returns below the licensed limit.
-
-## Determining your current license type
-
-You can identify your license type in Grafana 8.3 and higher. If you are running Grafana 8.2 or older, refer to your contract to determine your license type.
-
-To determine if you have tiered pricing or combined pricing, complete the following steps in Grafana v8.3 or higher:
->>>>>>> 113e601d
 
 ## Tiered licensing (deprecated)
 
