--- conflicted
+++ resolved
@@ -55,44 +55,39 @@
 
 {{< video-embed src="/media/docs/grafana/panels-visualizations/screen-recording-grafana-10.1-flamegraph-whatsnew.mp4" >}}
 
-<<<<<<< HEAD
+### Transformations redesign
+
+The transformations tab has gotten an improved user experience and visual redesign! Now you can view transformations with categories and illustrations.
+
+{{< figure src="/media/docs/grafana/screenshot-grafana-10-1-transformations.png" max-width="750px" caption="Transformations redesign" >}}
+
+### Logs: Log rows menu when using displayed fields
+
+<!-- Matías Wenceslao Chomicki -->
+
+_Generally available in all editions of Grafana._
+
+When you're browsing logs you can use the Log Details component, that is displayed when you click on a row, to replace the log lines contents with the value of one or more of the log fields or labels by using the "eye" icon. When this feature is in use, you now have access to the menu displayed on mouse-over with options such as show context (if available), copy log to clipboard, or copy shortlink.
+
+### Logs: Improved rendering performance of log lines
+
+<!-- Matías Wenceslao Chomicki -->
+
+_Generally available in all editions of Grafana._
+
+With Grafana 10.1 browsing log lines is faster than ever before after a series of performance optimizations done for log-related components.
+
 ### Visualizations and Widgets split
 
 <!-- Alexa Vargas -->
 
 _Experimental in all editions of Grafana._
 
-This experimental feature introduces a clear distinction between two different categories of panel plugin types: visualization panels that consume a data source and a new type called _widgets_ that don't require a data source. 
+This experimental feature introduces a clear distinction between two different categories of panel plugin types: visualization panels that consume a data source and a new type called _widgets_ that don't require a data source.
 
 Now, you can easily add widgets like Text, News, and Annotation list without the need to select a data source. The plugins list and library panels are filtered based on whether you've selected a widget or visualization, providing a streamlined editing experience. If you want to try this new feature, you can enable the feature flag, `vizAndWidgetSplit`.
 
 {{< figure src="/media/docs/grafana/dashboards/WidgetVizSplit.png" max-width="750px" caption="New widget option added to empty dashboards" >}}
-
-
-## Authentication and authorization
-=======
-### Transformations redesign
->>>>>>> 15451779
-
-The transformations tab has gotten an improved user experience and visual redesign! Now you can view transformations with categories and illustrations.
-
-{{< figure src="/media/docs/grafana/screenshot-grafana-10-1-transformations.png" max-width="750px" caption="Transformations redesign" >}}
-
-### Logs: Log rows menu when using displayed fields
-
-<!-- Matías Wenceslao Chomicki -->
-
-_Generally available in all editions of Grafana._
-
-When you're browsing logs you can use the Log Details component, that is displayed when you click on a row, to replace the log lines contents with the value of one or more of the log fields or labels by using the "eye" icon. When this feature is in use, you now have access to the menu displayed on mouse-over with options such as show context (if available), copy log to clipboard, or copy shortlink.
-
-### Logs: Improved rendering performance of log lines
-
-<!-- Matías Wenceslao Chomicki -->
-
-_Generally available in all editions of Grafana._
-
-With Grafana 10.1 browsing log lines is faster than ever before after a series of performance optimizations done for log-related components.
 
 ## Data sources
 
