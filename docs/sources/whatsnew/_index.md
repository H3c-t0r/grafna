---
aliases:
  - guides/
  - guides/whats-new-in-v2-1/
  - guides/whats-new-in-v2-5/
  - guides/whats-new-in-v2-6/
  - guides/whats-new-in-v2/
  - guides/whats-new-in-v3-1/
  - guides/whats-new-in-v3/
  - guides/whats-new-in-v4-1/
  - guides/whats-new-in-v4-2/
  - guides/whats-new-in-v4-3/
  - guides/whats-new-in-v4-4/
  - guides/whats-new-in-v4-5/
  - guides/whats-new-in-v4-6/
  - guides/whats-new-in-v4/
  - guides/whats-new-in-v5-1/
  - guides/whats-new-in-v5-2/
  - guides/whats-new-in-v5-3/
  - guides/whats-new-in-v5-4/
  - guides/whats-new-in-v5/
  - guides/whats-new-in-v6-0/
  - guides/whats-new-in-v6-1/
  - guides/whats-new-in-v6-2/
  - guides/whats-new-in-v6-3/
  - guides/whats-new-in-v6-4/
  - guides/whats-new-in-v6-5/
  - guides/whats-new-in-v6-6/
  - guides/whats-new-in-v6-7/
  - whats-new-in-v2-0/
  - whats-new-in-v2-1/
  - whats-new-in-v2-5/
  - whats-new-in-v2-6/
  - whats-new-in-v3-0/
  - whats-new-in-v3-1/
  - whats-new-in-v4-0/
  - whats-new-in-v4-1/
  - whats-new-in-v4-2/
  - whats-new-in-v4-3/
  - whats-new-in-v4-4/
  - whats-new-in-v4-5/
  - whats-new-in-v4-6/
  - whats-new-in-v5-0/
  - whats-new-in-v5-1/
  - whats-new-in-v5-2/
  - whats-new-in-v5-3/
  - whats-new-in-v5-4/
  - whats-new-in-v6-0/
  - whats-new-in-v6-1/
  - whats-new-in-v6-2/
  - whats-new-in-v6-3/
  - whats-new-in-v6-4/
  - whats-new-in-v6-5/
  - whats-new-in-v6-6/
  - whats-new-in-v6-7/
<<<<<<< HEAD
title: What's new
=======
cascade:
  labels:
    products:
      - cloud
      - oss
menuTitle: What's new
title: What's new in Grafana
>>>>>>> ced71ba2
weight: 1
description: Learn about new and changed features in Grafana.
---

# What's new in Grafana

For release highlights, deprecations, and breaking changes in Grafana releases, refer to these "What's new" pages for each version.

{{% admonition type="note" %}}
For Grafana versions prior to v9.2, additional information might also be available in the archive of [release notes]({{< relref "../release-notes/" >}}).
{{% /admonition %}}

For a complete list of every change, with links to pull requests and related issues when available, see the [Changelog](https://github.com/grafana/grafana/blob/main/CHANGELOG.md).

## Grafana 10

- [What's new in 10.0]({{< relref "whats-new-in-v10-0/" >}})

## Grafana 9

- [What's new in 9.5]({{< relref "./whats-new-in-v9-5" >}})
- [What's new in 9.4]({{< relref "./whats-new-in-v9-4" >}})
- [What's new in 9.3]({{< relref "./whats-new-in-v9-3" >}})
- [What's new in 9.2]({{< relref "./whats-new-in-v9-2" >}})
- [What's new in 9.1]({{< relref "./whats-new-in-v9-1" >}})
- [What's new in 9.0]({{< relref "./whats-new-in-v9-0" >}})

## Grafana 8

- [What's new in 8.5]({{< relref "./whats-new-in-v8-5" >}})
- [What's new in 8.4]({{< relref "./whats-new-in-v8-4" >}})
- [What's new in 8.3]({{< relref "./whats-new-in-v8-3" >}})
- [What's new in 8.2]({{< relref "./whats-new-in-v8-2" >}})
- [What's new in 8.1]({{< relref "./whats-new-in-v8-1" >}})
- [What's new in 8.0]({{< relref "./whats-new-in-v8-0" >}})<|MERGE_RESOLUTION|>--- conflicted
+++ resolved
@@ -53,17 +53,8 @@
   - whats-new-in-v6-5/
   - whats-new-in-v6-6/
   - whats-new-in-v6-7/
-<<<<<<< HEAD
-title: What's new
-=======
-cascade:
-  labels:
-    products:
-      - cloud
-      - oss
 menuTitle: What's new
 title: What's new in Grafana
->>>>>>> ced71ba2
 weight: 1
 description: Learn about new and changed features in Grafana.
 ---
