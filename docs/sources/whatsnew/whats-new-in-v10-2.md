---
description: Feature and improvement highlights for Grafana v10.2
keywords:
  - grafana
  - new
  - documentation
  - '10.2'
  - release notes
labels:
products:
  - cloud
  - enterprise
  - oss
title: What's new in Grafana v10.2
weight: -39
---

# What’s new in Grafana v10.2

Welcome to Grafana 10.2! Read on to learn about changes to ...

For even more detail about all the changes in this release, refer to the [changelog](https://github.com/grafana/grafana/blob/master/CHANGELOG.md). For the specific steps we recommend when you upgrade to v10.2, check out our [Upgrade Guide]({{< relref "../upgrade-guide/upgrade-v10.2/index.md" >}}).

<!-- Template below

> Add on-prem only features here. Features documented in the Cloud What's new will be copied from those release notes.

## Feature
<!-- Name of contributor -->
<!-- _[Generally available | Available in private/public preview | Experimental] in Grafana [Open Source, Enterprise]_
Description. Include an overview of the feature and problem it solves, and where to learn more (like a link to the docs).
{{% admonition type="note" %}}
You must use relative references when linking to docs within the Grafana repo. Please do not use absolute URLs. For more information about relrefs, refer to [Links and references](/docs/writers-toolkit/writing-guide/references/).
{{% /admonition %}}
-->
<!-- Add an image, GIF or video  as below

{{< figure src="/media/docs/grafana/dashboards/WidgetVizSplit.png" max-width="750px" caption="DESCRIPTIVE CAPTION" >}}

Learn how to upload images here: https://grafana.com/docs/writers-toolkit/write/image-guidelines/#where-to-store-media-assets
-->

## Authentication and authorization

### Configure refresh token handling separately for OAuth providers

<!-- Mihaly Gyongyosi -->

_Available in public preview in Grafana Open Source and Enterprise_

With Grafana v9.3, we introduced a feature toggle called `accessTokenExpirationCheck`. It improves the security of Grafana by checking the expiration of the access token and automatically refreshing the expired access token when a user is logged in using one of the OAuth providers.

With the current release, we've introduced a new configuration option for each OAuth provider called `use_refresh_token` that allows you to configure whether the particular OAuth integration should use refresh tokens to automatically refresh access tokens when they expire. In addition, to further improve security and provide secure defaults, `use_refresh_token` is enabled by default for providers that support either refreshing tokens automatically or client-controlled fetching of refresh tokens. It's enabled by default for the following OAuth providers: `AzureAD`, `GitLab`, `Google`.

For more information on how to set up refresh token handling, please refer to [the documentation of the particular OAuth provider.](https://grafana.com/docs/grafana/<GRAFANA VERSION>/setup-grafana/configure-security/configure-authentication/).

{{% admonition type="note" %}}
The `use_refresh_token` configuration must be used in conjunction with the `accessTokenExpirationCheck` feature toggle. If you disable the `accessTokenExpirationCheck` feature toggle, Grafana won't check the expiration of the access token and won't automatically refresh the expired access token, even if the `use_refresh_token` configuration is set to `true`.

The `accessTokenExpirationCheck` feature toggle will be removed in Grafana v10.3.
{{% /admonition %}}

### Add dashboard and folder permissions to service accounts

<!-- Jo Guerreiro -->

_Generally available in Grafana Open Source and Enterprise_

Service accounts allow you to create a token that can be used to authenticate with Grafana.
You can use this token to access Grafana's API, as well as dashboards that the service account has access to.

In this release, we've added the ability to assign dashboard and folder permissions to service accounts.
This means that you can now create a service account that can be used to access a specific dashboard and nothing else.

This is useful if you want to limit the access service accounts have to your Grafana instance.

### Add data source permissions to service accounts

<!-- Jo Guerreiro -->

_Available in Grafana Enterprise_

Service accounts are a powerful tool for authenticating with Grafana's API and accessing data sources.
However, without proper access controls, service accounts can pose a security risk to your Grafana instance.

To address this issue, Grafana 10.2 introduces the ability to assign data source permissions to service accounts.
With this feature, you can create a service account that has access to a specific data source and nothing else.
This is useful in scenarios where you want to limit the access service accounts have to your Grafana instance.

For example, imagine you have a team of developers who need to access a specific data source to develop a new feature.
Instead of giving them full access to your Grafana instance, you can create a service account that has access only to that data source.
This way, you can limit the potential damage that could be caused by a compromised service account.

{{< figure src="/media/docs/grafana/screenshot-grafana-10-2-sa-managed-permissions.png" caption="Data source permissions in 10.2" >}}

### Role mapping support for Google OIDC

<!-- Jo Guerreiro -->

_Generally available in Grafana Open Source and Enterprise_

You can now map Google groups to Grafana organizational roles when using Google OIDC.
This is useful if you want to limit the access users have to your Grafana instance.

We've also added support for controlling allowed groups when using Google OIDC.

Refer to the [Google Authentication documentation](http://grafana.com/docs/grafana/<GRAFANA_VERSION>/setup-grafana/configure-security/configure-authentication/google/) to learn how to use these new options.

### Permission validation on custom role creation and update

<!-- Mihaly Gyongyosi -->

_Generally available in Grafana Enterprise_

With the current release, we enabled RBAC permission validation (`rbac.permission_validation_enabled` setting) by default. This means that the permissions provided in the request during custom role creation or update are validated against the list of [available permissions and their scopes](https://grafana.com/docs/grafana/<GRAFANA VERSION>/administration/roles-and-permissions/access-control/custom-role-actions-scopes/#action-definitions). If the request contains a permission that is not available or the scope of the permission is not valid, the request is rejected with an error message.

<<<<<<< HEAD
## Correlations

### Correlations editor in Explore

<!-- Kristina Durivage -->

_Available in public preview in Grafana Open Source and Enterprise_

Creating correlations has just become easier. Try out our new correlations editor in **Explore** by selecting the **+ Add > Add correlation** option from the top bar or from the command palette. The editor shows all possible places where you can place data links and guides you through building and testing target queries. For more information, refer to [the documentation](https://grafana.com/docs/grafana/<GRAFANA_VERSION>/administration/correlations/).

To try out Correlations, enable the `correlations` feature toggle.

### Create correlations for provisioned data sources

<!-- Piotr Jamróz -->

_Available in public preview in Grafana Open Source and Enterprise_

You can now create correlations using either the **Administration** page or provisioning, regardless of whether a data source was provisioned or not. In previous versions of Grafana, if a data source was provisioned, the only way to add correlations to it was also with provisioning. Now, that's no longer the case, and you can easily create new correlations mixing both methods—using the **Administration** page or provisioning.

To try out Correlations, enable the `correlations` feature toggle.
=======
## Dashboards and visualizations

### Calculate visualization min/max individually per field

<!-- Oscar Kilhed -->

_Generally available in Grafana Open Source and Enterprise_

When visualizing multiple fields with a wide spread of values, calculating the min or max value of the visualization based on all fields can hide useful details.
{{< figure src="/media/docs/grafana/panels-visualizations/globalminmax.png" max-width="300px" caption="Stat panel visualization with min/max calculated from all fields" >}}

In this example in the stat visualization, it's hard to get an idea of how the values of each series relate to the historical values of that series. The threshold of 10% is exceeded by the A-series even though the A-series is below 10% of its historical maximum.

Now, you can automatically calculate the min or max of each visualized field based on the lowest and highest value of the individual field. This setting is available in the standard options of most visualizations.

{{< figure src="/media/docs/grafana/panels-visualizations/localminmax.png" max-width="300px" caption="Stat panel visualization with min/max calculated per field" >}}
In this example, using the same data, with the min and max calculated for each individual field, we get a much better understanding of how the current value relates to the historical values. The A-series no longer exceeds the 10% threshold; in fact, it's now clear that it's at a historical low.

This is not only useful in the stat visualization; gauge, bar gauge, and status history visualizations, table cells formatted by thresholds, and gauge table cells all benefit from this addition.

### Generative AI features for dashboards

// Is this actually generally available given steps of needing to also install LLM plugin / have openAI key?
_Generally available in all editions of Grafana_

<!-- Nathan Marrs -->

You can now use generative AI to assist you in your Grafana dashboards. So far generative AI can help you with the following tasks:

- **Generate panel titles and descriptions** - You can now generate a title and description for your panel based on the data you've added to it. This is useful when you want to quickly create a panel and don't want to spend time coming up with a title or description.
- **Generate dashboard titles and descriptions** - You can now generate a title and description for your dashboard based on the panels you've added to it. This is useful when you want to quickly create a dashboard and don't want to spend time coming up with a title or description.
- **Generate dashboard save changes summary** - You can now generate a summary of the changes you've made to a dashboard when you save it. This is useful when you want to quickly save a dashboard and don't want to spend time coming up with a summary.

TODO - how can they use / access these features?? Link to some form of documentation or just say "more info coming soon"?

TODO: Add image / gif / video

### New Canvas button element

_Available in public preview in all editions of Grafana_

<!-- Nathan Marrs -->

You can now add buttons to your Canvas visualizations. Buttons can be configured to call an API endpoint. This pushes Grafana's capabilities to new heights, allowing you to create interactive dashboards that can be used to control external systems.

To learn more, refer to our [Canvas button element documentation]({{< relref "../panels-visualizations/visualizations/canvas/#TODO" >}}).

TODO: Add image / gif / video

### Time series visualization now support y-axis zooming

_Generally available in all editions of Grafana_

<!-- Nathan Marrs -->

You can now zoom in on the y-axis of your time series visualizations. This is useful when you want to focus on a specific range of values.

To learn more, refer to our [Time series documentation]({{< relref "../panels-visualizations/visualizations/TODO" >}}).

TODO: Add image / gif / video

### Visualize enum data in Time series and State timeline visualizations

_Generally available in all editions of Grafana_

<!-- Nathan Marrs -->

You can now visualize enum data in the Time series and State timeline visualizations. To visualize enum data you must first convert the field to an enum field via the Convert field type transformation.

TODO: Add image / gif / video

### Data visualization quality of life improvements

_Generally available in all editions of Grafana_

<!-- Nathan Marrs -->

TBD / WIP - some high level thoughts

- Geomap marker symbol alignment options (https://github.com/grafana/grafana/pull/74293)
- Bar chart improvements (https://github.com/grafana/grafana/pull/75136)
- Gauge styling updates?
- Exemplar tooltip config (if it makes it for 10.2)
- ?

TODO: Add image / gif / video (maybe not for this one)

## Transformations

As our work on improving the user experience of transforming data continues, we've also been adding new capabilities to transformations.

### Support for dashboard variables in transformations

<!-- Oscar Kilhed, Victor Marin -->

_Experimental in Grafana Open Source and Enterprise_

Previously, the only transformation that supported [dashboard variables](https://grafana.com/docs/grafana/<GRAFANA_VERSION>/dashboards/variables/) was the **Add field from calculation** transformation. We've now extended the support for variables to the **Filter by value**, **Create heatmap**, **Histogram**, **Sort by**, **Limit**, **Filter by name**, and **Join by field** transformations. We've also made it easier to find the correct dashboard variable by displaying available variables in the fields that support them, either in the drop-down or as a suggestion when you type **$** or press Ctrl + Space:

{{< figure src="/media/docs/grafana/transformations/completion.png" caption="Input with dashboard variable suggestions" >}}

### New modes for the Add field from calculation transformation

<!-- Victor Marin -->

_Generally available in Grafana Open Source and Enterprise_

The **Add field from calculation** transformation has a couple updates.

**Unary operations** is a new mode that lets you apply mathematical operations to a field. The currently supported operations are:

- **Absolute value (abs)** - Returns the absolute value of a given expression. It represents its distance from zero as a positive number.
- **Natural exponential (exp)** - Returns _e_ raised to the power of a given expression.
- **Natural logarithm (ln)** - Returns the natural logarithm of a given expression.
- **Floor (floor)** - Returns the largest integer less than or equal to a given expression.
- **Ceiling (ceil)** - Returns the smallest integer greater than or equal to a given expression.

{{< figure src="/media/docs/grafana/transformations/unary-operation.png" >}}

**Row index** can now show the index as a percentage.

Learn more in the [Add field from calculation documentation](https://grafana.com/docs/grafana/<GRAFANA_VERSION>/panels-visualizations/query-transform-data/transform-data/#add-field-from-calculation).

### New transformation: Format string

<!-- Solomon Dubock, BI Squad -->

_Experimental in Grafana Open Source and Enterprise_

With the new **Format string** transformation, you can manipulate string fields to improve how they're displayed. The currently supported operations are:

- **Change case** changes the case of your string to upper case, lower case, sentence case, title case, pascal case, camel case, or snake case.
- **Trim** removes white space characters at the start and end of your string.
- **Substring** selects a part of your string field.

Learn more in the [Format string documentation](https://grafana.com/docs/grafana/<GRAFANA_VERSION>/panels-visualizations/query-transform-data/transform-data/#format-string).

## Alerting

### Additional contact points for External Alertmanager

<!-- Alexander Weaver -->

_Generally available in Grafana Open Source and Enterprise_

We've added support for the Microsoft Teams contact points when using an external Alertmanager.
>>>>>>> ad7e10d2
<|MERGE_RESOLUTION|>--- conflicted
+++ resolved
@@ -114,29 +114,6 @@
 
 With the current release, we enabled RBAC permission validation (`rbac.permission_validation_enabled` setting) by default. This means that the permissions provided in the request during custom role creation or update are validated against the list of [available permissions and their scopes](https://grafana.com/docs/grafana/<GRAFANA VERSION>/administration/roles-and-permissions/access-control/custom-role-actions-scopes/#action-definitions). If the request contains a permission that is not available or the scope of the permission is not valid, the request is rejected with an error message.
 
-<<<<<<< HEAD
-## Correlations
-
-### Correlations editor in Explore
-
-<!-- Kristina Durivage -->
-
-_Available in public preview in Grafana Open Source and Enterprise_
-
-Creating correlations has just become easier. Try out our new correlations editor in **Explore** by selecting the **+ Add > Add correlation** option from the top bar or from the command palette. The editor shows all possible places where you can place data links and guides you through building and testing target queries. For more information, refer to [the documentation](https://grafana.com/docs/grafana/<GRAFANA_VERSION>/administration/correlations/).
-
-To try out Correlations, enable the `correlations` feature toggle.
-
-### Create correlations for provisioned data sources
-
-<!-- Piotr Jamróz -->
-
-_Available in public preview in Grafana Open Source and Enterprise_
-
-You can now create correlations using either the **Administration** page or provisioning, regardless of whether a data source was provisioned or not. In previous versions of Grafana, if a data source was provisioned, the only way to add correlations to it was also with provisioning. Now, that's no longer the case, and you can easily create new correlations mixing both methods—using the **Administration** page or provisioning.
-
-To try out Correlations, enable the `correlations` feature toggle.
-=======
 ## Dashboards and visualizations
 
 ### Calculate visualization min/max individually per field
@@ -283,4 +260,25 @@
 _Generally available in Grafana Open Source and Enterprise_
 
 We've added support for the Microsoft Teams contact points when using an external Alertmanager.
->>>>>>> ad7e10d2
+
+## Correlations
+
+### Correlations editor in Explore
+
+<!-- Kristina Durivage -->
+
+_Available in public preview in Grafana Open Source and Enterprise_
+
+Creating correlations has just become easier. Try out our new correlations editor in **Explore** by selecting the **+ Add > Add correlation** option from the top bar or from the command palette. The editor shows all possible places where you can place data links and guides you through building and testing target queries. For more information, refer to [the documentation](https://grafana.com/docs/grafana/<GRAFANA_VERSION>/administration/correlations/).
+
+To try out Correlations, enable the `correlations` feature toggle.
+
+### Create correlations for provisioned data sources
+
+<!-- Piotr Jamróz -->
+
+_Available in public preview in Grafana Open Source and Enterprise_
+
+You can now create correlations using either the **Administration** page or provisioning, regardless of whether a data source was provisioned or not. In previous versions of Grafana, if a data source was provisioned, the only way to add correlations to it was also with provisioning. Now, that's no longer the case, and you can easily create new correlations mixing both methods—using the **Administration** page or provisioning.
+
+To try out Correlations, enable the `correlations` feature toggle.