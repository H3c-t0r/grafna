---
_build:
  list: false
aliases:
  - ../guides/whats-new-in-v8-4/
description: Feature and improvement highlights for Grafana v8.4
keywords:
  - grafana
  - new
  - documentation
  - '8.4'
  - release notes
labels:
  products:
    - cloud
    - enterprise
    - oss
title: What's new in Grafana v8.4
weight: -33
---

# What's new in Grafana v8.4

We’re excited to announce Grafana v8.4, with a variety of improvements that focus on Grafana’s usability, performance, and security. Read on to learn about Alerting enhancements like a WeCom contact point, improved Alert panel and custom mute timings, as well as visualization improvements and details to help you share playlists more easily. In Grafana Enterprise, we’ve made caching more powerful to save you time and money while loading dashboards, boosted database encryption to keep secrets safe in your Grafana database, and made usability improvements to Recorded Queries, which allow you to track any data point over time.

We’ve summarized what’s new in the release here, but you might also be interested in the announcement blog post. If you’d like all the details you can check out the complete [changelog](https://github.com/grafana/grafana/blob/master/CHANGELOG.md).

## OSS

### Ease of use

#### Share playlists

You can now share links to your playlists the same way as with dashboards, to easily set up the same playlist on multiple devices or kiosks.

{{< figure src="/static/img/docs/dashboards/share-playlists-8-4.png" max-width="1200px" caption="Share playlist" >}}

#### `$__interval` and `$__interval_ms` in panel title

We’ve expanded the functionality of this existing and popular feature. You can now use `$__interval` and `$__interval_ms` in panel titles. This new function displays the interval that’s used in a specific panel without requiring edit mode.

{{< figure src="/static/img/docs/panels/interval-8-4.png" max-width="1200px" caption="Time intervals" >}}

#### Accessibility improvements

We’re continuing to improve accessibility across Grafana, particularly focusing on keyboard navigation and screen readers.

- Navigation: We’ve improved our keyboard navigation support in our main navbar, added focus states, and removed keyboard traps.
- General components (tooltips, color pickers, modals, dropdowns, and so forth): we’ve ensured they’re keyboard navigable, improved focus trapping, and improved screen reader support.
- Time series panel: charts are one of our main areas of limited accessibility. As of 8.4, you can also move a panel and make range selections using your keyboard. - Press arrow keys to move the cursor around. - Hold Shift to increase cursor speed. - Hold space to start rage selection.
  You can read our accessibility statement [here](/accessibility/) and reach out to us with accessibility issues using our community Slack or our community forums.

#### New option to configure OpenTelemetry

Grafana is used to visualize traces and metrics, but Grafana itself can be traced as well. For example, users running a Grafana instance can export all the traces of endpoints and database requests to Jaeger, which helps you view all Grafana traffic.

We’re currently using OpenTracing for this, but since the repository is being deprecated, we’ve started our work to migrate to OpenTelemetry and remove OpenTracing. This release is the first step toward this goal. It also adds the option to configure OpenTelemetry instead of OpenTracing.

#### Rotate your encryption key

In Grafana 8.3, we upgraded Grafana to use envelope encryption, which adds a layer of indirection to the encryption process. Instead of encrypting all secrets in the database with a single key, Grafana uses a set of keys, called data encryption keys (DEKs), to encrypt them. These data encryption keys are themselves encrypted with a single key-encryption key (KEK).

As of 8.4, you can rotate your KEK and quickly re-encrypt your DEKs in case a key is compromised.

Envelope encryption is not enabled by default in version 8.4. You can enable it by adding the term `envelopeEncryption` to the list of feature toggles in your [Grafana configuration](/docs/grafana/next/administration/configuration/#feature_toggles?mdm=email), or by sending a request to support if you use Grafana Cloud.

{{< figure src="/static/img/docs/encryption/rotate-encryption-8-4.png" max-width="1200px" caption="Rotate encryption" >}}

### Alerting

#### Support for mute timings

[Mute timings](/docs/grafana/next/alerting/unified-alerting/notifications/mute-timings/) have been a popular request from the community. They are a powerful addition to the new alerting feature set and allow you to suppress specific alerts on a recurring interval or schedule, [contrary to](/docs/grafana/next/alerting/unified-alerting/notifications/mute-timings/#mute-timings-vs-silences) Silences.

Paired with the existing Silences, this gives you even more control over when alerts should be sent and contact points notified.

#### Custom grouping for the Alert Panel

The new Alert Panel displays your alerts and associated alert instances, and supports grouping by one or more custom labels. You can also display all alert instances in an ungrouped list by choosing the custom grouping mode without any configured labels.

Traditionally alerts in the Alert Panel were grouped by the alert rule that created them. When you are monitoring a complex resource like an industrial pump, you typically have multiple alerts defined for that resource to observe different metrics. The new custom grouping feature allows you to view all alert instances for individual resource by specifying a label such as “pump identifier”.

{{< figure src="/static/img/docs/alerting/unified/custom-grouping-8-4.png" max-width="1200px" caption="Custom grouping in alerting" >}}

#### WeCom contact point

Starting with Grafana 8.4, you can configure a [WeCom contact point](https://grafana.com/docs/grafana/latest/alerting/alerting-rules/manage-contact-points/) , to send alert notifications to WeCom.

### New panel options

#### Bar chart

We’ve expanded the bar chart so that you can:

- Use time for the x-axis.
- Color bars using a field property (that is, build success).
- Use labels effectively:
  - Skip values when there are too many labels.
  - Rotate labels.

{{< figure src="/static/img/docs/bar-chart-panel/bar-chart-8-4.png" max-width="1200px" caption="Updated bar chart" >}}

#### Geomap

Geomap now supports tooltips with data-links across multiple layers.

{{< figure src="/static/img/docs/geomap-panel/geomap-tooltips-multiple-layers-8-4.png" max-width="1200px" caption="Assign SAML users role" >}}

### OpenAPI v2 specification

The HTTP API details are now [specified](https://editor.swagger.io/?url=https://raw.githubusercontent.com/grafana/grafana/papagian/api-spec/public/api-merged.json) using OpenAPI v2.

The grafana server serves a [SwaggerUI](https://swagger.io/tools/swagger-ui/) editor via the /swagger-ui endpoint that enables users to make requests to the HTTP API via the browser. This is disabled by default and it’s enabled when the `swaggerUi` feature toggle is set.

## Grafana Enterprise

### Security improvements

#### Role-based access control works for teams

Occasionally, Viewer, Editor, and Admin roles don’t fit what a certain user needs to do in Grafana. Now you can assign role-based roles directly to users so they can create reports, use Explore mode, create data sources, and perform other specific actions in Grafana. Role-based access control is currently in beta.

In Grafana 8.4, you can assign roles to teams, which apply to all members of that team. This is a convenient way to grant certain permissions to a group of users all at once. It also makes permissions easier to manage when you synchronize groups from an SSO provider, like Google Oauth or Okta, to teams in Grafana.

In 8.4 you can also control access to Team and API key functionality itself, like viewing or editing API keys and adding members to certain teams.

Enable role-based access control by adding the term `accesscontrol` to the list of feature toggles in your [Grafana configuration](/docs/grafana/next/administration/configuration/#feature_toggles?mdm=email), or by sending a request to support if you use Grafana Cloud. Learn more about role-based access control in the [role-based access control section of the docs](/docs/grafana/next/enterprise/access-control/).

{{< figure src="/static/img/docs/enterprise/8-4-fine-grain-access-control.png" max-width="1200px" caption="Assign SAML users role" >}}

#### Assign SAML users different roles in different Organizations

<<<<<<< HEAD
You can use Grafana's SAML integration to map organizations in your SAML service to [Organizations]({{< relref "../setup-grafana/configure-security/configure-authentication/saml/#configure-organization-mapping" >}}) in Grafana so that users who authenticate using SAML have the right permissions. Previously, you could only choose a single role (Viewer, Editor, or Admin) for users, which would apply to all of their Organizations. Now, you can map a given SAML user or org to different roles in different Organizations, so that, for example, they can be a Viewer in one Organization and an Admin in another.
=======
You can use Grafana's SAML integration to map organizations in your SAML service to [Organizations]({{< relref "../setup-grafana/configure-security/configure-authentication/saml#configure-organization-mapping" >}}) in Grafana so that users who authenticate using SAML have the right permissions. Previously, you could only choose a single role (Viewer, Editor, or Admin) for users, which would apply to all of their Organizations. Now, you can map a given SAML user or org to different roles in different Organizations, so that, for example, they can be a Viewer in one Organization and an Admin in another.
>>>>>>> ae830f68

Additionally, you can now grant multiple SAML organizations access to Grafana, using the `allowed_organizations` attribute. Previously, you could only map one.

{{< figure src="/static/img/docs/enterprise/8-4-SAML-auth.png" max-width="1200px" caption="Assign SAML users role" >}}

<<<<<<< HEAD
Learn more in our [SAML docs]({{< relref "../setup-grafana/configure-security/configure-authentication/saml/" >}}).
=======
Learn more in our [SAML docs]({{< relref "../setup-grafana/configure-security/configure-authentication/saml" >}}).
>>>>>>> ae830f68

### Performance improvements

#### Recorded queries is more stable and usable

We’ve made stability and usability improvements to Recorded Queries, and removed the feature flag so you can get started with Recorded Queries out of the box.

#### Measure query cache hit rate and clear the cache

[Query caching](/blog/2021/09/02/reduce-costs-and-increase-performance-with-query-caching-in-grafana-cloud/) significantly reduces load times and costs of Grafana dashboards, by temporarily storing query results in a cache. Now you can measure the hit rate of your query cache, to see how many queries (and therefore how much time and money) it is saving. You can also use these measurements to tune the cache time to live (TTL), to balance performance and up-to-date data.

You can also now manually clear the cache for a given data source in case data becomes stale, so that the next set of queries run against the data source itself.

To learn more, refer to [query caching in the Grafana Enterprise docs](/docs/grafana/next/enterprise/query-caching/)

{{< figure src="/static/img/docs/enterprise/8-4-query-caching.png" max-width="1200px" caption="Grafana Enterprise query caching" >}}<|MERGE_RESOLUTION|>--- conflicted
+++ resolved
@@ -130,21 +130,13 @@
 
 #### Assign SAML users different roles in different Organizations
 
-<<<<<<< HEAD
-You can use Grafana's SAML integration to map organizations in your SAML service to [Organizations]({{< relref "../setup-grafana/configure-security/configure-authentication/saml/#configure-organization-mapping" >}}) in Grafana so that users who authenticate using SAML have the right permissions. Previously, you could only choose a single role (Viewer, Editor, or Admin) for users, which would apply to all of their Organizations. Now, you can map a given SAML user or org to different roles in different Organizations, so that, for example, they can be a Viewer in one Organization and an Admin in another.
-=======
 You can use Grafana's SAML integration to map organizations in your SAML service to [Organizations]({{< relref "../setup-grafana/configure-security/configure-authentication/saml#configure-organization-mapping" >}}) in Grafana so that users who authenticate using SAML have the right permissions. Previously, you could only choose a single role (Viewer, Editor, or Admin) for users, which would apply to all of their Organizations. Now, you can map a given SAML user or org to different roles in different Organizations, so that, for example, they can be a Viewer in one Organization and an Admin in another.
->>>>>>> ae830f68
 
 Additionally, you can now grant multiple SAML organizations access to Grafana, using the `allowed_organizations` attribute. Previously, you could only map one.
 
 {{< figure src="/static/img/docs/enterprise/8-4-SAML-auth.png" max-width="1200px" caption="Assign SAML users role" >}}
 
-<<<<<<< HEAD
-Learn more in our [SAML docs]({{< relref "../setup-grafana/configure-security/configure-authentication/saml/" >}}).
-=======
 Learn more in our [SAML docs]({{< relref "../setup-grafana/configure-security/configure-authentication/saml" >}}).
->>>>>>> ae830f68
 
 ### Performance improvements
 
