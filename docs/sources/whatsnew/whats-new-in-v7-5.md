+++
title = "What's new in Grafana v7.5"
description = "Feature and improvement highlights for Grafana v7.5"
keywords = ["grafana", "new", "documentation", "7.5", "release notes"]
weight = -32
aliases = ["/docs/grafana/latest/guides/whats-new-in-v7-5/"]
[_build]
list = false
+++

# What’s new in Grafana v7.5

> **Note:** This is content for a beta version of Grafana. It will be updated several times before the stable release.

This topic includes the release notes for Grafana v7.5. For all details, read the full [CHANGELOG.md](https://github.com/grafana/grafana/blob/master/CHANGELOG.md).

## Grafana OSS features

These features are included in the Grafana open source edition.

### Pie chart panel visualization (beta)

Grafana 7.5 adds a beta version of the next-gen pie chart panel.

### Alerting for Loki

Grafana 7.5 comes with alerting support for Loki. With LogQL you can wrap a log query with the functions that allow for creating metrics out of the logs, such as "rate()". Metric queries can then be used to calculate things such as the rate of error messages. [When combined with log parsers](https://www.youtube.com/watch?v=H9z2V0Ib1q0), they can be used to calculate metrics from a value within the log line, such latency or request size.

With alerting support for Loki, you can now create alerts on Loki metrics queries.

[Alerting]({{< relref "../alerting/_index.md" >}}) was updated as a result of this change.

![Loki alerting](/img/docs/alerting/alerting-for-loki-7-5.png)

### Loki label browser

A new Loki logs browser lets you construct the queries step by step: you choose labels that you like to consider, such as "job", then you select the values that you like, such as "my-app1". Note that you can select values from more than one label, and that they get facetted. This means only possible label combinations are selectable. When you're done, you can run the query either as a logs or a metrics query (a metrics query returns the log volume in a chart).

### Changed default HTTP method for new Prometheus data sources

For new Prometheus data sources, we have changed the default HTTP method to POST. POST allows for much larger query bodies than using the GET method. This is necessary when sending queries from graphs with a lot of targets, for example, many hosts in a dashboard variable. The POST method also makes the Query Inspector data easier to read since the query is in plain text whereas the GET query is URL encoded.

> **Note:** This is not going to affect provisioned data sources or already created data sources.

[Prometheus data source]({{< relref "../datasources/prometheus.md" >}}) was updated as a result of this change.

### Word highlighting for Elasticsearch

When searching for text in Elasticsearch logs, matching words in the log line returned by the query are now highlighted.

![Elastic logs highlighting](/img/docs/elasticsearch/elastic-word-highlighting-7-5.png)

### Better format definition for trace data

In Grafana 7.5, we changed how data for the trace view is sent from the data source. The required data frame has a clear format, which is more aligned with how data is generally represented in Grafana. This makes it easier for third-party developers to implement data sources leveraging the trace view.

For more information, refer to [trace data API docs]({{< relref "../explore/trace-integration.md#data-api" >}}).

### Paste in SSL certs for Postgres data source

Previously, when users wanted to configure the Postgres data source to connect with SSL certification, they needed to put the certification on the server, and configure the data source with file path.

Instead of the file path, users can now paste the SSL certification content in the UI. This allows them to configure the certification even when they do not have access to the server.

> **Note:** It remains as limitation for the hosted Grafana, because the user doesn't have access to the server configuration.

### Deprecation notice for some Azure Monitor queries

In the upcoming Grafana 8.0 release, Application Insights and Insights Analytics query types within the Azure Monitor data source will be deprecated and be made read-only in favor of querying Application Insights from Metrics and Logs.

Grafana 7.5 includes a deprecation notice for these queries, and some documentation to help users prepare for the upcoming changes.

For more information, refer to [Deprecating Application Insights and Insights Analytics]({{< relref "../datasources/azuremonitor.md#deprecating-application-insights-and-insights-analytics" >}}).

### Cloudwatch data source enhancements

- Support for region eu-south-1 has been added to the CloudWatch data source. New metrics have also been added to the namespaces AWS/Timestream, AWS/RDS (RDS Proxy metrics), AWS/NetworkFirewall, AWS/GroundStation, and AWS/DDoSProtection. Many thanks to [relvira](https://github.com/relvira), [ilyastoli](https://github.com/ilyastoli), and [rubycut](https://github.com/rubycut) for contributing!
- You can now specify a custom endpoint in the CloudWatch data source configuration page. This field is optional, and if it is left empty, then the default endpoint for CloudWatch is used. By specifying a regional endpoint, you can reduce request latency.

### Increased API limit for CloudMonitoring Services

In previous versions, when querying metrics for Service Level Objectives (SLOs) in the CloudMonitoring data source, only the first 100 services were listed in the **Service** field list. To overcome this issue, the API limit for listing services has been increased to 1000.

## Enterprise features

These features are included in the Grafana Enterprise edition.

### Query caching

When caching is enabled, Grafana temporarily stores the results of data source queries. When you or another user submit the same query again, the results return from the cache instead of from the data source (such as Splunk or ServiceNow).

Query caching advantages:
- Faster dashboard load times, especially for popular dashboards.
- Reduced API costs.
- Reduced likelihood that APIs will rate-limit or throttle requests.

Caching currently works for all backend data sources. You can enable the cache globally or per data source, and you can configure the cache duration per data source. The cache is currently in-memory.

### Use template variable in reports

If you have created dashboards with template variables, then you can choose which values are selected when rendering a report. This makes it easier to tailor reports to their audience or generate multiple reports from the same dashboard.

Enable this feature in configuration settings using the `templateVariables` flag.

### Active user limits

If a Grafana instance has exceeded its licensed number of active users, then non-active users who try to sign in to Grafana will be prevented from doing so. Active users are users who have logged in to Grafana in the past 30 days. The total number of users registered in Grafana does not affect this rule. This enforcement is applied separately for Viewers and for Editor/Admins, so if you reach your active Viewer limit, new Editor/Admins will still be able to sign in. This rule also includes a 10% buffer, meaning that you need to exceed your limit by 10% before users are prevented from signing in.

Here is an example:

A Grafana Enterprise instance includes 100 Viewers and 50 Editor/Admins. Over the course of the last 30 days, 110 Viewers and 20 Editor/Admins have signed in to Grafana.

All of the Viewers who have signed in over the past 30 days will retain the ability to sign in.

When a previously-inactive Viewer (someone who has not signed in over the past 30 days) tries to sign in, they will see a message and be prevented from signing in until the number of active users dips back below 110. New Editor/Admins are not affected by this; they can continue to sign in until the number of active Editors/Admins reaches 55.

If you try to sign in to a fourth device or browser, then you will be prevented from doing so; the limit of concurrent sessions is three.

If you sign in to a fourth device or browser, then you will be signed out of the session that is least current.
Concurrent session limits
Each Grafana Enterprise user will be limited to three concurrent user sessions. When a user opens a fourth session, then the longest-inactive session will be automatically signed out.

A new session is created when you sign in to Grafana from a different device or a different browser. Multiple windows and tabs in the same browser are all part of the same session, so having many Grafana tabs open will not cause any issues.

For more information on Grafana Enterprise licensing and restrictions, refer to [License restrictions]({{< relref "../enterprise/license-restrictions.md" >}}).

<<<<<<< HEAD
=======
### Query caching

If you enable this feature, then Grafana hashes and caches data source queries and serves cached versions of hashed queries if applicable.

### Use template variable in reports

If you enable the feature, then you can use template variables in reports.

### Tempo as a backend data source

We have converted Tempo to a backend data source and dropped support for tempo-query's (Jaeger) response. To configure, you can now point to the port that is set in Tempo's configuration file.

```yaml
server:
  http_listen_port: 3101
```

>>>>>>> 5645b11e
## Breaking changes

There are no known breaking changes in this release.<|MERGE_RESOLUTION|>--- conflicted
+++ resolved
@@ -124,16 +124,6 @@
 
 For more information on Grafana Enterprise licensing and restrictions, refer to [License restrictions]({{< relref "../enterprise/license-restrictions.md" >}}).
 
-<<<<<<< HEAD
-=======
-### Query caching
-
-If you enable this feature, then Grafana hashes and caches data source queries and serves cached versions of hashed queries if applicable.
-
-### Use template variable in reports
-
-If you enable the feature, then you can use template variables in reports.
-
 ### Tempo as a backend data source
 
 We have converted Tempo to a backend data source and dropped support for tempo-query's (Jaeger) response. To configure, you can now point to the port that is set in Tempo's configuration file.
@@ -143,7 +133,6 @@
   http_listen_port: 3101
 ```
 
->>>>>>> 5645b11e
 ## Breaking changes
 
 There are no known breaking changes in this release.