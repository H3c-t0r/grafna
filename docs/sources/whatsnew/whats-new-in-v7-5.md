---
_build:
  list: false
aliases:
  - ../guides/whats-new-in-v7-5/
description: Feature and improvement highlights for Grafana v7.5
keywords:
  - grafana
  - new
  - documentation
  - '7.5'
  - release notes
labels:
  products:
    - cloud
    - enterprise
    - oss
title: What's new in Grafana v7.5
weight: -32
---

# What's new in Grafana v7.5

This topic includes the release notes for Grafana v7.5. For all details, read the full [CHANGELOG.md](https://github.com/grafana/grafana/blob/master/CHANGELOG.md).

## Grafana OSS features

These features are included in the Grafana open source edition.

### Pie chart panel visualization (beta)

Grafana 7.5 adds a beta version of the next-generation pie chart panel.

![Pie chart panel](/static/img/docs/pie-chart-panel/pie-chart-panel-7-5.png)

<<<<<<< HEAD
For more information, refer to [Pie chart panel]({{< relref "../panels-visualizations/visualizations/pie-chart/" >}}).
=======
For more information, refer to [Pie chart panel]({{< relref "../panels-visualizations/visualizations/pie-chart" >}}).
>>>>>>> ae830f68

### Alerting for Loki

Grafana 7.5 comes with alerting support for Loki. With LogQL you can wrap a log query with the functions that allow for creating metrics out of the logs, such as "rate()". Metric queries can then be used to calculate things such as the rate of error messages. [When combined with log parsers](https://www.youtube.com/watch?v=H9z2V0Ib1q0), they can be used to calculate metrics from a value within the log line, such latency or request size.

With alerting support for Loki, you can now create alerts on Loki metrics queries.

[Alerting]({{< relref "../alerting" >}}) was updated as a result of this change.

![Loki alerting](/static/img/docs/alerting/alerting-for-loki-7-5.png)

### Loki label browser

A new Loki logs browser lets you construct the queries step by step: you choose labels that you like to consider, such as "job", then you select the values that you like, such as "my-app1". Note that you can select values from more than one label, and that they get facetted. This means only possible label combinations are selectable. When you're done, you can run the query either as a logs or a metrics query (a metrics query returns the log volume in a chart).

### Changed default HTTP method for new Prometheus data sources

For new Prometheus data sources, we have changed the default HTTP method to POST. POST allows for much larger query bodies than using the GET method. This is necessary when sending queries from graphs with a lot of targets, for example, many hosts in a dashboard variable. The POST method also makes the Query Inspector data easier to read since the query is in plain text whereas the GET query is URL encoded.

> **Note:** This is not going to affect provisioned data sources or already created data sources.

[Prometheus data source]({{< relref "../datasources/prometheus" >}}) was updated as a result of this change.

### Word highlighting for Elasticsearch

When searching for text in Elasticsearch logs, matching words in the log line returned by the query are now highlighted.

![Elastic logs highlighting](/static/img/docs/elasticsearch/elastic-word-highlighting-7-5.png)

### Better format definition for trace data

In Grafana 7.5, we changed how data for the trace view is sent from the data source. The required data frame has a clear format, which is more aligned with how data is generally represented in Grafana. This makes it easier for third-party developers to implement data sources leveraging the trace view.

For more information, refer to [trace data API docs]({{< relref "../explore/trace-integration#data-api" >}}).

### Paste in SSL certs for Postgres data source

Previously, when users wanted to configure the Postgres data source to connect with SSL certification, they needed to put the certification on the server, and configure the data source with file path.

Instead of the file path, users can now paste the SSL certification content in the UI. This allows them to configure the certification even when they do not have access to the server.

> **Note:** It remains as limitation for the Grafana Cloud, as users may not have access to the server configuration.

[Postgres data source]({{< relref "../datasources/postgres" >}}) and [Provisioning]({{< relref "../administration/provisioning" >}}) were updated as a result of this change.

### Deprecation notice for some Azure Monitor queries

In the upcoming Grafana 8.0 release, Application Insights and Insights Analytics query types within the Azure Monitor data source will be deprecated and be made read-only in favor of querying Application Insights from Metrics and Logs.

Grafana 7.5 includes a deprecation notice for these queries, and some documentation to help users prepare for the upcoming changes.

For more information, refer to [Deprecating Application Insights and Insights Analytics]({{< relref "../datasources/azure-monitor#application-insights-and-insights-analytics--removed-" >}}).

### Cloudwatch data source enhancements

- Support for region eu-south-1 has been added to the CloudWatch data source. New metrics have also been added to the namespaces AWS/Timestream, AWS/RDS (RDS Proxy metrics), AWS/NetworkFirewall, AWS/GroundStation, and AWS/DDoSProtection. Many thanks to [relvira](https://github.com/relvira), [ilyastoli](https://github.com/ilyastoli), and [rubycut](https://github.com/rubycut) for contributing!
- Added a page limit to the List Metrics API call to improve speed and reduce memory consumption. You can change this limit by entering a higher value in [list_metrics_page_limit]({{< relref "../setup-grafana/configure-grafana#list-metrics-page-limit" >}}) in the Grafana configuration file.
- You can now enable or disable authentication providers and assume a role other than default by changing the [allowed_auth_providers]({{< relref "../setup-grafana/configure-grafana#allowed_auth_providers" >}}) and [assume_role_enabled]({{< relref "../setup-grafana/configure-grafana#assume_role_enabled" >}}) options in the Grafana configuration file. By default, the allowed authentication providers are _AWS SDK Default_, _Access and secret key_, and _Credentials File_, and role is _Assume role (ARN)_.
- You can now specify a custom endpoint in the CloudWatch data source configuration page. This field is optional, and if it is left empty, then the default endpoint for CloudWatch is used. By specifying a regional endpoint, you can reduce request latency.

  [AWS Cloudwatch data source]({{< relref "../datasources/aws-cloudwatch" >}}) was updated as a result of this change.

### Increased API limit for CloudMonitoring Services

In previous versions, when querying metrics for Service Level Objectives (SLOs) in the CloudMonitoring data source, only the first 100 services were listed in the **Service** field list. To overcome this issue, the API limit for listing services has been increased to 1000.

### Tempo as a backend data source

We have converted Tempo to a backend data source and dropped support for tempo-query's (Jaeger) response. To configure it, you can now point to the port that is set in the Tempo configuration file.

```yaml
server:
  http_listen_port: 3101
```

[Azure Monitor data source]({{< relref "../datasources/azure-monitor" >}}) was updated as a result of this change.

## Enterprise features

These features are included in the Grafana Enterprise edition.

### Query caching

When caching is enabled, Grafana temporarily stores the results of data source queries. When you or another user submit the same query again, the results return from the cache instead of from the data source (such as Splunk or ServiceNow).

Query caching advantages:

- Faster dashboard load times, especially for popular dashboards.
- Reduced API costs.
- Reduced likelihood that APIs will rate-limit or throttle requests.

Caching currently works for all backend data sources. You can enable the cache globally or per data source, and you can configure the cache duration per data source. The cache is currently in-memory.

<<<<<<< HEAD
For more information, refer to [Query caching]({{< relref "../administration/data-source-management/#query-caching" >}}).
=======
For more information, refer to [Query caching]({{< relref "../administration/data-source-management#query-and-resource-caching" >}}).
>>>>>>> ae830f68

### Use template variable in reports

If you have created dashboards with template variables, then you can choose which values are selected when rendering a report. This makes it easier to tailor reports to their audience or generate multiple reports from the same dashboard.

Enable this feature in configuration settings using the `templateVariables` flag.

For more information, refer to [Reporting]({{< relref "../dashboards/share-dashboards-panels#choose-template-variables" >}}).

### Active user limits

If a Grafana instance has exceeded its licensed number of active users, then non-active users who try to sign in to Grafana will be prevented from doing so. Active users are users who have logged in to Grafana in the past 30 days. The total number of users registered in Grafana does not affect this rule. This enforcement is applied separately for Viewers and for Editor/Admins, so if you reach your active Viewer limit, new Editor/Admins will still be able to sign in. This rule also includes a 10% buffer, meaning that you need to exceed your limit by 10% before users are prevented from signing in.

Here is an example:

A Grafana Enterprise instance includes 100 Viewers and 50 Editor/Admins. Over the course of the last 30 days, 110 Viewers and 20 Editor/Admins have signed in to Grafana.

All of the Viewers who have signed in over the past 30 days will retain the ability to sign in.

When a previously-inactive Viewer (someone who has not signed in over the past 30 days) tries to sign in, they will see a message and be prevented from signing in until the number of active users dips back below 110. New Editor/Admins are not affected by this; they can continue to sign in until the number of active Editors/Admins reaches 55.

If you try to sign in to a fourth device or browser, then you will be prevented from doing so; the limit of concurrent sessions is three.

If you sign in to a fourth device or browser, then you will be signed out of the session that is least current.
Concurrent session limits
Each Grafana Enterprise user will be limited to three concurrent user sessions. When a user opens a fourth session, then the longest-inactive session will be automatically signed out.

A new session is created when you sign in to Grafana from a different device or a different browser. Multiple windows and tabs in the same browser are all part of the same session, so having many Grafana tabs open will not cause any issues.

For more information on Grafana Enterprise licensing and restrictions, refer to [License restrictions]({{< relref "../administration/enterprise-licensing#license-restrictions" >}}).

## Breaking changes

There are no known breaking changes in this release.

## Updated configuration

```
[server]
read_timeout = 0
```

Sets the maximum time using a duration format (5s/5m/5ms) before timing out read of an incoming request and closing idle connections.
`0` means there is no timeout for reading the request.<|MERGE_RESOLUTION|>--- conflicted
+++ resolved
@@ -33,11 +33,7 @@
 
 ![Pie chart panel](/static/img/docs/pie-chart-panel/pie-chart-panel-7-5.png)
 
-<<<<<<< HEAD
-For more information, refer to [Pie chart panel]({{< relref "../panels-visualizations/visualizations/pie-chart/" >}}).
-=======
 For more information, refer to [Pie chart panel]({{< relref "../panels-visualizations/visualizations/pie-chart" >}}).
->>>>>>> ae830f68
 
 ### Alerting for Loki
 
@@ -131,11 +127,7 @@
 
 Caching currently works for all backend data sources. You can enable the cache globally or per data source, and you can configure the cache duration per data source. The cache is currently in-memory.
 
-<<<<<<< HEAD
-For more information, refer to [Query caching]({{< relref "../administration/data-source-management/#query-caching" >}}).
-=======
 For more information, refer to [Query caching]({{< relref "../administration/data-source-management#query-and-resource-caching" >}}).
->>>>>>> ae830f68
 
 ### Use template variable in reports
 
