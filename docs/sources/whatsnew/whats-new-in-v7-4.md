---
_build:
  list: false
aliases:
  - ../guides/whats-new-in-v7-4/
description: Feature and improvement highlights for Grafana v7.4
keywords:
  - grafana
  - new
  - documentation
  - '7.4'
  - release notes
labels:
  products:
    - cloud
    - enterprise
    - oss
title: What's new in Grafana v7.4
weight: -31
---

# What's new in Grafana v7.4

This topic includes the release notes for Grafana v7.4. For all details, read the full [CHANGELOG.md](https://github.com/grafana/grafana/blob/master/CHANGELOG.md).

Check out the [New Features in 7.4](https://play.grafana.org/d/nP8rcffGk/1-new-features-in-v7-4?orgId=1) dashboard on Grafana Play!

## Grafana OSS features

These features are included in the Grafana open source edition.

### Time series panel visualization (Beta)

Grafana 7.4 adds a beta version of the next-gen graph visualization. The new graph panel, the _Time series_ visualization, is high-performance visualization based on the uPlot library. This new graph visualization uses the new panel architecture introduced in Grafana 7.0 and integrates with field options, overrides, and transformations.

The Time series beta panel implements the majority of the functionalities available in the current Graph panel. Our plan is to have close to full coverage of the features in Grafana 8.0, coming later this year.

Apart from major performance improvements, the new Time series panel implements new features like line interpolation modes, support for more than two Y-axes, soft min and max axis limits, automatic points display based on data density, and gradient fill modes.

{{< figure src="/static/img/docs/v74/timeseries_panel.png" max-width="900px" caption="Time series panel" >}}

The following documentation topics were added for this feature:

<<<<<<< HEAD
- [Time series panel]({{< relref "../panels-visualizations/visualizations/time-series/" >}})
=======
- [Time series panel]({{< relref "../panels-visualizations/visualizations/time-series" >}})
>>>>>>> ae830f68
- [Graph time series as lines]({{< relref "../panels-visualizations/visualizations/time-series#line-style" >}})
- [Graph time series as bars]({{< relref "../panels-visualizations/visualizations/time-series#bar-alignment" >}})
- [Graph time series as points]({{< relref "../panels-visualizations/visualizations/time-series#show-points" >}})
- [Change axis display]({{< relref "../panels-visualizations/visualizations/time-series#axis-options" >}})

### Node graph panel visualization (Beta)

_Node graph_ is a new panel type that can visualize directed graphs or network in dashboards, but also in Explore. It uses directed force layout to effectively position the nodes so it can help with displaying complex infrastructure maps, hierarchies, or execution diagrams.

All the information and stats shown in the Node graph beta are driven by the data provided in the response from the data source. The first data source that is using this panel is AWS X-Ray, for displaying their service map data.

For more details about how to use the X-Ray service map feature, see the [X-Ray plugin documentation](/grafana/plugins/grafana-x-ray-datasource).

<<<<<<< HEAD
For more information, refer to [Node graph panel]({{< relref "../panels-visualizations/visualizations/node-graph/" >}}).
=======
For more information, refer to [Node graph panel]({{< relref "../panels-visualizations/visualizations/node-graph" >}}).
>>>>>>> ae830f68

### New transformations

The following transformations were added in Grafana 7.4.

#### Sort by transformation

The _Sort by_ transformation allows you to sort data before sending it to the visualization.

<<<<<<< HEAD
For more information, refer to [Sort by]({{< relref "../panels-visualizations/query-transform-data/transform-data/#sort-by" >}}).
=======
For more information, refer to [Sort by]({{< relref "../panels-visualizations/query-transform-data/transform-data#sort-by" >}}).
>>>>>>> ae830f68

#### Filter data by value transform

The new _Filter data by value_ transformation allows you to filter your data directly in Grafana and remove some data points from your query result.

This transformation is very useful if your data source does not natively filter by values. You might also use this to narrow values to display if you are using a shared query.

<<<<<<< HEAD
For more information, refer to [Filter data by value]({{< relref "../panels-visualizations/query-transform-data/transform-data/#filter-data-by-value" >}}).
=======
For more information, refer to [Filter data by value]({{< relref "../panels-visualizations/query-transform-data/transform-data#filter-data-by-value" >}}).
>>>>>>> ae830f68

### New override option

On the Overrides tab, you can now set properties for fields returned by a specific query.

<<<<<<< HEAD
For more information, refer to [About field overrides]({{< relref "../panels-visualizations/configure-overrides/" >}}).
=======
For more information, refer to [About field overrides]({{< relref "../panels-visualizations/configure-overrides" >}}).
>>>>>>> ae830f68

### Exemplar support

Grafana graphs now support Prometheus _exemplars_. They are displayed as diamonds in the graph visualization.

> **Note:** Support for exemplars will be added in version Prometheus 2.25+.

{{< figure src="/static/img/docs/v74/exemplars.png" max-width="900px" caption="Exemplar example" >}}

<<<<<<< HEAD
For more information, refer to [Exemplars]({{< relref "../fundamentals/exemplars/" >}}).
=======
For more information, refer to [Exemplars]({{< relref "../fundamentals/exemplars" >}}).
>>>>>>> ae830f68

### Trace to logs

You can now navigate from a span in a trace view directly to logs relevant for that span. This feature is available for the Tempo, Jaeger, and Zipkin data sources.

The following topics were updated as a result of this feature:

- [Explore]({{< relref "../explore/trace-integration" >}})
- [Jaeger]({{< relref "../datasources/jaeger#configure-trace-to-logs" >}})
- [Tempo]({{< relref "../datasources/tempo#configure-trace-to-logs" >}})
- [Zipkin]({{< relref "../datasources/zipkin#configure-trace-to-logs" >}})

### Server-side expressions

_Server-side expressions_ is an experimental feature that allows you to manipulate data returned from backend data source queries. Expressions allow you to manipulate data with math and other operations when the data source is a backend data source or a **--Mixed--** data source.

<<<<<<< HEAD
The main use case is for [multi-dimensional]({{< relref "../fundamentals/timeseries-dimensions/" >}}) data sources used with the upcoming next generation alerting, but expressions can be used with backend data sources and visualization as well.

> **Note:** Queries built with this feature might break with minor version upgrades until Grafana 8 is released. This feature does not work with the current Grafana Alerting.

For more information, refer to [Write expression queries]({{< relref "../panels-visualizations/query-transform-data/expression-queries/" >}}). [About queries]({{< relref "../panels-visualizations/query-transform-data/#about-queries" >}}) was also updated as a result of this feature.
=======
The main use case is for [multi-dimensional]({{< relref "../fundamentals/timeseries-dimensions" >}}) data sources used with the upcoming next generation alerting, but expressions can be used with backend data sources and visualization as well.

> **Note:** Queries built with this feature might break with minor version upgrades until Grafana 8 is released. This feature does not work with the current Grafana Alerting.

For more information, refer to [Write expression queries]({{< relref "../panels-visualizations/query-transform-data/expression-queries" >}}). [About queries]({{< relref "../panels-visualizations/query-transform-data#about-queries" >}}) was also updated as a result of this feature.
>>>>>>> ae830f68

### Alert notification query label interpolation

You can now provide detailed information to alert notification recipients by injecting alert label data as template variables into an alert notification. Labels that exist from the evaluation of the alert query can be used in the alert rule name and in the alert notification message fields using the `${Label}` syntax. The alert label data is automatically injected into the notification fields when the alert is in the alerting state. When there are multiple unique values for the same label, the values are comma-separated.

{{< figure src="/static/img/docs/alerting/alert-notification-template-7-4.png" max-width="700px" caption="Variable support in alert notifications" >}}

### Content security policy support

We have added support for [Content Security Policy (CSP)](https://developer.mozilla.org/en-US/docs/Web/HTTP/CSP), a layer of security that helps detect and mitigate certain types of attacks, including Cross Site Scripting (XSS) and data injection attacks.

CSP support is disabled by default, to enable it you must set `content_security_policy = true` in the Grafana configuration. If enabling it, you should also review, and potentially tweak, the CSP header template, via the configuration setting `content_security_policy_template`.

You can lock down what can be done in the frontend code. Lock down what can be loaded, what JavaScript is executed. Not compatible with some plugins.

[content_security_policy]({{< relref "../setup-grafana/configure-grafana#content_security_policy" >}}) and [content_security_policy_template]({{< relref "../setup-grafana/configure-grafana#content_security_policy_template" >}}) were added to [Configuration]({{< relref "../setup-grafana/configure-grafana" >}}) as a result of this change.

### Hide users in UI

You can now use the `hidden_users` configuration setting to hide specific users in the UI. For example, this feature can be used to hide users that are used for automation purposes.

[Configuration]({{< relref "../setup-grafana/configure-grafana#hidden_users" >}}) has been updated for this feature.

### Elasticsearch data source updates

Grafana 7.4 includes the following enhancements

- Added support for serial differencing pipeline aggregation.
- Added support for moving function pipeline aggregation.
- Added support to the terms aggregation for ordering by percentiles and extended stats.
- Updated date histogram auto interval handling for alert queries.

> **Note:** We have deprecated browser access mode. It will be removed in a future release.

For more information, refer to the [Elasticsearch docs]({{< relref "../datasources/elasticsearch" >}}).

### Azure Monitor updates

The Azure Monitor query type was renamed to Metrics and Azure Logs Analytics was renamed to Logs to match the service names in Azure and align the concepts with the rest of Grafana.

[Azure Monitor]({{< relref "../datasources/azure-monitor" >}}) was updated to reflect this change.

### MQL support added for Google Cloud Monitoring

You can now use Monitoring Query Language (MQL) for querying time-series data. MQL provides an expressive, text-based interface to retrieve, filter, and manipulate time-series data.

Unlike the visual query builder, MQL allows you to control the time range and period of output data, create new labels to aggregate data, compute the ratio of current values to past values, and so on.

MQL uses a set of operations and functions. Operations are linked together using the common pipe mechanism, where the output of one operation becomes the input to the next. Linking operations makes it possible to build up complex queries incrementally.

Once query type Metrics is selected in the Cloud Monitoring query editor, you can toggle between the editor modes for visual query builder and MQL. For more information, refer to the [Google Cloud Monitoring docs]({{< relref "../datasources/google-cloud-monitoring#import-pre-configured-dashboards" >}}).

Many thanks to [mtanda](https://github.com/mtanda) this contribution!

## Curated dashboards for Google Cloud Monitoring

Google Cloud Monitoring data source ships with pre-configured dashboards for some of the most popular GCP services. These curated dashboards are based on similar dashboards in the GCP dashboard samples repository. In this release, we have expanded the set of pre-configured dashboards.

{{< figure src="/static/img/docs/google-cloud-monitoring/curated-dashboards-7-4.png" max-width= "650px" >}}

If you want to customize a dashboard, we recommend that you save it under a different name. Otherwise the dashboard will be overwritten when a new version of the dashboard is released.

For more information, refer to the [Google Cloud Monitoring docs]({{< relref "../datasources/google-cloud-monitoring#import-pre-configured-dashboards" >}}).

### Query Editor Help

The feature previously referred to as DataSource Start Pages or Cheat Sheets has been renamed to Query Editor Help, and is now supported in panel query editors (depending on the data source), as well as in Explore.

<<<<<<< HEAD
[Queries]({{< relref "../panels-visualizations/query-transform-data/#manage-queries" >}}) was updated as a result of this feature.
=======
[Queries]({{< relref "../panels-visualizations/query-transform-data#manage-queries" >}}) was updated as a result of this feature.
>>>>>>> ae830f68

For more information on adding a query editor help component to your plugin, refer to [Add a query editor help component](/developers/plugin-tools/create-a-plugin/extend-a-plugin/add-query-editor-help).

### Variable inspector

The variables list has an additional column indicating whether variables are referenced in queries and panel names or not. The dependencies graph provides an easy way to check variable dependencies. You can click on a variable name within the graph to make updates to the variable as needed.

For more information, refer to [Inspect variables and their dependencies]({{< relref "../dashboards/variables/inspect-variable" >}}).

## Grafana Enterprise features

These features are included in the Grafana Enterprise edition.

### Licensing changes

When determining a user’s role for billing purposes, a user who has the ability to edit and save dashboards is considered an Editor. This includes any user who is an Editor or Admin at the Org level, and who has granted Admin or Edit permissions via [Dashboard permissions]({{< relref "../administration/user-management/manage-dashboard-permissions" >}}).

After the number of Viewers or Editors has reached its license limit, only Admins will see a banner in Grafana indicating that the license limit has been reached. Previously, all users saw the banner.

Grafana Enterprise license tokens update automatically on a daily basis, which means you no longer need to manually update your license, and the process for adding additional users to a license is smoother than it was before.

Refer to [Licensing restrictions]({{< relref "../administration/enterprise-licensing#license-restrictions" >}}) for more information.

### Export usage insights to Loki

You can now export usage insights logs to Loki and query them from Grafana. Usage insights logs include dashboard visits, data source views, queries and errors, and more.

For more information, refer to [Export logs of usage insights]({{< relref "../setup-grafana/configure-security/export-logs" >}}).

### New audit log events

New log out events are logged based on when a token expires or is revoked, as well as [SAML Single Logout]({{< relref "../setup-grafana/configure-security/configure-authentication/saml#single-logout" >}}). A `tokenId` field was added to all audit logs to help understand which session was logged out of.

Also, a counter for audit log writing actions with status (success / failure) and logger (loki / file / console) labels was added.

[Auditing]({{< relref "../setup-grafana/configure-security/audit-grafana" >}}) was updated to reflect these changes.

### Reports support Unicode

You can now select a font, other than the default, for Unicode-based scripts. As a result, an automatically generated PDF of a dashboard, which contains for example Chinese or Cyrillic text, can display them. Because the size of a report increases as additional fonts are added, this feature is not on by default.

[Reporting]({{< relref "../dashboards/share-dashboards-panels#rendering-configuration" >}}) was updated as a result of this change.

### Request security

Request security introduces ways to limit requests from the Grafana server, and it targets requests that are generated by users.

For more information, refer to [Request security]({{< relref "../setup-grafana/configure-security/configure-request-security" >}}).

## Breaking changes

The following Grafana 7.4 changes might break previous functionality.

### Plugin compatibility

We have upgraded AngularJS from version 1.6.6 to 1.8.2. Due to this upgrade some old angular plugins might stop working and will require a small update. This is due to the deprecation and removal of pre-assigned bindings. So if your custom angular controllers expect component bindings in the controller constructor you need to move this code to an $onInit function. For more details on how to migrate AngularJS code open the migration guide and search for pre-assigning bindings.

In order not to break all angular panel plugins and data sources we have some custom angular inject behavior that makes sure that bindings for these controllers are still set before constructor is called so many old angular panels and data source plugins will still work.

### Fixes Constant variable persistence confusion

In order to minimize the confusion with Constant variable usage, we've removed the ability to make Constant variables visible. This change will also migrate all existing visible Constant variables to Textbox variables because which we think this is a more appropriate type of variable for this use case.

## Changelog

Check out [CHANGELOG.md](https://github.com/grafana/grafana/blob/master/CHANGELOG.md) for a complete list of new features, changes, and bug fixes.<|MERGE_RESOLUTION|>--- conflicted
+++ resolved
@@ -41,11 +41,7 @@
 
 The following documentation topics were added for this feature:
 
-<<<<<<< HEAD
-- [Time series panel]({{< relref "../panels-visualizations/visualizations/time-series/" >}})
-=======
 - [Time series panel]({{< relref "../panels-visualizations/visualizations/time-series" >}})
->>>>>>> ae830f68
 - [Graph time series as lines]({{< relref "../panels-visualizations/visualizations/time-series#line-style" >}})
 - [Graph time series as bars]({{< relref "../panels-visualizations/visualizations/time-series#bar-alignment" >}})
 - [Graph time series as points]({{< relref "../panels-visualizations/visualizations/time-series#show-points" >}})
@@ -59,11 +55,7 @@
 
 For more details about how to use the X-Ray service map feature, see the [X-Ray plugin documentation](/grafana/plugins/grafana-x-ray-datasource).
 
-<<<<<<< HEAD
-For more information, refer to [Node graph panel]({{< relref "../panels-visualizations/visualizations/node-graph/" >}}).
-=======
 For more information, refer to [Node graph panel]({{< relref "../panels-visualizations/visualizations/node-graph" >}}).
->>>>>>> ae830f68
 
 ### New transformations
 
@@ -73,11 +65,7 @@
 
 The _Sort by_ transformation allows you to sort data before sending it to the visualization.
 
-<<<<<<< HEAD
-For more information, refer to [Sort by]({{< relref "../panels-visualizations/query-transform-data/transform-data/#sort-by" >}}).
-=======
 For more information, refer to [Sort by]({{< relref "../panels-visualizations/query-transform-data/transform-data#sort-by" >}}).
->>>>>>> ae830f68
 
 #### Filter data by value transform
 
@@ -85,21 +73,13 @@
 
 This transformation is very useful if your data source does not natively filter by values. You might also use this to narrow values to display if you are using a shared query.
 
-<<<<<<< HEAD
-For more information, refer to [Filter data by value]({{< relref "../panels-visualizations/query-transform-data/transform-data/#filter-data-by-value" >}}).
-=======
 For more information, refer to [Filter data by value]({{< relref "../panels-visualizations/query-transform-data/transform-data#filter-data-by-value" >}}).
->>>>>>> ae830f68
 
 ### New override option
 
 On the Overrides tab, you can now set properties for fields returned by a specific query.
 
-<<<<<<< HEAD
-For more information, refer to [About field overrides]({{< relref "../panels-visualizations/configure-overrides/" >}}).
-=======
 For more information, refer to [About field overrides]({{< relref "../panels-visualizations/configure-overrides" >}}).
->>>>>>> ae830f68
 
 ### Exemplar support
 
@@ -109,11 +89,7 @@
 
 {{< figure src="/static/img/docs/v74/exemplars.png" max-width="900px" caption="Exemplar example" >}}
 
-<<<<<<< HEAD
-For more information, refer to [Exemplars]({{< relref "../fundamentals/exemplars/" >}}).
-=======
 For more information, refer to [Exemplars]({{< relref "../fundamentals/exemplars" >}}).
->>>>>>> ae830f68
 
 ### Trace to logs
 
@@ -130,19 +106,11 @@
 
 _Server-side expressions_ is an experimental feature that allows you to manipulate data returned from backend data source queries. Expressions allow you to manipulate data with math and other operations when the data source is a backend data source or a **--Mixed--** data source.
 
-<<<<<<< HEAD
-The main use case is for [multi-dimensional]({{< relref "../fundamentals/timeseries-dimensions/" >}}) data sources used with the upcoming next generation alerting, but expressions can be used with backend data sources and visualization as well.
+The main use case is for [multi-dimensional]({{< relref "../fundamentals/timeseries-dimensions" >}}) data sources used with the upcoming next generation alerting, but expressions can be used with backend data sources and visualization as well.
 
 > **Note:** Queries built with this feature might break with minor version upgrades until Grafana 8 is released. This feature does not work with the current Grafana Alerting.
 
-For more information, refer to [Write expression queries]({{< relref "../panels-visualizations/query-transform-data/expression-queries/" >}}). [About queries]({{< relref "../panels-visualizations/query-transform-data/#about-queries" >}}) was also updated as a result of this feature.
-=======
-The main use case is for [multi-dimensional]({{< relref "../fundamentals/timeseries-dimensions" >}}) data sources used with the upcoming next generation alerting, but expressions can be used with backend data sources and visualization as well.
-
-> **Note:** Queries built with this feature might break with minor version upgrades until Grafana 8 is released. This feature does not work with the current Grafana Alerting.
-
 For more information, refer to [Write expression queries]({{< relref "../panels-visualizations/query-transform-data/expression-queries" >}}). [About queries]({{< relref "../panels-visualizations/query-transform-data#about-queries" >}}) was also updated as a result of this feature.
->>>>>>> ae830f68
 
 ### Alert notification query label interpolation
 
@@ -211,11 +179,7 @@
 
 The feature previously referred to as DataSource Start Pages or Cheat Sheets has been renamed to Query Editor Help, and is now supported in panel query editors (depending on the data source), as well as in Explore.
 
-<<<<<<< HEAD
-[Queries]({{< relref "../panels-visualizations/query-transform-data/#manage-queries" >}}) was updated as a result of this feature.
-=======
 [Queries]({{< relref "../panels-visualizations/query-transform-data#manage-queries" >}}) was updated as a result of this feature.
->>>>>>> ae830f68
 
 For more information on adding a query editor help component to your plugin, refer to [Add a query editor help component](/developers/plugin-tools/create-a-plugin/extend-a-plugin/add-query-editor-help).
 
