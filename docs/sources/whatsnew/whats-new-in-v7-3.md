--- conflicted
+++ resolved
@@ -45,11 +45,7 @@
 
 {{< figure src="/static/img/docs/v73/color_scheme_dropdown.png" max-width="450px" caption="Color scheme" class="pull-right" >}}
 
-<<<<<<< HEAD
-A new standard field color scheme option has been added. This new option will provide a unified way for all new panels to specify how colors should be assigned. For more information, refer to [Apply color to series and fields]({{< relref "../panels-visualizations/configure-standard-options/#color-scheme" >}}).
-=======
 A new standard field color scheme option has been added. This new option will provide a unified way for all new panels to specify how colors should be assigned. For more information, refer to [Apply color to series and fields]({{< relref "../panels-visualizations/configure-standard-options#color-scheme" >}}).
->>>>>>> ae830f68
 
 - **Single color**: Specifies a single color. Useful in an override rule.
 - **From thresholds**: Informs Grafana to take color from the matching threshold.
@@ -68,11 +64,7 @@
 
 {{< figure src="/static/img/docs/v73/table_color_scheme_mono_light.png" max-width="900px" caption="table color monochrome scheme" >}}
 
-<<<<<<< HEAD
-As this new option is a standard field option it works in every panel. Here is another example from the [Bar Gauge]({{< relref "../panels-visualizations/visualizations/bar-gauge/" >}}) panel.
-=======
 As this new option is a standard field option it works in every panel. Here is another example from the [Bar Gauge]({{< relref "../panels-visualizations/visualizations/bar-gauge" >}}) panel.
->>>>>>> ae830f68
 
 {{< figure src="/static/img/docs/v73/bar_gauge_gradient_color_scheme.png" max-width="900px" caption="bar gauge color scheme" >}}
 
@@ -80,11 +72,7 @@
 
 In v7.0, we introduced a new table panel and inspect mode with Download CSV enabled. However, CSV export to Excel was removed. Due to a large number of inquiries and requests, this [community contribution from tomdaly](https://github.com/grafana/grafana/pull/27284) brought the feature back.
 
-<<<<<<< HEAD
-For more information, refer to [Download raw query results]({{< relref "../panels-visualizations/panel-inspector/#download-raw-query-results" >}}).
-=======
 For more information, refer to [Download raw query results]({{< relref "../panels-visualizations/panel-inspector#download-raw-query-results" >}}).
->>>>>>> ae830f68
 
 ## Google Cloud monitoring out-of-the-box dashboards
 
