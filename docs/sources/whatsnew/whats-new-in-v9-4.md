--- conflicted
+++ resolved
@@ -30,16 +30,14 @@
 
 {{< figure src="/static/img/docs/alerting/alert-templates-whats-new-v9.3.png" max-width="750px" caption="Email template redesign" >}}
 
-<<<<<<< HEAD
 ## Log details redesign
 
 The details section of a log line has been updated. Previously some of the interactions, such as filtering, showing statistics or toggling the visibility were split across "Labels" and "Detected fields". With the recent changes those two sections were unified into one and the interactions are available for all fields.
 
 {{< figure src="/static/img/logs/log-details-whats-new-9-4.png" max-width="750px" caption="Log details redesign with interactions" >}}
-=======
+
 ## Service account expiration dates
 
 We have included a new configuration option, disabled by default. This will allow us to require an expiration date limit for all newly created service account tokens.
 
-This will not affect existing tokens, however newly created tokens will require an expiration date that doesn't exceed the configuration option `token_expiration_day_limit`.
->>>>>>> 8dec7284
+This will not affect existing tokens, however newly created tokens will require an expiration date that doesn't exceed the configuration option `token_expiration_day_limit`.