--- conflicted
+++ resolved
@@ -166,20 +166,17 @@
 
 {{< figure src="/media/docs/grafana/command-palette-9-4.gif" max-width="750px" caption="Grafana command palette" >}}
 
-## New navigation
-
-Early access on Grafana Cloud
-
-Grafana’s navigation has been reorganized to make it easier for you to access the data you need. With this update, you'll be able to quickly navigate between features, giving you full visibility into the health of your systems.
-
-The new navigation is being gradually rolled out to users on Grafana Cloud.
+## Nav navigation
+
+Generally available on Grafana Cloud
+
+The navigation in Grafana has been updated with a new design and an improved structure to make it easier for you to access the data you need. With this update, you'll be able to quickly navigate between features, giving you full visibility into the health of your systems.
+
+The new navigation is gradually rolling out to all users on Grafana Cloud. If you’re using Grafana Open Source and Enterprise, you can enable this feature using the `topnav` feature toggle.
 
 _Note:_ The Grafana documentation has not yet been updated to reflect changes to the navigation.
 
-<<<<<<< HEAD
 {{< figure src="/media/docs/grafana/navigation-9-4.png" max-width="750px" caption="Grafana new navigation" >}}
-=======
-{{< figure src="/static/img/docs/navigation/navigation-9-4.png" max-width="750px" caption="Grafana new navigation" >}}
 
 ## Auditing and Usage Insights: Support for Loki multi-tenancy
 
@@ -208,5 +205,4 @@
 
 However, we have more planned: we’re going to make even more improvements to the accessibility of panels and improvements to panels without a header.
 
-This is a beta feature, which you can access by enabling the `newPanelChromeUI` feature toggle.
->>>>>>> f7f40a43
+This is a beta feature, which you can access by enabling the `newPanelChromeUI` feature toggle.