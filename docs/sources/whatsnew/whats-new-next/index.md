--- conflicted
+++ resolved
@@ -18,7 +18,6 @@
 
 Welcome to Grafana Cloud! Read on to learn about the newest changes to Grafana Cloud.
 
-<<<<<<< HEAD
 ## Correlations editor in Explore
 
 <!-- Kristina Durivage -->
@@ -46,7 +45,7 @@
 You can now create correlations using either the **Administration** page or provisioning, regardless of whether a data source was provisioned or not. In previous versions of Grafana, if a data source was provisioned, the only way to add correlations to it was also with provisioning. Now, that's no longer the case, and you can easily create new correlations mixing both methods—using the **Administration** page or provisioning.
 
 To enable this feature, contact Grafana Support.
-=======
+
 ## Public dashboards
 
 <!-- Thanos Karachalios -->
@@ -59,7 +58,7 @@
 Public dashboards allow you to share your visualizations and insights to a broader audience without the requirement of a login. You can effortlessly use our current sharing model and create a public dashboard URL to share with anyone using the generated public URL link. To learn more, refer to the [Public dashboards documentation](https://grafana.com/docs/grafana/<GRAFANA_VERSION>/dashboards/dashboard-public/), as well as the following video demo:
 
 {{< video-embed src="/media/docs/grafana/dashboards/public-dashboards-demo.mp4" >}}
->>>>>>> 889576ac
+
 
 ## Support for dashboard variables in transformations
 
