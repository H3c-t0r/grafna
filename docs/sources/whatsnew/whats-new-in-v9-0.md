--- conflicted
+++ resolved
@@ -102,11 +102,7 @@
 
 ## Envelope encryption is generally available and enabled by default
 
-<<<<<<< HEAD
-Grafana now uses envelope encryption to encrypt secrets in the database. Envelope encryption adds a layer of indirection to the encryption process. Instead of encrypting all secrets in the database with a single key, Grafana uses a set of keys called data encryption keys (DEKs) to encrypt them. These data encryption keys are themselves encrypted with a single key encryption key (KEK). This allows you to rotate your KEK and quickly re-encrypt your DEKs in case a key is compromised. In Grafana Enterprise, you can also store your KEK in an external key management service (KMS) like AWS KMS or Azure Key Vault, for extra security. Learn more about envelope encryption in the [database encryption documentation]({{< relref "../setup-grafana/configure-security/configure-database-encryption/#envelope-encryption" >}}).
-=======
 Grafana now uses envelope encryption to encrypt secrets in the database. Envelope encryption adds a layer of indirection to the encryption process. Instead of encrypting all secrets in the database with a single key, Grafana uses a set of keys called data encryption keys (DEKs) to encrypt them. These data encryption keys are themselves encrypted with a single key encryption key (KEK). This allows you to rotate your KEK and quickly re-encrypt your DEKs in case a key is compromised. In Grafana Enterprise, you can also store your KEK in an external key management service (KMS) like AWS KMS or Azure Key Vault, for extra security. Learn more about envelope encryption in the [database encryption documentation]({{< relref "../setup-grafana/configure-security/configure-database-encryption#envelope-encryption" >}}).
->>>>>>> ae830f68
 
 {{< figure src="/static/img/docs/enterprise/dashboards/envelope-encryption.png" max-width="750px" caption="Envelope encryption" >}}
 
@@ -181,11 +177,7 @@
 
 ## Breaking changes
 
-<<<<<<< HEAD
-This is a partial list of notable breaking changes. For the complete list, see our [Release Notes]({{< relref "../release-notes/release-notes-9-0-0/" >}}).
-=======
 This is a partial list of notable breaking changes. For the complete list, see our [Release Notes]({{< relref "../release-notes/release-notes-9-0-0" >}}).
->>>>>>> ae830f68
 
 ### Role-based access control: changes for general release
 
@@ -259,11 +251,7 @@
 
 We strongly recommend that you enable `envelopeEncryption` for older versions to deploy envelope encryption. You can alternatively configure the `disableEnvelopeEncryption` feature toggle before upgrading to v9.0; however, this feature toggle might be removed in a future Grafana release.
 
-<<<<<<< HEAD
-For more details, and workarounds for potential issues, refer to the [documentation]({{< relref "../setup-grafana/configure-security/configure-database-encryption/" >}}).
-=======
 For more details, and workarounds for potential issues, refer to the [documentation]({{< relref "../setup-grafana/configure-security/configure-database-encryption" >}}).
->>>>>>> ae830f68
 
 ## A note on Grafana Enterprise licensing
 
