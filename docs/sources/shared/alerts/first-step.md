---
<<<<<<< HEAD
title: TBD...
=======
labels:
  products:
    - enterprise
    - oss
title: TBD
>>>>>>> ae830f68
---

## TBD

Use the instructions in [Getting started with Grafana]({{< relref "../../getting-started/getting-started/" >}}) to:

- Install Grafana.
- Log in to Grafana.
- Create your first dashboard.<|MERGE_RESOLUTION|>--- conflicted
+++ resolved
@@ -1,13 +1,9 @@
 ---
-<<<<<<< HEAD
-title: TBD...
-=======
 labels:
   products:
     - enterprise
     - oss
 title: TBD
->>>>>>> ae830f68
 ---
 
 ## TBD
