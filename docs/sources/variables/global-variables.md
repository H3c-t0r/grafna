--- conflicted
+++ resolved
@@ -14,22 +14,13 @@
 
 ## $__dashboard
 
-<<<<<<< HEAD
 > Only available in Grafana v6.7+. In Grafana 7.1, the variable changed from showing the UID of the current dashboard to the name of the current dashboard.
 
 This variable is the name of the current dashboard.
 
 ## $__from and $__to
 
-> Only available in Grafana v6.0+.
-=======
-- `${__dashboard.name}` is the name of the current dashboard
-- `${__dashboard.uid}` is the UID of the current dashboard (used in url)
-
-## $__from and $__to
-
 Grafana has two built in time range variables: `$__from` and `$__to`. They are currently always interpolated as epoch milliseconds by default but you can control date formatting.
->>>>>>> 6c49fdb5
 
 > This special formatting syntax is only available in Grafan a 7.1.2+
 
@@ -67,11 +58,6 @@
 
 ## $__org
 
-<<<<<<< HEAD
-> Only available in Grafana v6.7+.
-
-=======
->>>>>>> 6c49fdb5
 This variable is the ID of the current organization.
 `${__org.name}` is the name of the current organization.
 
@@ -84,11 +70,6 @@
 
 ## $__range
 
-<<<<<<< HEAD
-> Only available in Grafana v5.3+.
-
-=======
->>>>>>> 6c49fdb5
 Currently only supported for Prometheus data sources. This variable represents the range for the current dashboard. It is calculated by `to - from`. It has a millisecond and a second representation called `$__range_ms` and `$__range_s`.
 
 ## $timeFilter or $__timeFilter
@@ -100,4 +81,4 @@
 - The WHERE clause for the InfluxDB data source. Grafana adds it automatically to InfluxDB queries when in Query Editor mode. You can add it manually in Text Editor mode: `WHERE $timeFilter`.
 - Log Analytics queries in the Azure Monitor data source.
 - SQL queries in MySQL, Postgres, and MSSQL
-- The `$__timeFilter` variable is used in the MySQL data source.+- The `$__timeFilter` variable is used in the MySQL data source.
