---
aliases:
  - /docs/grafana/latest/variables/global-variables/
  - /docs/grafana/latest/variables/variable-types/global-variables/
keywords:
  - grafana
  - templating
  - documentation
  - guide
  - template
  - variable
  - global
  - standard
title: Global variables
weight: 900
---

# Global variables

Grafana has global built-in variables that can be used in expressions in the query editor. This topic lists them in alphabetical order and defines them. These variables are useful in queries, dashboard links, panel links, and data links.

## $\_\_dashboard

> Only available in Grafana v6.7+. In Grafana 7.1, the variable changed from showing the UID of the current dashboard to the name of the current dashboard.

This variable is the name of the current dashboard.

## $\_\_from and $\_\_to

Grafana has two built in time range variables: `$__from` and `$__to`. They are currently always interpolated as epoch milliseconds by default but you can control date formatting.

> This special formatting syntax is only available in Grafana 7.1.2+

| Syntax                   | Example result           | Description                                                                                               |
| ------------------------ | ------------------------ | --------------------------------------------------------------------------------------------------------- |
| `${__from}`              | 1594671549254            | Unix millisecond epoch                                                                                    |
| `${__from:date}`         | 2020-07-13T20:19:09.254Z | No args, defaults to ISO 8601/RFC 3339                                                                    |
| `${__from:date:iso}`     | 2020-07-13T20:19:09.254Z | ISO 8601/RFC 3339                                                                                         |
| `${__from:date:seconds}` | 1594671549               | Unix seconds epoch                                                                                        |
| `${__from:date:YYYY-MM}` | 2020-07                  | Any custom [date format](https://momentjs.com/docs/#/displaying/) that does not include the `:` character |

The above syntax works with `${__to}` as well.

You can use this variable in URLs as well. For example, send a user to a dashboard that shows a time range from six hours ago until now: https://play.grafana.org/d/000000012/grafana-play-home?viewPanel=2&orgId=1?from=now-6h&to=now

## $\_\_interval

You can use the `$__interval` variable as a parameter to group by time (for InfluxDB, MySQL, Postgres, MSSQL), Date histogram interval (for Elasticsearch), or as a _summarize_ function parameter (for Graphite).

Grafana automatically calculates an interval that can be used to group by time in queries. When there are more data points than can be shown on a graph then queries can be made more efficient by grouping by a larger interval. It is more efficient to group by 1 day than by 10s when looking at 3 months of data and the graph will look the same and the query will be faster. The `$__interval` is calculated using the time range and the width of the graph (the number of pixels).

Approximate Calculation: `(to - from) / resolution`

For example, when the time range is 1 hour and the graph is full screen, then the interval might be calculated to `2m` - points are grouped in 2 minute intervals. If the time range is 6 months and the graph is full screen, then the interval might be `1d` (1 day) - points are grouped by day.

In the InfluxDB data source, the legacy variable `$interval` is the same variable. `$__interval` should be used instead.

The InfluxDB and Elasticsearch data sources have `Group by time interval` fields that are used to hard code the interval or to set the minimum limit for the `$__interval` variable (by using the `>` syntax -> `>10m`).

## $\_\_interval_ms

This variable is the `$__interval` variable in milliseconds, not a time interval formatted string. For example, if the `$__interval` is `20m` then the `$__interval_ms` is `1200000`.

## $\_\_name

This variable is only available in the Singlestat panel and can be used in the prefix or suffix fields on the Options tab. The variable will be replaced with the series name or alias.

## $\_\_org

This variable is the ID of the current organization.
`${__org.name}` is the name of the current organization.

## $\_\_user

> Only available in Grafana v7.1+

`${__user.id}` is the ID of the current user.
`${__user.login}` is the login handle of the current user.
`${__user.email}` is the email for the current user.

## $\_\_range

Currently only supported for Prometheus and Loki data sources. This variable represents the range for the current dashboard. It is calculated by `to - from`. It has a millisecond and a second representation called `$__range_ms` and `$__range_s`.

## $\_\_rate_interval

<<<<<<< HEAD
Currently only supported for Prometheus data sources. The `$__rate_interval` variable is meant to be used in the rate function. Refer to [Prometheus query variables]({{< relref "../../datasources/prometheus.md#using-__rate_interval">}}) for details.
=======
Currently only supported for Prometheus data sources. The `$__rate_interval` variable is meant to be used in the rate function. Refer to [Prometheus query variables]({{< relref "../../datasources/prometheus/" >}}) for details.
>>>>>>> 0bfd48c1

## $timeFilter or $\_\_timeFilter

The `$timeFilter` variable returns the currently selected time range as an expression. For example, the time range interval `Last 7 days` expression is `time > now() - 7d`.

This is used in several places, including:

- The WHERE clause for the InfluxDB data source. Grafana adds it automatically to InfluxDB queries when in Query Editor mode. You can add it manually in Text Editor mode: `WHERE $timeFilter`.
- Log Analytics queries in the Azure Monitor data source.
- SQL queries in MySQL, Postgres, and MSSQL.
- The `$__timeFilter` variable is used in the MySQL data source.<|MERGE_RESOLUTION|>--- conflicted
+++ resolved
@@ -84,11 +84,7 @@
 
 ## $\_\_rate_interval
 
-<<<<<<< HEAD
 Currently only supported for Prometheus data sources. The `$__rate_interval` variable is meant to be used in the rate function. Refer to [Prometheus query variables]({{< relref "../../datasources/prometheus.md#using-__rate_interval">}}) for details.
-=======
-Currently only supported for Prometheus data sources. The `$__rate_interval` variable is meant to be used in the rate function. Refer to [Prometheus query variables]({{< relref "../../datasources/prometheus/" >}}) for details.
->>>>>>> 0bfd48c1
 
 ## $timeFilter or $\_\_timeFilter
 
