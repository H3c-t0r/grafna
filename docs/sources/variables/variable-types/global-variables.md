+++
title = "Global variables"
keywords = ["grafana", "templating", "documentation", "guide", "template", "variable", "global", "standard"]
type = "docs"
aliases = ["/docs/grafana/latest/variables/global-variables.md"]
[menu.docs]
identifier = "global-variable"
parent = "variable-types"
weight = 900
+++

# Global variables

Grafana has global built-in variables that can be used in expressions in the query editor. This topic lists them in alphabetical order and defines them. These variables are useful in queries, dashboard links, panel links, and data links.

## $__dashboard

> Only available in Grafana v6.7+. In Grafana 7.1, the variable changed from showing the UID of the current dashboard to the name of the current dashboard.

This variable is the name of the current dashboard.

## $__from and $__to

Grafana has two built in time range variables: `$__from` and `$__to`. They are currently always interpolated as epoch milliseconds by default but you can control date formatting.

> This special formatting syntax is only available in Grafan a 7.1.2+

| Syntax                   | Example result           | Description |
| ------------------------ | ------------------------ | ----------- |
| `${__from}`              | 1594671549254            | Unix millisecond epoch |
| `${__from:date}`         | 2020-07-13T20:19:09.254Z | No args, defaults to ISO 8601/RFC 3339 | 
| `${__from:date:iso}`     | 2020-07-13T20:19:09.254Z | ISO 8601/RFC 3339 |
| `${__from:date:seconds}` | 1594671549               | Unix seconds epoch |
| `${__from:date:YYYY-MM}` | 2020-07                  | Any custom [date format](https://momentjs.com/docs/#/displaying/) |

The above syntax works with `${__to}` as well.

You can use this variable in URLs as well. For example, send a user to a dashboard that shows a time range from six hours ago until now: https://play.grafana.org/d/000000012/grafana-play-home?viewPanel=2&orgId=1?from=now-6h&to=now

## $__interval

You can use the `$__interval` variable as a parameter to group by time (for InfluxDB, MySQL, Postgres, MSSQL), Date histogram interval (for Elasticsearch), or as a _summarize_ function parameter (for Graphite).

Grafana automatically calculates an interval that can be used to group by time in queries. When there are more data points than can be shown on a graph then queries can be made more efficient by grouping by a larger interval. It is more efficient to group by 1 day than by 10s when looking at 3 months of data and the graph will look the same and the query will be faster. The `$__interval` is calculated using the time range and the width of the graph (the number of pixels).

Approximate Calculation: `(from - to) / resolution`

For example, when the time range is 1 hour and the graph is full screen, then the interval might be calculated to `2m` - points are grouped in 2 minute intervals. If the time range is 6 months and the graph is full screen, then the interval might be `1d` (1 day) - points are grouped by day.

In the InfluxDB data source, the legacy variable `$interval` is the same variable. `$__interval` should be used instead.

The InfluxDB and Elasticsearch data sources have `Group by time interval` fields that are used to hard code the interval or to set the minimum limit for the `$__interval` variable (by using the `>` syntax -> `>10m`).

## $__interval_ms

This variable is the `$__interval` variable in milliseconds, not a time interval formatted string. For example, if the `$__interval` is `20m` then the `$__interval_ms` is `1200000`.

## $__name

This variable is only available in the Singlestat panel and can be used in the prefix or suffix fields on the Options tab. The variable will be replaced with the series name or alias.

## $__org

This variable is the ID of the current organization.
`${__org.name}` is the name of the current organization.

## $__user

> Only available in Grafana v7.1+

`${__user.id}` is the ID of the current user.
`${__user.login}` is the login handle of the current user.

## $__range

Currently only supported for Prometheus data sources. This variable represents the range for the current dashboard. It is calculated by `to - from`. It has a millisecond and a second representation called `$__range_ms` and `$__range_s`.

## $timeFilter or $__timeFilter

The `$timeFilter` variable returns the currently selected time range as an expression. For example, the time range interval `Last 7 days` expression is `time > now() - 7d`.

This is used in several places, including:

- The WHERE clause for the InfluxDB data source. Grafana adds it automatically to InfluxDB queries when in Query Editor mode. You can add it manually in Text Editor mode: `WHERE $timeFilter`.
- Log Analytics queries in the Azure Monitor data source.
<<<<<<< HEAD
- SQL queries in MySQL, Postgres, and MSSQL
=======
- SQL queries in MySQL, Postgres, and MSSQL.
>>>>>>> 5916ef94
- The `$__timeFilter` variable is used in the MySQL data source.<|MERGE_RESOLUTION|>--- conflicted
+++ resolved
@@ -83,9 +83,5 @@
 
 - The WHERE clause for the InfluxDB data source. Grafana adds it automatically to InfluxDB queries when in Query Editor mode. You can add it manually in Text Editor mode: `WHERE $timeFilter`.
 - Log Analytics queries in the Azure Monitor data source.
-<<<<<<< HEAD
-- SQL queries in MySQL, Postgres, and MSSQL
-=======
 - SQL queries in MySQL, Postgres, and MSSQL.
->>>>>>> 5916ef94
 - The `$__timeFilter` variable is used in the MySQL data source.