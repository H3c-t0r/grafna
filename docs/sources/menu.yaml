--- conflicted
+++ resolved
@@ -86,7 +86,6 @@
 - name: Panels
   link: /features/panels/
   children:
-<<<<<<< HEAD
   - link: /features/panels/panels/
     name: Overview
   - link: /features/panels/graph/
@@ -203,116 +202,6 @@
       name: Advanced variable formats
     - link: /variables/repeat-panels-or-rows/
       name: Repeat panels or rows
-=======
-    - name: Panels
-      link: /features/panels/
-      children:
-        - link: /features/panels/panels/
-          name: Overview
-        - link: /features/panels/graph/
-          name: Graph
-        - link: /features/panels/table_panel/
-          name: Table
-        - link: /features/panels/stat/
-          name: Stat
-        - link: /features/panels/gauge/
-          name: Gauge
-        - link: /features/panels/bar_gauge/
-          name: Bar gauge
-        - link: /features/panels/logs/
-          name: Logs
-        - link: /features/panels/singlestat/
-          name: Singlestat
-        - link: /features/panels/heatmap/
-          name: Heatmap
-        - link: /features/panels/alertlist/
-          name: Alert list
-        - link: /features/panels/dashlist/
-          name: Dashboard list
-        - link: /features/panels/text/
-          name: Text
-    - name: Dashboard features
-      link: /features/dashboard/
-      children:
-        - link: /features/dashboard/dashboards/
-          name: Overview
-        - link: /reference/templating/
-          name: Variables
-        - link: /reference/annotations/
-          name: Annotations
-        - link: /reference/dashboard_folders/
-          name: Folders
-        - link: /reference/playlist/
-          name: Playlist
-        - link: /reference/search/
-          name: Search
-        - link: /reference/share_dashboard/
-          name: Sharing a dashboard
-        - link: /reference/share_panel/
-          name: Sharing a panel
-        - link: /reference/timerange/
-          name: Time range
-        - link: /reference/export_import/
-          name: Export and import
-        - link: /reference/datalinks/
-          name: Data links
-        - name: Navigation links
-          link: /features/dashboard/links
-        - link: /reference/dashboard_history/
-          name: Version history
-        - link: /reference/dashboard/
-          name: JSON Model
-    - name: Data sources
-      link: /features/datasources/
-      children:
-        - link: /features/datasources/add-a-data-source/
-          name: Add data source
-        - link: /features/datasources/cloudwatch/
-          name: AWS Cloudwatch
-        - link: /features/datasources/azuremonitor/
-          name: Azure Monitor
-        - link: /features/datasources/elasticsearch/
-          name: Elasticsearch
-        - link: /features/datasources/stackdriver/
-          name: Google Stackdriver
-        - link: /features/datasources/graphite/
-          name: Graphite
-        - link: /features/datasources/influxdb/
-          name: InfluxDB
-        - link: /features/datasources/loki/
-          name: Loki
-        - link: /features/datasources/mssql/
-          name: Microsoft SQL Server
-        - link: /features/datasources/mixed/
-          name: MixedData
-        - link: /features/datasources/mysql/
-          name: MySQL
-        - link: /features/datasources/opentsdb/
-          name: OpenTSDB
-        - link: /features/datasources/postgres/
-          name: PostgreSQL
-        - link: /features/datasources/prometheus/
-          name: Prometheus
-        - link: /features/datasources/testdata/
-          name: TestData DB
-    - name: Explore
-      link: /features/explore/
-    - name: Alerting
-      link: /alerting/
-      children:
-        - link: /alerting/rules/
-          name: Engine and Rules
-        - link: /alerting/metrics/
-          name: Metrics
-        - link: /alerting/notifications/
-          name: Notifications
-    - name: Image rendering
-      link: /administration/image_rendering/
-    - name: Keyboard Shortcuts
-      link: /features/shortcuts/
-    - name: Reporting
-      link: /features/reporting/
->>>>>>> 9945713a
 - name: What's new in Grafana
   link: /whatsnew/
   children:
