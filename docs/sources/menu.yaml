- name: Getting started
  link: /getting-started/
  children:
    - name: What is Grafana?
      link: /getting-started/what-is-grafana/
    - name: Getting started
      link: /getting-started/getting-started/
    - name: Intro to time series
      link: /getting-started/timeseries/
    - name: Intro to histograms
      link: /getting-started/intro-histograms/
    - name: Glossary
      link: /getting-started/glossary/
- name: Installation
  link: /installation/
  children:
    - name: Requirements
      link: /installation/requirements/
    - name: Install on Ubuntu/Debian
      link: /installation/debian/
    - name: Install on Centos/RedHat/SUSE
      link: /installation/rpm/
    - name: Install on Windows
      link: /installation/windows/
    - name: Install on macOS
      link: /installation/mac/
    - name: Run Docker image
      link: /installation/docker/
    - name: Upgrade Grafana
      link: /installation/upgrading/
- name: Administration
  link: /administration/
  children:
  - name: Configuration
    link: /installation/configuration/
  - name: Configure Docker image
    link: /installation/configure-docker/
  - name: Security
    link: /installation/security/
  - name: Authentication
    link: /auth/
    children:
    - link: /auth/overview/
      name: Overview
    - link: /auth/auth-proxy/
      name: Auth Proxy
    - link: /auth/ldap/
      name: LDAP
    - link: /auth/enhanced_ldap/
      name: Enhanced LDAP
    - link: /auth/generic-oauth/
      name: Generic OAuth
    - link: /auth/google/
      name: Google
    - link: /auth/azuread/
      name: Azure AD
    - link: /auth/github/
      name: GitHub
    - link: /auth/gitlab/
      name: GitLab
    - link: /auth/okta/
      name: Okta
    - link: /auth/saml/
      name: SAML
    - link: /auth/team-sync/
      name: Team Sync
  - name: Permissions
    link: /permissions/
    children:
    - link: /permissions/overview/
      name: Overview
    - link: /permissions/organization_roles/
      name: Organization Roles
    - link: /permissions/dashboard_folder_permissions/
      name: Dashboard and Folder
    - link: /permissions/datasource_permissions/
      name: Data source
  - name: Grafana CLI
    link: /administration/cli/
  - name: Internal metrics
    link: /administration/metrics/
  - name: Provisioning
    link: /administration/provisioning/
  - name: Set up Grafana for high availability
    link: /tutorials/ha_setup/
  - name: Troubleshooting
    link: /installation/troubleshooting/
- name: Data sources
  link: /features/datasources/
  children:
  - link: /features/datasources/add-a-data-source/
    name: Add data source
  - link: /features/datasources/cloudwatch/
    name: AWS Cloudwatch
  - link: /features/datasources/azuremonitor/
    name: Azure Monitor
  - link: /features/datasources/elasticsearch/
    name: Elasticsearch
  - link: /features/datasources/stackdriver/
    name: Google Stackdriver
  - link: /features/datasources/graphite/
    name: Graphite
  - link: /features/datasources/influxdb/
    name: InfluxDB
  - link: /features/datasources/loki/
    name: Loki
  - link: /features/datasources/mssql/
    name: Microsoft SQL Server
  - link: /features/datasources/mixed/
    name: MixedData
  - link: /features/datasources/mysql/
    name: MySQL
  - link: /features/datasources/opentsdb/
    name: OpenTSDB
  - link: /features/datasources/postgres/
    name: PostgreSQL
  - link: /features/datasources/prometheus/
    name: Prometheus
  - link: /features/datasources/testdata/
    name: TestData DB
- name: Manage users
  link: /manage-users
  children:
  - link: /manage-users/
    name: Overview
  - link: /manage-users/add-or-remove-user/
    name: Add or remove a user
  - link: /manage-users/enable-or-disable-user/
    name: Enable or disable a user
  - link: /manage-users/create-or-remove-team/
    name: Create or remove a team
  - link: /manage-users/add-or-remove-user-from-team/
    name: Add or remove user from team
- name: Data sources
  link: /features/datasources/
  children:
  - link: /features/datasources/add-a-data-source/
    name: Add data source
  - link: /features/datasources/cloudwatch/
    name: AWS Cloudwatch
  - link: /features/datasources/azuremonitor/
    name: Azure Monitor
  - link: /features/datasources/elasticsearch/
    name: Elasticsearch
  - link: /features/datasources/stackdriver/
    name: Google Stackdriver
  - link: /features/datasources/graphite/
    name: Graphite
  - link: /features/datasources/influxdb/
    name: InfluxDB
  - link: /features/datasources/loki/
    name: Loki
  - link: /features/datasources/mssql/
    name: Microsoft SQL Server
  - link: /features/datasources/mysql/
    name: MySQL
  - link: /features/datasources/opentsdb/
    name: OpenTSDB
  - link: /features/datasources/postgres/
    name: PostgreSQL
  - link: /features/datasources/prometheus/
    name: Prometheus
  - link: /features/datasources/testdata/
    name: TestData DB
- name: Panels
  link: /panels/
  children:
  - link: /features/panels/panels/
    name: Overview
  - link: /features/panels/graph/
    name: Graph
  - link: /features/panels/table_panel/
    name: Table
  - link: /features/panels/stat/
    name: Stat
  - link: /features/panels/gauge/
    name: Gauge
  - link: /features/panels/bar_gauge/
    name: Bar gauge
  - link: /features/panels/logs/
    name: Logs
  - link: /features/panels/singlestat/
    name: Singlestat
  - link: /features/panels/heatmap/
    name: Heatmap
  - link: /features/panels/alertlist/
    name: Alert list
  - link: /features/panels/dashlist/
    name: Dashboard list
  - link: /panels/text-panel/
    name: Text
  - link: /panels/news-panel/
    name: News
  - link: /panels/queries/
    name: Queries
  - link: /panels/transformations/
    name: Transformations
  - link: /panels/calculations-list/
    name: Calculations list
- name: Dashboards
  link: /features/dashboard/
  children:
<<<<<<< HEAD
    - link: /features/dashboard/dashboards/
      name: Overview
    - link: /reference/annotations/
      name: Annotations
    - link: /reference/dashboard_folders/
      name: Folders
    - link: /reference/playlist/
      name: Playlist
    - link: /reference/search/
      name: Search
    - link: /reference/share_dashboard/
      name: Sharing a dashboard
    - link: /reference/share_panel/
      name: Sharing a panel
    - link: /reference/timerange/
      name: Time range
    - link: /reference/export_import/
      name: Export and import
    - link: /features/dashboard/links/
      name: Navigation links
    - link: /reference/datalinks/
      name: Data links
    - link: /reference/dashboard_history/
      name: Dashboard version history
    - name: Keyboard Shortcuts
      link: /features/shortcuts/
    - name: Reporting
      link: /features/reporting/
    - link: /reference/dashboard/
      name: JSON Model
    - link: /reference/scripting/
      name: Scripted dashboards
=======
  - link: /features/dashboard/dashboards/
    name: Overview
  - link: /reference/annotations/
    name: Annotations
  - link: /reference/dashboard_folders/
    name: Folders
  - link: /reference/playlist/
    name: Playlist
  - link: /reference/search/
    name: Search
  - link: /reference/share_dashboard/
    name: Sharing a dashboard
  - link: /reference/share_panel/
    name: Sharing a panel
  - link: /reference/timerange/
    name: Time range
  - link: /reference/export_import/
    name: Export and import
  - link: /features/dashboard/links/
    name: Navigation links
  - link: /reference/datalinks/
    name: Data links
  - link: /reference/dashboard_history/
    name: Dashboard version history
  - name: Keyboard Shortcuts
    link: /features/shortcuts/
  - name: Reporting
    link: /features/reporting/
  - link: /reference/dashboard/
    name: JSON Model
  - link: /reference/scripting/
    name: Scripted dashboards
>>>>>>> 16297da2
- name: Explore
  link: /features/explore/
- name: Alerting
  link: /alerting/
  children:
    - link: /alerting/rules/
      name: Engine and Rules
    - link: /alerting/metrics/
      name: Metrics
    - link: /alerting/notifications/
      name: Notifications
- name: Image rendering
  link: /administration/image_rendering/
- name: Linking
  link: /linking/
  children:
    - name: Overview
      link: /linking/linking-overview/
    - name: Dashboard links
      link: /linking/dashboard-links/
    - name: Panel links
      link: /linking/panel-links/
    - name: Templates and variables
      link: /variables/
  children:
    - link: /variables/templates-and-variables/
      name: Overview
    - link: /variables/global-variables/
      name: Global variables
    - link: /variables/url-variables/
      name: URL variables
    - link: /variables/advanced-variable-format-options/
      name: Advanced variable formats
    - link: /variables/repeat-panels-or-rows/
      name: Repeat panels or rows
- name: What's new in Grafana
  link: /whatsnew/
  children:
    - name: Version 7.0
      link: /guides/whats-new-in-v7-0/
    - name: Version 6.7
      link: /guides/whats-new-in-v6-7/
    - name: Version 6.6
      link: /guides/whats-new-in-v6-6/
    - name: Version 6.5
      link: /guides/whats-new-in-v6-5/
    - name: Version 6.4
      link: /guides/whats-new-in-v6-4/
    - name: Version 6.3
      link: /guides/whats-new-in-v6-3/
    - name: Version 6.2
      link: /guides/whats-new-in-v6-2/
    - name: Version 6.1
      link: /guides/whats-new-in-v6-1/
    - name: Version 6.0
      link: /guides/whats-new-in-v6-0/
    - name: Old versions
      link: /whatsnew/
      children:
        - name: Version 5.4
          link: /guides/whats-new-in-v5-4/
        - name: Version 5.3
          link: /guides/whats-new-in-v5-3/
        - name: Version 5.2
          link: /guides/whats-new-in-v5-2/
        - name: Version 5.1
          link: /guides/whats-new-in-v5-1/
        - name: Version 5.0
          link: /guides/whats-new-in-v5/
        - name: Version 4.6
          link: /guides/whats-new-in-v4-6/
        - name: Version 4.5
          link: /guides/whats-new-in-v4-5/
        - name: Version 4.4
          link: /guides/whats-new-in-v4-4/
        - name: Version 4.3
          link: /guides/whats-new-in-v4-3/
        - name: Version 4.2
          link: /guides/whats-new-in-v4-2/
        - name: Version 4.1
          link: /guides/whats-new-in-v4-1/
        - name: Version 4.0
          link: /guides/whats-new-in-v4/
        - name: Version 3.1
          link: /guides/whats-new-in-v3-1/
        - name: Version 3.0
          link: /guides/whats-new-in-v3/
- name: Grafana Enterprise
  link: /enterprise/
  children:
    - name: Overview
      link: /enterprise/
    - name: Configuration
      link: /enterprise/enterprise-configuration/
    - name: Data source permissions
      link: /enterprise/datasource_permissions/
    - name: Enhanced LDAP
      link: /enterprise/enhanced_ldap/
    - name: Reporting
      link: /enterprise/reporting/
    - name: Export dashboard as PDF
      link: /enterprise/export-pdf/
    - name: SAML authentication
      link: /enterprise/saml/
    - name: Team sync
      link: /enterprise/team-sync/
    - name: White labeling
      link: /enterprise/white-labeling/
    - name: Usage insights
      link: /enterprise/usage-insights/
    - name: License expiration
      link: /enterprise/license-expiration/
- name: Plugins
  link: /plugins/
  children:
    - name: Overview
      link: /plugins/
    - name: Install plugins
      link: /plugins/installation/
- name: HTTP APIs
  link: /http_api/
  children:
    - name: API Authentication
      link: /http_api/auth/
    - name: Create API Tokens and Dashboards for a Specific Organization
      link: /tutorials/api_org_token_howto/
    - name: Admin API
      link: /http_api/admin/
    - name: Alerting API
      link: /http_api/alerting/
    - name: Alerting Notifications API
      link: /http_api/alerting_notification_channels/
    - name: Annotations API
      link: /http_api/annotations/
    - name: Dashboard API
      link: /http_api/dashboard/
    - name: Dashboard Permissions API
      link: /http_api/dashboard_permissions/
    - name: Dashboard Versions API
      link: /http_api/dashboard_versions/
    - name: Data Source API
      link: /http_api/data_source/
    - name: Data source Permissions API
      link: /http_api/datasource_permissions/
    - name: External Group Sync API
      link: /http_api/external_group_sync/
    - name: Folder API
      link: /http_api/folder/
    - name: Folder Permissions API
      link: /http_api/folder_permissions/
    - name: Folder/Dashboard Search API
      link: /http_api/folder_dashboard_search/
    - name: Organization API
      link: /http_api/org/
    - name: Other APIs
      link: /http_api/other/
    - name: Playlist API
      link: /http_api/playlist/
    - name: Preferences API
      link: /http_api/preferences/
    - name: Reporting API
      link: /http_api/reporting/
    - name: Snapshot API
      link: /http_api/snapshot/
    - name: Teams API
      link: /http_api/team/
    - name: Users API
      link: /http_api/user/
- name: Developers
  children:
    - name: Plugins
      children:
        - name: Overview
          link: /developers/plugins/
        - name: plugin.json
          link: /developers/plugins/metadata/
        - name: Data frames
          link: /developers/plugins/data-frames/
        - name: Add support for variables
          link: /developers/plugins/add-support-for-variables/
        - name: Add support for annotations
          link: /developers/plugins/add-support-for-annotations/
        - name: Add support for Explore queries
          link: /developers/plugins/add-support-for-explore-queries
        - name: Build a logs data source
          link: /developers/plugins/build-a-logs-data-source/
        - name: Authentication
          link: /developers/plugins/authentication/
        - name: Backend plugins
          link: /developers/plugins/backend/
        - name: Legacy plugins
          children:
            - link: /developers/plugins/legacy/
              name: Overview
            - link: /developers/plugins/legacy/style-guide/
              name: Code style guide
            - link: /developers/plugins/legacy/review-guidelines/
              name: Review guidelines
            - link: /developers/plugins/legacy/defaults-and-editor-mode/
              name: Defaults and editor mode
            - link: /developers/plugins/legacy/apps/
              name: App plugins
            - link: /developers/plugins/legacy/panels/
              name: Backend plugins
            - link: /developers/plugins/legacy/data-sources/
              name: Data source plugins
            - link: /developers/plugins/legacy/snapshot-mode/
              name: Snapshot mode
    - name: API reference
      link: /packages_api/
    - name: Contribute
      link: /developers/contribute/
    - name: Contributor License Agreement (CLA)
      link: /developers/cla/
- name: Docs Archive
  link: /archive/<|MERGE_RESOLUTION|>--- conflicted
+++ resolved
@@ -85,39 +85,6 @@
     link: /tutorials/ha_setup/
   - name: Troubleshooting
     link: /installation/troubleshooting/
-- name: Data sources
-  link: /features/datasources/
-  children:
-  - link: /features/datasources/add-a-data-source/
-    name: Add data source
-  - link: /features/datasources/cloudwatch/
-    name: AWS Cloudwatch
-  - link: /features/datasources/azuremonitor/
-    name: Azure Monitor
-  - link: /features/datasources/elasticsearch/
-    name: Elasticsearch
-  - link: /features/datasources/stackdriver/
-    name: Google Stackdriver
-  - link: /features/datasources/graphite/
-    name: Graphite
-  - link: /features/datasources/influxdb/
-    name: InfluxDB
-  - link: /features/datasources/loki/
-    name: Loki
-  - link: /features/datasources/mssql/
-    name: Microsoft SQL Server
-  - link: /features/datasources/mixed/
-    name: MixedData
-  - link: /features/datasources/mysql/
-    name: MySQL
-  - link: /features/datasources/opentsdb/
-    name: OpenTSDB
-  - link: /features/datasources/postgres/
-    name: PostgreSQL
-  - link: /features/datasources/prometheus/
-    name: Prometheus
-  - link: /features/datasources/testdata/
-    name: TestData DB
 - name: Manage users
   link: /manage-users
   children:
@@ -200,7 +167,6 @@
 - name: Dashboards
   link: /features/dashboard/
   children:
-<<<<<<< HEAD
     - link: /features/dashboard/dashboards/
       name: Overview
     - link: /reference/annotations/
@@ -233,40 +199,6 @@
       name: JSON Model
     - link: /reference/scripting/
       name: Scripted dashboards
-=======
-  - link: /features/dashboard/dashboards/
-    name: Overview
-  - link: /reference/annotations/
-    name: Annotations
-  - link: /reference/dashboard_folders/
-    name: Folders
-  - link: /reference/playlist/
-    name: Playlist
-  - link: /reference/search/
-    name: Search
-  - link: /reference/share_dashboard/
-    name: Sharing a dashboard
-  - link: /reference/share_panel/
-    name: Sharing a panel
-  - link: /reference/timerange/
-    name: Time range
-  - link: /reference/export_import/
-    name: Export and import
-  - link: /features/dashboard/links/
-    name: Navigation links
-  - link: /reference/datalinks/
-    name: Data links
-  - link: /reference/dashboard_history/
-    name: Dashboard version history
-  - name: Keyboard Shortcuts
-    link: /features/shortcuts/
-  - name: Reporting
-    link: /features/reporting/
-  - link: /reference/dashboard/
-    name: JSON Model
-  - link: /reference/scripting/
-    name: Scripted dashboards
->>>>>>> 16297da2
 - name: Explore
   link: /features/explore/
 - name: Alerting
