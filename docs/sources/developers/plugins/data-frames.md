--- conflicted
+++ resolved
@@ -6,30 +6,11 @@
 
 Grafana supports a variety of different data sources, each with its own data model. To make this possible, Grafana consolidates the query results from each of these data sources into one unified data structure called a _data frame_.
 
-<<<<<<< HEAD
-=======
 The data frame structure is a concept that's borrowed from data analysis tools like the [R programming language](https://www.r-project.org) and [Pandas](https://pandas.pydata.org/).
 
 > Data frames are available in Grafana 7.0+, and replaced the Time series and Table structures with a more generic data structure that can support a wider range of data types.
 
 This document gives an overview of the data frame structure, and of how data is handled within Grafana.
-
->>>>>>> 13603c7d
-## The data frame
-
-Data frames have a columnar-oriented table structure, meaning that they store data by column and not by row.
-
-You can see what this means by looking at the TypeScript definition used by Grafana:
-
-```ts
-export interface DataFrame extends QueryResultBase {
-  name?: string;
-  fields: Field[]; // All fields of equal length
-
-  // The number of rows
-  length: number;
-}
-```
 
 ### Data frame fields
 
@@ -202,11 +183,7 @@
 +---------------------+------------------+------------------+------------------+------------------+
 ```
 
-<<<<<<< HEAD
 > **Note:** Not all panels support the wide time series data frame format. To keep full backward compatibility Grafana has introduced a transformation that you can use to convert from the wide to the long format. For usage information, refer to the [Prepare time series-transformation]({{< relref "../../panels-visualizations/query-transform-data/transform-data/#prepare-time-series" >}}).
-=======
-> **Note:** Not all panels support the wide time series data frame format. To keep full backward compatibility we've introduced a transformation that can be used to convert from the wide to the long format. For usage information, refer to the [Prepare time series-transformation]({{< relref "../../panels-visualizations/query-transform-data/transform-data/#prepare-time-series" >}}).
->>>>>>> 13603c7d
 
 ## Technical references
 
