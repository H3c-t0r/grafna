--- conflicted
+++ resolved
@@ -39,11 +39,7 @@
 
 1. [Sign in](/auth/sign-in) to your Grafana Cloud account.
 1. In the left menu, under **Org settings**, click **My Plugins**.
-<<<<<<< HEAD
 1. Click **Submit Plugin**. The Create Plugin Submission dialog appears.
-=======
-1. Click **Submit Plugin**. The Create Plugin Submission form appears.
->>>>>>> 13603c7d
 
    {{< figure src="/static/img/docs/plugins/plugins-submission-create2.png" class="docs-image--no-shadow" max-width="650px" >}}
 
@@ -58,26 +54,15 @@
    - The remaining questions help us determine the [signature level]({{< relref "./sign-a-plugin#plugin-signature-levels" >}}) for your plugin.
 1. Click **Submit**.
    After you submit your plugin, we run an automated validation to make sure it adheres to our guidelines.
-<<<<<<< HEAD
    Once your submission passes the validation, it's placed in a review queue.
    All submissions are manually inspected by a plugin reviewer.
    For every new plugin, we perform a manual review that includes the following checks:
-=======
-   Your submission is placed in the review queue after the submission is validated.
-
-All submissions are manually inspected by a plugin reviewer.
-For every new plugin, we perform a manual review that includes the following checks:
->>>>>>> 13603c7d
 
 - **Code review:** For quality and security purposes, we review the source code for the plugin.
   If you're unable to make the source code publicly available, let us know in a comment on your plugin submission.
 - **Tests:** We install your plugin on one of our Grafana instances to test it for basic use.
   For more advanced plugins, we may ask you to assist us in configuring a test environment for the plugin.
-<<<<<<< HEAD
-  We will use the test environment whenever you submit a plugin update.
-=======
   We use the test environment whenever you submit a plugin update.
->>>>>>> 13603c7d
 
 ## Update your plugin
 
@@ -85,15 +70,8 @@
 
 1. [Sign in](/auth/sign-in) to your Grafana Cloud account.
 1. In the left menu, under **Org settings**, click **My Plugins**.
-<<<<<<< HEAD
 1. Click **Submit Update** for the plugin you want to update. The Create Plugin Submission dialog appears.
    {{< figure src="/static/img/docs/plugins/plugins-submission-create2.png" class="docs-image--no-shadow" max-width="650px" >}}
-=======
-1. Click **Submit Update** for the plugin you want to update. The Create Plugin Submission form appears.
-
-   {{< figure src="/static/img/docs/plugins/plugins-submission-create2.png" class="docs-image--no-shadow" max-width="650px" >}}
-
->>>>>>> 13603c7d
 1. Enter the information requested by the form.
    - **OS & Architecture:**
      - Select **Single** if your plugin archive contains binaries for multiple architectures.
@@ -129,11 +107,7 @@
 
 ### Can I unlist my plugin from the Grafana plugin catalog in case of a bug?
 
-<<<<<<< HEAD
 - In the event of a bug, unlisting the plugin from our catalog may be possible in exceptional cases, such as security concerns. However, we don't have control over the instances where the plugin is installed.
-=======
-- In the event of a bug, unlisting the plugin from our catalog may be possible in exceptional cases, such as security concerns. However, we don't have control over the specific instances where the plugin is installed.
->>>>>>> 13603c7d
 
 ### Can I distribute my plugin somewhere else other than the Grafana plugin catalog?
 
@@ -150,9 +124,5 @@
 ### What source code URL formats are supported?
 
 - Using a tag or branch: `https://github.com/grafana/clock-panel/tree/v2.1.3`
-<<<<<<< HEAD
 - Using a tag or branch and the code is in a subdirectory (important for mono repos): `https://github.com/grafana/clock-panel/tree/v2.1.3/plugin/` (here, the plugin contains the plugin code)
-=======
-- A tag or branch and the code is in a subdirectory (important for mono repos): `https://github.com/grafana/clock-panel/tree/v2.1.3/plugin/` (here, the plugin contains the plugin code)
->>>>>>> 13603c7d
 - Using the latest main or master branch commit: `https://github.com/grafana/clock-panel/` (not recommended, it's better to pass a tag or branch)