---
aliases:
  - /docs/grafana/latest/developers/plugins/package-a-plugin/
  - /docs/grafana/latest/developers/plugins/share-a-plugin/
title: Package a plugin
type: docs
---

# Package a plugin

You've just built your first plugin, and now you want to share it with the world. In this guide, you'll learn how to package and share your plugin with others.

For Grafana to be able to load a plugin, it first needs to be built. When you build a plugin from source, a `dist` directory is created that contains the production build, or _plugin assets_, for your plugin.

When the Grafana server starts, it recursively looks in the plugin directory for any directory that contains a `plugin.json` file and tries to load the plugin assets in the same directory.

There are three steps needed to package a plugin:

- Building the plugin
- Signing the plugin
- Archiving the plugin

1. Build the plugin

   ```
   yarn install --pure-lockfile
   yarn build
   ```

1. (Optional) If your data source plugin has a backend plugin, build it as well.

   ```
   mage
   ```

<<<<<<< HEAD
1. [Sign the plugin]({{< relref "sign-a-plugin/" >}}).
=======
   make sure that all the binaries are executable and have a `0755` (`-rwxr-xr-x`) permission
>>>>>>> 82e32447

1. [Sign the plugin]({{< relref "sign-a-plugin/" >}}).

1. Rename `dist` directory to match your plugin id and create a ZIP archive

   ```
   mv dist/ myorg-simple-panel
   zip myorg-simple-panel-1.0.0.zip myorg-simple-panel -r
   ```

1. (Optional) Verify your plugin is packaged correctly using [zipinfo](https://linux.die.net/man/1/zipinfo). It should look like this:

```
zipinfo grafana-clickhouse-datasource-1.1.2.zip

Archive:  grafana-clickhouse-datasource-1.1.2.zip
Zip file size: 34324077 bytes, number of entries: 22
drwxr-xr-x          0 bx stor 22-Mar-24 23:23 grafana-clickhouse-datasource/
-rw-r--r--       1654 bX defN 22-Mar-24 23:23 grafana-clickhouse-datasource/CHANGELOG.md
-rw-r--r--      11357 bX defN 22-Mar-24 23:23 grafana-clickhouse-datasource/LICENSE
-rw-r--r--       2468 bX defN 22-Mar-24 23:23 grafana-clickhouse-datasource/MANIFEST.txt
-rw-r--r--       8678 bX defN 22-Mar-24 23:23 grafana-clickhouse-datasource/README.md
drwxr-xr-x          0 bx stor 22-Mar-24 23:23 grafana-clickhouse-datasource/dashboards/
-rw-r--r--      42973 bX defN 22-Mar-24 23:23 grafana-clickhouse-datasource/dashboards/cluster-analysis.json
-rw-r--r--      56759 bX defN 22-Mar-24 23:23 grafana-clickhouse-datasource/dashboards/data-analysis.json
-rw-r--r--      39406 bX defN 22-Mar-24 23:23 grafana-clickhouse-datasource/dashboards/query-analysis.json
-rwxr-xr-x   16469136 bX defN 22-Mar-24 23:23 grafana-clickhouse-datasource/gpx_clickhouse_darwin_amd64
-rwxr-xr-x   16397666 bX defN 22-Mar-24 23:23 grafana-clickhouse-datasource/gpx_clickhouse_darwin_arm64
-rwxr-xr-x   14942208 bX defN 22-Mar-24 23:23 grafana-clickhouse-datasource/gpx_clickhouse_linux_amd64
-rwxr-xr-x   14155776 bX defN 22-Mar-24 23:23 grafana-clickhouse-datasource/gpx_clickhouse_linux_arm
-rwxr-xr-x   14548992 bX defN 22-Mar-24 23:23 grafana-clickhouse-datasource/gpx_clickhouse_linux_arm64
-rwxr-xr-x   15209472 bX defN 22-Mar-24 23:23 grafana-clickhouse-datasource/gpx_clickhouse_windows_amd64.exe
drwxr-xr-x          0 bx stor 22-Mar-24 23:23 grafana-clickhouse-datasource/img/
-rw-r--r--        304 bX defN 22-Mar-24 23:23 grafana-clickhouse-datasource/img/logo.png
-rw-r--r--       1587 bX defN 22-Mar-24 23:23 grafana-clickhouse-datasource/img/logo.svg
-rw-r--r--     138400 bX defN 22-Mar-24 23:23 grafana-clickhouse-datasource/module.js
-rw-r--r--        808 bX defN 22-Mar-24 23:23 grafana-clickhouse-datasource/module.js.LICENSE.txt
-rw-r--r--     487395 bX defN 22-Mar-24 23:23 grafana-clickhouse-datasource/module.js.map
-rw-r--r--       1616 bX defN 22-Mar-24 23:23 grafana-clickhouse-datasource/plugin.json
22 files, 92516655 bytes uncompressed, 34319591 bytes compressed:  62.9%
```

# Publish your plugin on Grafana.com

The best way to share your plugin with the world is to publish it on [Grafana Plugins](https://grafana.com/plugins). By having your plugin published on Grafana.com, more users will be able to discover your plugin.

Before you submit your plugin, we ask that you read our guidelines and frequently asked questions.

## Guidelines

To speed up the time it takes to review your plugin:

- Check that your plugin is ready for review using the [plugin validator](https://github.com/grafana/plugin-validator).
- Read our [6 tips for improving your Grafana plugin before you publish](https://grafana.com/blog/2021/01/21/6-tips-for-improving-your-grafana-plugin-before-you-publish/).

## Frequently Asked Questions

**Do I need to submit a private plugin?**

- No. Please only submit plugins that you wish to make publicly available for the Grafana community.

**How long does it take to review my submission?**

- We're not able to give an estimate at this time, though we're constantly working on improving the time it takes to review a plugin.

## Publishing your plugin for the first time

{{< figure src="/static/img/docs/plugins/plugins-submission-create.png" class="docs-image--no-shadow" max-width="850px" >}}

1. [Sign in](https://grafana.com/auth/sign-in) to your Grafana Cloud account.
1. In the left menu, under **Org settings**, click **My Plugins**.
1. Click **Submit Plugin**.
1. Enter the information requested by the form.
   - **OS & Architecture:**
     - Select **Single** if your plugin archive contains binaries for multiple architectures.
     - Select **Multiple** if you'd like to submit separate plugin archives for each architecture. This can lead to faster downloads since users can select the specific architecture on which they want to install the plugin.
   - **URL:** A URL that points to a ZIP archive of your packaged plugin.
   - **MD5:** The MD5 hash of the plugin specified by the **URL**.
   - The remaining questions help us determine the [signature level](https://grafana.com/docs/grafana/latest/plugins/plugin-signatures/#plugin-signature-levels) for your plugin.
1. Click **Submit**.
   After you have submitted your plugin, we run an automated validation to make sure it adheres to our guidelines. Once your submission passes the validation, it's placed in a review queue.

All submissions are manually inspected by a plugin reviewer. For every new plugin, we perform a manual review that includes the following checks:

- **Code review:** For quality and security purposes, we review the source code for the plugin. If you're unable to make the source code publicly available, let us know in a comment on your plugin submission.
- **Tests:** We install your plugin on one of our Grafana instances to test it for basic use. For more advanced plugins, we may ask you to assist us in configuring a test environment for the plugin. This test environment will be used whenever you submit an plugin update.

## Maintain your plugin

To submit an **update** for an already published plugin:

1. [Sign in](https://grafana.com/auth/sign-in) to your Grafana Cloud account.
1. In the left menu, under **Org settings**, click **My Plugins**.
1. Click **Submit Update** for the plugin you want to update.
1. Enter the information requested by the form.
   - **OS & Architecture:**
     - Select **Single** if your plugin archive contains binaries for multiple architectures.
     - Select **Multiple** if you'd like to submit separate plugin archives for each architecture. This can lead to faster downloads since users can select the specific architecture they want to install the plugin on.
   - **URL:** A URL that points to a ZIP archive of your packaged plugin.
   - **MD5:** The MD5 hash of the plugin specified by the **URL**.
1. Click **Submit**.<|MERGE_RESOLUTION|>--- conflicted
+++ resolved
@@ -33,11 +33,7 @@
    mage
    ```
 
-<<<<<<< HEAD
-1. [Sign the plugin]({{< relref "sign-a-plugin/" >}}).
-=======
    make sure that all the binaries are executable and have a `0755` (`-rwxr-xr-x`) permission
->>>>>>> 82e32447
 
 1. [Sign the plugin]({{< relref "sign-a-plugin/" >}}).
 
