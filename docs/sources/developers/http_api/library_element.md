---
aliases:
  - ../../http_api/library_element/
canonical: /docs/grafana/latest/developers/http_api/library_element/
description: Grafana Library Element HTTP API
keywords:
  - grafana
  - http
  - documentation
  - api
  - library-element
labels:
  products:
    - enterprise
    - oss
title: 'Library Element HTTP API '
---

# Library Element API

## Identifier (id) vs unique identifier (uid)

The identifier (ID) of a library element is an auto-incrementing numeric value that is unique per Grafana install.

The unique identifier (UID) of a library element uniquely identifies library elements between multiple Grafana installs. It's automatically generated unless you specify it during library element creation. The UID provides consistent URLs for accessing library elements and when syncing library elements between multiple Grafana installs.

The maximum length of a UID is 40 characters.

## Get all library elements

`GET /api/library-elements`

Returns a list of all library elements the authenticated user has permission to view. Use the `perPage` query parameter to control the maximum number of library elements returned; the default limit is 100. You can also use the `page` query parameter to fetch library elements from any page other than the first one.

Query parameters:

- `searchString`: Part of the name or description searched for.
- `kind`: Kind of element to search for. Use `1` for library panels or `2` for library variables.
- `sortDirection`: Sort order of elements. Use `alpha-asc` for ascending and `alpha-desc` for descending sort order.
- `typeFilter`: A comma separated list of types to filter the elements by.
- `excludeUid`: Element UID to exclude from search results.
- `folderFilter`: A comma separated list of folder IDs to filter the elements by.
- `perPage`: The number of results per page; default is 100.
- `page`: The page for a set of records, given that only `perPage` records are returned at a time. Numbering starts at `1`.

**Example Request**:

```http
GET /api/library-elements?perPage=10 HTTP/1.1
Accept: application/json
Content-Type: application/json
Authorization: Bearer eyJrIjoiT0tTcG1pUlY2RnVKZTFVaDFsNFZXdE9ZWmNrMkZYbk
```

**Example Response**:

```http
HTTP/1.1 200
Content-Type: application/json

{
  "result": {
     "totalCount": 15,
     "page": 1,
     "perPage": 10
     "elements": [
        {
            "id": 25,
            "orgId": 1,
            "folderId": 0,
            "uid": "V--OrYHnz",
            "name": "API docs Example",
            "kind": 1,
            "type": "text",
            "description": "",
            "model": {...},
            "version": 1,
            "meta": {
                "folderName": "General",
                "folderUid": "",
                "connectedDashboards": 1,
                "created": "2021-09-27T09:56:17+02:00",
                "updated": "2021-09-27T09:56:17+02:00",
                "createdBy": {
                    "id": 1,
                    "name": "admin",
                    "avatarUrl": "/avatar/46d229b033af06a191ff2267bca9ae56"
                },
                "updatedBy": {
                    "id": 1,
                    "name": "admin",
                    "avatarUrl": "/avatar/46d229b033af06a191ff2267bca9ae56"
                }
            }
        },
        {...}
        {...}
     ],
  }
}
```

Status Codes:

- `200`: Found
- `401`: Unauthorized

## Get library element by uid

`GET /api/library-elements/:uid`

Returns a library element with the given UID.

**Example Request**:

```http
GET /api/library-elements/V--OrYHnz HTTP/1.1
Accept: application/json
Content-Type: application/json
Authorization: Bearer eyJrIjoiT0tTcG1pUlY2RnVKZTFVaDFsNFZXdE9ZWmNrMkZYbk
```

**Example Response**:

```http
HTTP/1.1 200
Content-Type: application/json

{
    "result": {
      "id": 25,
      "orgId": 1,
      "folderId": 0,
      "uid": "V--OrYHnz",
      "name": "API docs Example",
      "kind": 1,
      "type": "text",
      "description": "",
      "model": {...},
      "version": 1,
      "meta": {
          "folderName": "General",
          "folderUid": "",
          "connectedDashboards": 1,
          "created": "2021-09-27T09:56:17+02:00",
          "updated": "2021-09-27T09:56:17+02:00",
          "createdBy": {
              "id": 1,
              "name": "admin",
              "avatarUrl": "/avatar/46d229b033af06a191ff2267bca9ae56"
          },
          "updatedBy": {
              "id": 1,
              "name": "admin",
              "avatarUrl": "/avatar/46d229b033af06a191ff2267bca9ae56"
          }
      }
   }
}
```

Status Codes:

- `200`: Found
- `401`: Unauthorized
- `404`: Library element not found

## Get library element by name

`GET /api/library-elements/name/:name`

Returns a library element with the given name

**Example Request**:

```http
GET /api/library-elements/name/API docs Example HTTP/1.1
Accept: application/json
Content-Type: application/json
Authorization: Bearer eyJrIjoiT0tTcG1pUlY2RnVKZTFVaDFsNFZXdE9ZWmNrMkZYbk
```

**Example Response**:

```http
HTTP/1.1 200
Content-Type: application/json

{
    "result": [
        {
            "id": 25,
            "orgId": 1,
            "folderId": 0,
            "uid": "V--OrYHnz",
            "name": "API docs Example",
            "kind": 1,
            "type": "text",
            "description": "",
            "model": {...},
            "version": 1,
            "meta": {
                "folderName": "General",
                "folderUid": "",
                "connectedDashboards": 1,
                "created": "2021-09-27T09:56:17+02:00",
                "updated": "2021-09-27T09:56:17+02:00",
                "createdBy": {
                    "id": 1,
                    "name": "admin",
                    "avatarUrl": "/avatar/46d229b033af06a191ff2267bca9ae56"
                },
                "updatedBy": {
                    "id": 1,
                    "name": "admin",
                    "avatarUrl": "/avatar/46d229b033af06a191ff2267bca9ae56"
                }
            }
        }
    ]
}
```

Status Codes:

- `200`: Found
- `401`: Unauthorized
- `404`: Library element not found

## Get library element connections

`GET /api/library-elements/:uid/connections`

Returns a list of connections for a library element based on the UID specified.

**Example Request**:

```http
GET /api/library-elements/V--OrYHnz/connections HTTP/1.1
Accept: application/json
Content-Type: application/json
Authorization: Bearer eyJrIjoiT0tTcG1pUlY2RnVKZTFVaDFsNFZXdE9ZWmNrMkZYbk
```

**Example Response**:

```http
HTTP/1.1 200
Content-Type: application/json

{
    "result": [
        {
            "id": 148,
            "kind": 1,
            "elementId": 25,
            "connectionId": 527,
            "connectionUid": "dHEquNzGz",
            "created": "2021-09-27T10:00:07+02:00",
            "createdBy": {
                "id": 1,
                "name": "admin",
                "avatarUrl": "/avatar/46d229b033af06a191ff2267bca9ae56"
            }
        }
    ]
}
```

Status Codes:

- `200`: Found
- `401`: Unauthorized
- `404`: Library element not found

## Create library element

`POST /api/library-elements`

Creates a new library element.

JSON Body schema:

<<<<<<< HEAD
- **folderId** – ID of the folder where the library element is stored. It is deprecated since Grafana v9
- **folderUid** – Optional, the UID of the folder where the library element is stored, empty string when it is at the root level.
- **name** – Optional, the name of the library element.
- **model** – The JSON model for the library element.
- **kind** – Kind of element to create, Use `1` for library panels or `2` for library variables.
- **uid** – Optional, the [unique identifier](/http_api/library_element/#identifier-id-vs-unique-identifier-uid).
=======
- `folderId`: ID of the folder where the library element is stored. It is deprecated since Grafana v9
- `folderUid`: Optional, the UID of the folder where the library element is stored, empty string when it is General folder
- `name`: Optional, the name of the library element.
- `model`: The JSON model for the library element.
- `kind`: Kind of element to create, Use `1` for library panels or `2` for library variables.
- `uid`: Optional, the [unique identifier](/http_api/library_element/#identifier-id-vs-unique-identifier-uid).
>>>>>>> ebe13a53

**Example Request**:

```http
POST /api/library-elements HTTP/1.1
Accept: application/json
Content-Type: application/json
Authorization: Bearer eyJrIjoiT0tTcG1pUlY2RnVKZTFVaDFsNFZXdE9ZWmNrMkZYbk

{
  "uid": "nErXDvCkzz",
  "folderUid": "",
  "name": "Example library panel",
  "model": {...},
  "kind": 1
}
```

**Example Response**:

```http
HTTP/1.1 200
Content-Type: application/json

{
    "result": {
        "id": 28,
        "orgId": 1,
        "folderId": 0,
        "folderUid": "",
        "uid": "nErXDvCkzz",
        "name": "Example library panel",
        "kind": 1,
        "type": "",
        "description": "",
        "model": {...},
        "version": 1,
        "meta": {
            "folderName": "General",
            "folderUid": "",
            "connectedDashboards": 0,
            "created": "2021-09-30T09:14:22.378307+02:00",
            "updated": "2021-09-30T09:14:22.378307+02:00",
            "createdBy": {
                "id": 1,
                "name": "admin",
                "avatarUrl": "/avatar/46d229b033af06a191ff2267bca9ae56"
            },
            "updatedBy": {
                "id": 1,
                "name": "admin",
                "avatarUrl": "/avatar/46d229b033af06a191ff2267bca9ae56"
            }
        }
    }
}
```

Status Codes:

- `200`: Created
- `400`: Errors (for example, name or UID already exists, invalid JSON, missing or invalid fields, and so on).
- `401`: Unauthorized
- `403`: Access denied

## Update library element

`PATCH /api/library-elements/:uid`

Updates an existing library element identified by uid.

JSON Body schema:

<<<<<<< HEAD
- **folderId** – ID of the folder where the library element is stored. It is deprecated since Grafana v9
- **folderUid** – UID of the folder where the library element is stored, empty string when it is at the root level.
- **name** – Name of the library element.
- **model** – The JSON model for the library element.
- **kind** – Kind of element to create. Use `1` for library panels or `2` for library variables.
- **version** – Version of the library element you are updating.
- **uid** – Optional, the [unique identifier](/http_api/library_element/#identifier-id-vs-unique-identifier-uid).
=======
- `folderId`: ID of the folder where the library element is stored. It is deprecated since Grafana v9
- `folderUid`: UID of the folder where the library element is stored, empty string when it is General folder.
- `name`: Name of the library element.
- `model`: The JSON model for the library element.
- `kind`: Kind of element to create. Use `1` for library panels or `2` for library variables.
- `version`: Version of the library element you are updating.
- `uid`: Optional, the [unique identifier](/http_api/library_element/#identifier-id-vs-unique-identifier-uid).
>>>>>>> ebe13a53

**Example Request**:

```http
PATCH /api/library-elements/nErXDvCkzz HTTP/1.1
Accept: application/json
Content-Type: application/json
Authorization: Bearer eyJrIjoiT0tTcG1pUlY2RnVKZTFVaDFsNFZXdE9ZWmNrMkZYbk

{
  "name": "Renamed library panel",
  "kind": 1,
  "version": 1
}
```

**Example Response**:

```http
HTTP/1.1 200
Content-Type: application/json

{
    "result": {
        "id": 28,
        "orgId": 1,
        "folderId": 0,
        "folderUid": "",
        "uid": "nErXDvCkzz",
        "name": "Renamed library panel",
        "kind": 1,
        "type": "",
        "description": "",
        "model": {
            "description": "",
            "type": ""
        },
        "version": 2,
        "meta": {
            "folderName": "General",
            "folderUid": "",
            "connectedDashboards": 0,
            "created": "2021-09-30T09:14:22+02:00",
            "updated": "2021-09-30T09:25:57.697214+02:00",
            "createdBy": {
                "id": 1,
                "name": "admin",
                "avatarUrl": "/avatar/46d229b033af06a191ff2267bca9ae56"
            },
            "updatedBy": {
                "id": 1,
                "name": "admin",
                "avatarUrl": "/avatar/46d229b033af06a191ff2267bca9ae56"
            }
        }
    }
}
```

Status Codes:

- `200`: Updated
- `400`: Errors (for example, name or UID already exists, invalid JSON, missing or invalid fields, and so on).
- `401`: Unauthorized
- `403`: Access denied
- `404`: Library element not found
- `412`: Version mismatch

## Delete library element

`DELETE /api/library-elements/:uid`

Deletes an existing library element as specified by the UID. This operation cannot be reverted.

{{% admonition type="note" %}}
You cannot delete a library element that is connected. This operation cannot be reverted.
{{% /admonition %}}

**Example Request**:

```http
DELETE /api/library-elements/nErXDvCkzz HTTP/1.1
Accept: application/json
Content-Type: application/json
Authorization: Bearer eyJrIjoiT0tTcG1pUlY2RnVKZTFVaDFsNFZXdE9ZWmNrMkZYbk

```

**Example Response**:

```http
HTTP/1.1 200
Content-Type: application/json

{
    "message": "Library element deleted",
    "id": 28
}
```

Status Codes:

- `200`: Deleted
- `401`: Unauthorized
- `400`: Bad request
- `403`: Access denied
- `404`: Library element not found<|MERGE_RESOLUTION|>--- conflicted
+++ resolved
@@ -281,21 +281,12 @@
 
 JSON Body schema:
 
-<<<<<<< HEAD
-- **folderId** – ID of the folder where the library element is stored. It is deprecated since Grafana v9
-- **folderUid** – Optional, the UID of the folder where the library element is stored, empty string when it is at the root level.
-- **name** – Optional, the name of the library element.
-- **model** – The JSON model for the library element.
-- **kind** – Kind of element to create, Use `1` for library panels or `2` for library variables.
-- **uid** – Optional, the [unique identifier](/http_api/library_element/#identifier-id-vs-unique-identifier-uid).
-=======
 - `folderId`: ID of the folder where the library element is stored. It is deprecated since Grafana v9
-- `folderUid`: Optional, the UID of the folder where the library element is stored, empty string when it is General folder
+- `folderUid`: Optional, the UID of the folder where the library element is stored, empty string when it is at the root level.
 - `name`: Optional, the name of the library element.
 - `model`: The JSON model for the library element.
 - `kind`: Kind of element to create, Use `1` for library panels or `2` for library variables.
 - `uid`: Optional, the [unique identifier](/http_api/library_element/#identifier-id-vs-unique-identifier-uid).
->>>>>>> ebe13a53
 
 **Example Request**:
 
@@ -369,23 +360,13 @@
 
 JSON Body schema:
 
-<<<<<<< HEAD
-- **folderId** – ID of the folder where the library element is stored. It is deprecated since Grafana v9
-- **folderUid** – UID of the folder where the library element is stored, empty string when it is at the root level.
-- **name** – Name of the library element.
-- **model** – The JSON model for the library element.
-- **kind** – Kind of element to create. Use `1` for library panels or `2` for library variables.
-- **version** – Version of the library element you are updating.
-- **uid** – Optional, the [unique identifier](/http_api/library_element/#identifier-id-vs-unique-identifier-uid).
-=======
 - `folderId`: ID of the folder where the library element is stored. It is deprecated since Grafana v9
-- `folderUid`: UID of the folder where the library element is stored, empty string when it is General folder.
+- `folderUid`: UID of the folder where the library element is stored, empty string when it is at the root level.
 - `name`: Name of the library element.
 - `model`: The JSON model for the library element.
 - `kind`: Kind of element to create. Use `1` for library panels or `2` for library variables.
 - `version`: Version of the library element you are updating.
 - `uid`: Optional, the [unique identifier](/http_api/library_element/#identifier-id-vs-unique-identifier-uid).
->>>>>>> ebe13a53
 
 **Example Request**:
 
