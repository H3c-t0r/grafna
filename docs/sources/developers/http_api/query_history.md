---
aliases:
  - ../../http_api/query_history/
<<<<<<< HEAD
=======
canonical: /docs/grafana/latest/developers/http_api/query_history/
>>>>>>> ae830f68
description: Grafana Query History HTTP API
keywords:
  - grafana
  - http
  - documentation
  - api
  - queryHistory
labels:
  products:
    - enterprise
    - oss
title: 'Query History HTTP API '
---

# Query history API

This API can be used to add queries to Query history. It requires that the user is logged in and that Query history feature is enabled in config file.

## Add query to Query history

`POST /api/query-history`

Adds query to query history.

**Example request:**

```http
POST /api/query-history HTTP/1.1
Accept: application/json
Content-Type: application/json
Authorization: Bearer eyJrIjoiT0tTcG1pUlY2RnVKZTFVaDFsNFZXdE9ZWmNrMkZYbk
{
  "datasourceUid": "PE1C5CBDA0504A6A3",
  "queries": [
    {
        "refId": "A",
        "key": "Q-87fed8e3-62ba-4eb2-8d2a-4129979bb4de-0",
        "scenarioId": "csv_content",
        "datasource": {
            "type": "testdata",
            "uid": "PD8C576611E62080A"
        }
    }
]
}
```

JSON body schema:

- **datasourceUid** – Data source uid.
- **queries** – JSON of query or queries.

**Example response:**

```http
HTTP/1.1 200
Content-Type: application/json
{
  "result": {
    "uid": "Ahg678z",
    "datasourceUid": "PE1C5CBDA0504A6A3",
    "createdBy": 1,
    "createdAt": 1643630762,
    "starred": false,
    "comment": "",
    "queries": [
      {
        "refId": "A",
        "key": "Q-87fed8e3-62ba-4eb2-8d2a-4129979bb4de-0",
        "scenarioId": "csv_content",
        "datasource": {
            "type": "testdata",
            "uid": "PD8C576611E62080A"
        }
      }
    ]
  }
}
```

Status codes:

- **200** – OK
- **400** - Errors (invalid JSON, missing or invalid fields)
- **401** – Unauthorized
- **500** – Internal error

## Query history search

`GET /api/query-history`

Returns a list of queries in the query history that matches the search criteria. Query history search supports pagination. Use the `limit` parameter to control the maximum number of queries returned; the default limit is 100. You can also use the `page` query parameter to fetch queries from any page other than the first one.

Query parameters:

- **datasourceUid** - Filter the query history for the selected data source. To perform an "AND" filtering with multiple data sources, specify the data source parameter using the following format: `datasourceUid=uid1&datasourceUid=uid2`.
- **searchString** – Filter the query history based on the content.
- **sort** - Specify the sorting order. Sorting can be `time-asc` or `time-desc`. The default is `time-desc`.
- **onlyStarred** - Search for queries that are starred. Defaults to `false`.
- **page** - Search supports pagination. Specify which page number to return. Use the limit parameter to specify the number of queries per page.
- **limit** - Limits the number of returned query history items per page. The default is 100 queries per page.
- **from/to** - Specifies time range for the query history search. The time can be either epoch timestamps in milliseconds or relative using Grafana time units. For example, now-5m.

**Example request for query history search**:

```http
GET /api/query-history?datasourceUid="PE1C5CBDA0504A6A3"&datasourceUid="FG1C1CBDA0504A6EL"&searchString="ALERTS"&sort="time-asc" HTTP/1.1
Accept: application/json
Content-Type: application/json
Authorization: Bearer eyJrIjoiT0tTcG1pUlY2RnVKZTFVaDFsNFZXdE9ZWmNrMkZYbk
```

**Example response for query history search**:

```http
HTTP/1.1 200
Content-Type: application/json
{
  "result": {
    "totalCount": 150,
    "page": 1,
    "perPage": 100
    "queryHistory":[{
    "uid": "Ahg678z",
    "datasourceUid": "PE1C5CBDA0504A6A3",
    "createdBy": 1,
    "createdAt": 1643630762,
    "starred": false,
    "comment": "",
    "queries": [
      {
        "refId": "A",
        "key": "Q-87fed8e3-62ba-4eb2-8d2a-4129979bb4de-0",
        "scenarioId": "csv_content",
        "datasource": {
            "type": "testdata",
            "uid": "PE1C5CBDA0504A6A3"
        }
      }
    ]
  }]
}
```

Status codes:

- **200** – OK
- **401** – Unauthorized
- **500** – Internal error

## Delete query from Query history by UID

`DELETE /api/query-history/:uid`

Deletes the query in query history that matches the specified uid. It requires that the user is logged in and that Query history feature is enabled in config file.

**Example Request**:

```http
DELETE /api/query-history/P8zM2I1nz HTTP/1.1
Accept: application/json
Content-Type: application/json
Authorization: Bearer eyJrIjoiT0tTcG1pUlY2RnVKZTFVaDFsNFZXdE9ZWmNrMkZYbk
```

**Example Response**:

```http
HTTP/1.1 200
Content-Type: application/json

{
    "message": "Query deleted",
    "id": 28
}
```

Status codes:

- **200** – OK
- **401** – Unauthorized
- **500** – Internal error

## Update comment of query in Query history by UID

`PATCH /api/query-history/:uid`

Updates comment of a query with a specific uid that is stored in the query history.

Query parameters:

- **comment** – New comment that will be added to the specified query.

**Example Request**:

```http
PATCH /api/query-history/P8zM2I1nz HTTP/1.1
Accept: application/json
Content-Type: application/json
Authorization: Bearer eyJrIjoiT0tTcG1pUlY2RnVKZTFVaDFsNFZXdE9ZWmNrMkZYbk
{
  "comment": "Debugging query",
}
```

**Example Response**:

```http
HTTP/1.1 200
Content-Type: application/json
{
  "result": {
    "uid": "P8zM2I1nz",
    "datasourceUid": "PE1C5CBDA0504A6A3",
    "createdBy": 1,
    "createdAt": 1643630762,
    "starred": false,
    "comment": "Debugging query",
    "queries": [
      {
        "refId": "A",
        "key": "Q-87fed8e3-62ba-4eb2-8d2a-4129979bb4de-0",
        "scenarioId": "csv_content",
        "datasource": {
            "type": "testdata",
            "uid": "PD8C576611E62080A"
        }
      }
    ]
  }
}
```

Status codes:

- **200** – OK
- **400** - Errors (invalid JSON, missing or invalid fields)
- **401** – Unauthorized
- **500** – Internal error

## Star query in Query history

`POST /api/query-history/star/:uid`

Stars query in query history.

**Example request:**

```http
POST /api/query-history/star/P8zM2I1nz HTTP/1.1
Accept: application/json
Content-Type: application/json
Authorization: Bearer eyJrIjoiT0tTcG1pUlY2RnVKZTFVaDFsNFZXdE9ZWmNrMkZYbk
```

**Example response:**

```http
HTTP/1.1 200
Content-Type: application/json
{
  "result": {
    "uid": "P8zM2I1nz",
    "datasourceUid": "PE1C5CBDA0504A6A3",
    "createdBy": 1,
    "createdAt": 1643630762,
    "starred": false,
    "comment": "Debugging query",
    "queries": [
      {
        "refId": "A",
        "key": "Q-87fed8e3-62ba-4eb2-8d2a-4129979bb4de-0",
        "scenarioId": "csv_content",
        "datasource": {
            "type": "testdata",
            "uid": "PD8C576611E62080A"
        }
      }
    ]
  }
}
```

Status codes:

- **200** – OK
- **401** – Unauthorized
- **500** – Internal error

## Unstar query in Query history

`DELETE /api/query-history/star/:uid`

Removes stars from query in query history.

**Example request:**

```http
DELETE /api/query-history/star/P8zM2I1nz  HTTP/1.1
Accept: application/json
Content-Type: application/json
Authorization: Bearer eyJrIjoiT0tTcG1pUlY2RnVKZTFVaDFsNFZXdE9ZWmNrMkZYbk
```

**Example response:**

```http
HTTP/1.1 200
Content-Type: application/json
{
  "result": {
    "uid": "P8zM2I1nz",
    "datasourceUid": "PE1C5CBDA0504A6A3",
    "createdBy": 1,
    "createdAt": 1643630762,
    "starred": false,
    "comment": "Debugging query",
    "queries": [
      {
        "refId": "A",
        "key": "Q-87fed8e3-62ba-4eb2-8d2a-4129979bb4de-0",
        "scenarioId": "csv_content",
        "datasource": {
            "type": "testdata",
            "uid": "PD8C576611E62080A"
        }
      }
    ]
  }
}
```

Status codes:

- **200** – OK
- **401** – Unauthorized
- **500** – Internal error<|MERGE_RESOLUTION|>--- conflicted
+++ resolved
@@ -1,10 +1,7 @@
 ---
 aliases:
   - ../../http_api/query_history/
-<<<<<<< HEAD
-=======
 canonical: /docs/grafana/latest/developers/http_api/query_history/
->>>>>>> ae830f68
 description: Grafana Query History HTTP API
 keywords:
   - grafana
