---
aliases:
  - ../../http_api/folder_dashboard_search/
<<<<<<< HEAD
=======
canonical: /docs/grafana/latest/developers/http_api/folder_dashboard_search/
>>>>>>> ae830f68
description: Grafana Folder/Dashboard Search HTTP API
keywords:
  - grafana
  - http
  - documentation
  - api
  - search
  - folder
  - dashboard
<<<<<<< HEAD
=======
labels:
  products:
    - enterprise
    - oss
>>>>>>> ae830f68
title: Folder/Dashboard Search HTTP API
---

# Folder/Dashboard Search API

## Search folders and dashboards

`GET /api/search/`

> Note: When using [Role-based access control]({{< relref "/docs/grafana/latest/administration/roles-and-permissions/access-control" >}}), search results will contain only dashboards and folders which you have access to.

Query parameters:

- **query** – Search Query
- **tag** – List of tags to search for
- **type** – Type to search for, `dash-folder` or `dash-db`
- **dashboardIds** – List of dashboard id's to search for
- **dashboardUID** - List of dashboard uid's to search for, It is deprecated since Grafana v9.1, please use dashboardUIDs instead
- **dashboardUIDs** – List of dashboard uid's to search for
- **folderIds** – List of folder id's to search in for dashboards
- **starred** – Flag indicating if only starred Dashboards should be returned
- **limit** – Limit the number of returned results (max is 5000; default is 1000)
- **page** – Use this parameter to access hits beyond limit. Numbering starts at 1. limit param acts as page size. Only available in Grafana v6.2+.

**Example request for retrieving folders and dashboards at the root level**:

```http
GET /api/search?folderIds=0&query=&starred=false HTTP/1.1
Accept: application/json
Content-Type: application/json
Authorization: Bearer eyJrIjoiT0tTcG1pUlY2RnVKZTFVaDFsNFZXdE9ZWmNrMkZYbk
```

**Example response for retrieving folders and dashboards at the root level**:

```http
HTTP/1.1 200
Content-Type: application/json

[
  {
    "id": 163,
    "uid": "000000163",
    "title": "Folder",
    "url": "/dashboards/f/000000163/folder",
    "type": "dash-folder",
    "tags": [],
    "isStarred": false,
    "uri":"db/folder" // deprecated in Grafana v5.0
  },
  {
    "id":1,
    "uid": "cIBgcSjkk",
    "title":"Production Overview",
    "url": "/d/cIBgcSjkk/production-overview",
    "type":"dash-db",
    "tags":[prod],
    "isStarred":true,
    "uri":"db/production-overview" // deprecated in Grafana v5.0
  }
]
```

**Example request searching for dashboards**:

```http
GET /api/search?query=Production%20Overview&starred=true&tag=prod HTTP/1.1
Accept: application/json
Content-Type: application/json
Authorization: Bearer eyJrIjoiT0tTcG1pUlY2RnVKZTFVaDFsNFZXdE9ZWmNrMkZYbk
```

**Example response searching for dashboards**:

```http
HTTP/1.1 200
Content-Type: application/json

[
  {
    "id":1,
    "uid": "cIBgcSjkk",
    "title":"Production Overview",
    "url": "/d/cIBgcSjkk/production-overview",
    "type":"dash-db",
    "tags":[prod],
    "isStarred":true,
    "folderId": 2,
    "folderUid": "000000163",
    "folderTitle": "Folder",
    "folderUrl": "/dashboards/f/000000163/folder",
    "uri":"db/production-overview" // deprecated in Grafana v5.0
  }
]
```<|MERGE_RESOLUTION|>--- conflicted
+++ resolved
@@ -1,10 +1,7 @@
 ---
 aliases:
   - ../../http_api/folder_dashboard_search/
-<<<<<<< HEAD
-=======
 canonical: /docs/grafana/latest/developers/http_api/folder_dashboard_search/
->>>>>>> ae830f68
 description: Grafana Folder/Dashboard Search HTTP API
 keywords:
   - grafana
@@ -14,13 +11,10 @@
   - search
   - folder
   - dashboard
-<<<<<<< HEAD
-=======
 labels:
   products:
     - enterprise
     - oss
->>>>>>> ae830f68
 title: Folder/Dashboard Search HTTP API
 ---
 
