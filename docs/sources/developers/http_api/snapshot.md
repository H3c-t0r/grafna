---
aliases:
  - ../../http_api/snapshot/
<<<<<<< HEAD
=======
canonical: /docs/grafana/latest/developers/http_api/snapshot/
>>>>>>> ae830f68
description: Grafana HTTP API
keywords:
  - grafana
  - http
  - documentation
  - api
  - snapshot
labels:
  products:
    - enterprise
    - oss
title: 'HTTP Snapshot API '
---

# Snapshot API

## Create new snapshot

`POST /api/snapshots`

**Example Request**:

```http
    POST /api/snapshots HTTP/1.1
    Accept: application/json
    Content-Type: application/json
    Authorization: Bearer eyJrIjoiT0tTcG1pUlY2RnVKZTFVaDFsNFZXdE9ZWmNrMkZYbk

    {
      "dashboard": {
        "editable":false,
        "nav":[
        {
          "enable":false,
        "type":"timepicker"
        }
        ],
        "rows": [
          {

          }
        ],
        "style":"dark",
        "tags":[],
        "templating":{
          "list":[
          ]
        },
        "time":{
        },
        "timezone":"browser",
        "title":"Home",
        "version":5
        },
      "expires": 3600
    }
```

JSON Body schema:

- **dashboard** – Required. The complete dashboard model.
- **name** – Optional. snapshot name
- **expires** - Optional. When the snapshot should expire in seconds. 3600 is 1 hour, 86400 is 1 day. Default is never to expire.
- **external** - Optional. Save the snapshot on an external server rather than locally. Default is `false`.
- **key** - Optional. Define the unique key. Required if **external** is `true`.
- **deleteKey** - Optional. Unique key used to delete the snapshot. It is different from the **key** so that only the creator can delete the snapshot. Required if **external** is `true`.

{{% admonition type="note" %}}
When creating a snapshot using the API, you have to provide the full dashboard payload including the snapshot data. This endpoint is designed for the Grafana UI.
{{% /admonition %}}

**Example Response**:

```http
    HTTP/1.1 200
    Content-Type: application/json
    {
      "deleteKey":"XXXXXXX",
      "deleteUrl":"myurl/api/snapshots-delete/XXXXXXX",
      "key":"YYYYYYY",
      "url":"myurl/dashboard/snapshot/YYYYYYY",
      "id": 1
    }
```

Keys:

- **deleteKey** – Key generated to delete the snapshot
- **key** – Key generated to share the dashboard

## Get list of Snapshots

`GET /api/dashboard/snapshots`

Query parameters:

- **query** – Search Query
- **limit** – Limit the number of returned results

**Example Request**:

```http
GET /api/dashboard/snapshots HTTP/1.1
Accept: application/json
Authorization: Bearer eyJrIjoiT0tTcG1pUlY2RnVKZTFVaDFsNFZXdE9ZWmNrMkZYbk
```

**Example Response**:

```http
HTTP/1.1 200
Content-Type: application/json

[
  {
    "id":8,
    "name":"Home",
    "key":"YYYYYYY",
    "orgId":1,
    "userId":1,
    "external":false,
    "externalUrl":"",
    "expires":"2200-13-32T25:23:23+02:00",
    "created":"2200-13-32T28:24:23+02:00",
    "updated":"2200-13-32T28:24:23+02:00"
  }
]
```

## Get Snapshot by Key

`GET /api/snapshots/:key`

**Example Request**:

```http
GET /api/snapshots/YYYYYYY HTTP/1.1
Accept: application/json
Authorization: Bearer eyJrIjoiT0tTcG1pUlY2RnVKZTFVaDFsNFZXdE9ZWmNrMkZYbk
```

**Example Response**:

```http
HTTP/1.1 200
Content-Type: application/json

{
  "meta":{
    "isSnapshot":true,
    "type":"snapshot",
    "canSave":false,
    "canEdit":false,
    "canStar":false,
    "slug":"",
    "expires":"2200-13-32T25:23:23+02:00",
    "created":"2200-13-32T28:24:23+02:00"
  },
  "dashboard": {
    "editable":false,
    "nav": [
      {
        "enable":false,
        "type":"timepicker"
      }
    ],
    "rows": [
      {

      }
    ],
    "style":"dark",
    "tags":[],
    "templating":{
      "list":[
      ]
    },
    "time":{
    },
    "timezone":"browser",
    "title":"Home",
    "version":5
  }
}
```

## Delete Snapshot by Key

`DELETE /api/snapshots/:key`

**Example Request**:

```http
DELETE /api/snapshots/YYYYYYY HTTP/1.1
Accept: application/json
Authorization: Bearer eyJrIjoiT0tTcG1pUlY2RnVKZTFVaDFsNFZXdE9ZWmNrMkZYbk
```

**Example Response**:

```http
HTTP/1.1 200
Content-Type: application/json

{"message":"Snapshot deleted. It might take an hour before it's cleared from any CDN caches.", "id": 1}
```

## Delete Snapshot by deleteKey

This API call can be used without authentication by using the secret delete key for the snapshot.

`GET /api/snapshots-delete/:deleteKey`

**Example Request**:

```http
GET /api/snapshots-delete/XXXXXXX HTTP/1.1
Accept: application/json
```

**Example Response**:

```http
HTTP/1.1 200
Content-Type: application/json

{"message":"Snapshot deleted. It might take an hour before it's cleared from any CDN caches.", "id": 1}
```<|MERGE_RESOLUTION|>--- conflicted
+++ resolved
@@ -1,10 +1,7 @@
 ---
 aliases:
   - ../../http_api/snapshot/
-<<<<<<< HEAD
-=======
 canonical: /docs/grafana/latest/developers/http_api/snapshot/
->>>>>>> ae830f68
 description: Grafana HTTP API
 keywords:
   - grafana
