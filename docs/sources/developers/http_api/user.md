--- conflicted
+++ resolved
@@ -1,10 +1,7 @@
 ---
 aliases:
   - ../../http_api/user/
-<<<<<<< HEAD
-=======
 canonical: /docs/grafana/latest/developers/http_api/user/
->>>>>>> ae830f68
 description: Grafana User HTTP API
 keywords:
   - grafana
@@ -12,13 +9,10 @@
   - documentation
   - api
   - user
-<<<<<<< HEAD
-=======
 labels:
   products:
     - enterprise
     - oss
->>>>>>> ae830f68
 title: User HTTP API
 ---
 
