--- conflicted
+++ resolved
@@ -25,10 +25,7 @@
 - [Alerting Provisioning API]({{< relref "alerting_provisioning/" >}})
 - [Annotations API]({{< relref "annotations/" >}})
 - [Authentication API]({{< relref "auth/" >}})
-<<<<<<< HEAD
-=======
 - [Correlations API]({{< relref "correlations/" >}})
->>>>>>> 82e32447
 - [Dashboard API]({{< relref "dashboard/" >}})
 - [Dashboard Permissions API]({{< relref "dashboard_permissions/" >}})
 - [Dashboard Versions API]({{< relref "dashboard_versions/" >}})
@@ -42,10 +39,7 @@
 - [Playlists API]({{< relref "playlist/" >}})
 - [Preferences API]({{< relref "preferences/" >}})
 - [Short URL API]({{< relref "short_url/" >}})
-<<<<<<< HEAD
-=======
 - [Query history API]({{< relref "query_history/" >}})
->>>>>>> 82e32447
 - [Snapshot API]({{< relref "snapshot/" >}})
 - [Team API]({{< relref "team/" >}})
 - [User API]({{< relref "user/" >}})
