--- conflicted
+++ resolved
@@ -22,21 +22,13 @@
 
 ## When will AngularJS plugins stop working?
 
-<<<<<<< HEAD
-Our goal is to transfer all the remaining AngularJS code to the core of Grafana before Grafana 10 is released in Summer 2023. Once this is done, the option "[angular_support_enabled](https://github.com/grafana/grafana/blob/d61bcdf4ca5e69489e0067c56fbe7f0bfdf84ee4/conf/defaults.ini#L362)" will be disabled by default for new Grafana Cloud users, resulting in the inability to use AngularJS plugins. In case you still rely on AngularJS-based plugins developed internally or by the community, you will need to enable this option to continue using them. Following the release of Grafana 10 we will be migrating Grafana Cloud users where possible and disabling AngularJS support when appropriate, we will also be introducing new features to help all users identify how they are impacted and to warn of the use of deprecated plugins within the Grafana UI.
-=======
 In Grafana 11, which will be released in preview in April 2024 and generally available in May, we will change the default behavior of the [angular_support_enabled](https://github.com/grafana/grafana/blob/d61bcdf4ca5e69489e0067c56fbe7f0bfdf84ee4/conf/defaults.ini#L362) configuration parameter to turn off support for AngularJS based plugins. In case you still rely on [AngularJS-based plugins]({{< relref "./angular-plugins/" >}}) developed internally or by the community, you will need to enable this option to continue using them.
 
 New Grafana Cloud users will be unable to request for support to be added to their instance.
->>>>>>> 608b40b2
 
 ## When will we remove AngularJS support completely?
 
-<<<<<<< HEAD
-Our plan is to completely remove support for AngularJS plugins in version 11, which will be released in 2024. This means that all plugins that depend on AngularJS will stop working and the temporary option introduced in version 10 to enable AngularJS will be removed.
-=======
-Our current plan is to completely remove any remaining support for Angular plugins in version 12. Including the removal of the [angular_support_enabled](https://github.com/grafana/grafana/blob/d61bcdf4ca5e69489e0067c56fbe7f0bfdf84ee4/conf/defaults.ini#L362) configuration parameter.
->>>>>>> 608b40b2
+Our current plan is to completely remove any remaining support for AngularJS plugins in version 12. Including the removal of the [angular_support_enabled](https://github.com/grafana/grafana/blob/d61bcdf4ca5e69489e0067c56fbe7f0bfdf84ee4/conf/defaults.ini#L362) configuration parameter.
 
 ## How do I migrate an AngularJS plugin to React?
 
