--- conflicted
+++ resolved
@@ -8,14 +8,9 @@
 
 ## NewsPanelCfg
 
-#### Maturity: experimental
+#### Maturity: [experimental](../../../maturity/#experimental)
 #### Version: 0.0
 
-<<<<<<< HEAD
-## Maturity: [experimental](../../../maturity/#experimental)
-## Version: 0.0
-=======
->>>>>>> 27d429e3
 
 
 | Property       | Type                    | Required | Description |
