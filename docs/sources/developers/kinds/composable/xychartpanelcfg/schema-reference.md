--- conflicted
+++ resolved
@@ -121,25 +121,6 @@
 | `fixed`  |        | **Yes**  |             |
 | `field`  | string | No       |             |
 
-<<<<<<< HEAD
-### ColorDimensionConfig
-
-This is actually an empty interface used mainly for naming?
-
-It extends [BaseDimensionConfig](#basedimensionconfig).
-
-| Property | Type   | Required | Description                                                    |
-|----------|--------|----------|----------------------------------------------------------------|
-| `fixed`  |        | **Yes**  | *(Inherited from [BaseDimensionConfig](#basedimensionconfig))* |
-| `field`  | string | No       | *(Inherited from [BaseDimensionConfig](#basedimensionconfig))* |
-
-### BaseDimensionConfig
-
-| Property | Type   | Required | Description |
-|----------|--------|----------|-------------|
-| `fixed`  |        | **Yes**  |             |
-| `field`  | string | No       |             |
-
 ### HideSeriesConfig
 
 TODO docs
@@ -169,13 +150,6 @@
 | `max`    | integer | **Yes**  |                                                                |
 | `min`    | integer | **Yes**  |                                                                |
 | `field`  | string  | No       | *(Inherited from [BaseDimensionConfig](#basedimensionconfig))* |
-
-### BaseDimensionConfig
-
-| Property | Type   | Required | Description |
-|----------|--------|----------|-------------|
-| `fixed`  |        | **Yes**  |             |
-| `field`  | string | No       |             |
 
 ### ScaleDistributionConfig
 
@@ -228,62 +202,6 @@
 | `axisWidth`         | number                                              | No       |                                                                                        |
 | `scaleDistribution` | [ScaleDistributionConfig](#scaledistributionconfig) | No       | TODO docs                                                                              |
 
-### ScaleDistributionConfig
-
-TODO docs
-
-| Property          | Type   | Required | Description                                                              |
-|-------------------|--------|----------|--------------------------------------------------------------------------|
-| `type`            | string | **Yes**  | TODO docs<br/>Possible values are: `linear`, `log`, `ordinal`, `symlog`. |
-| `linearThreshold` | number | No       |                                                                          |
-| `log`             | number | No       |                                                                          |
-
-### ColorDimensionConfig
-
-This is actually an empty interface used mainly for naming?
-
-It extends [BaseDimensionConfig](#basedimensionconfig).
-
-| Property | Type   | Required | Description                                                    |
-|----------|--------|----------|----------------------------------------------------------------|
-| `fixed`  |        | **Yes**  | *(Inherited from [BaseDimensionConfig](#basedimensionconfig))* |
-| `field`  | string | No       | *(Inherited from [BaseDimensionConfig](#basedimensionconfig))* |
-
-### BaseDimensionConfig
-
-| Property | Type   | Required | Description |
-|----------|--------|----------|-------------|
-| `fixed`  |        | **Yes**  |             |
-| `field`  | string | No       |             |
-
-### ColorDimensionConfig
-
-This is actually an empty interface used mainly for naming?
-
-It extends [BaseDimensionConfig](#basedimensionconfig).
-
-| Property | Type   | Required | Description                                                    |
-|----------|--------|----------|----------------------------------------------------------------|
-| `fixed`  |        | **Yes**  | *(Inherited from [BaseDimensionConfig](#basedimensionconfig))* |
-| `field`  | string | No       | *(Inherited from [BaseDimensionConfig](#basedimensionconfig))* |
-
-### BaseDimensionConfig
-
-| Property | Type   | Required | Description |
-|----------|--------|----------|-------------|
-| `fixed`  |        | **Yes**  |             |
-| `field`  | string | No       |             |
-
-### HideSeriesConfig
-
-TODO docs
-
-| Property  | Type    | Required | Description |
-|-----------|---------|----------|-------------|
-| `legend`  | boolean | **Yes**  |             |
-| `tooltip` | boolean | **Yes**  |             |
-| `viz`     | boolean | **Yes**  |             |
-
 ### HideableFieldConfig
 
 TODO docs
@@ -291,53 +209,6 @@
 | Property   | Type                                  | Required | Description |
 |------------|---------------------------------------|----------|-------------|
 | `hideFrom` | [HideSeriesConfig](#hideseriesconfig) | No       | TODO docs   |
-
-### HideSeriesConfig
-
-TODO docs
-
-| Property  | Type    | Required | Description |
-|-----------|---------|----------|-------------|
-| `legend`  | boolean | **Yes**  |             |
-| `tooltip` | boolean | **Yes**  |             |
-| `viz`     | boolean | **Yes**  |             |
-
-### LineStyle
-
-TODO docs
-
-| Property | Type     | Required | Description                                            |
-|----------|----------|----------|--------------------------------------------------------|
-| `dash`   | number[] | No       |                                                        |
-| `fill`   | string   | No       | Possible values are: `solid`, `dash`, `dot`, `square`. |
-
-### ScaleDimensionConfig
-
-It extends [BaseDimensionConfig](#basedimensionconfig).
-
-| Property | Type    | Required | Description                                                    |
-|----------|---------|----------|----------------------------------------------------------------|
-| `fixed`  |         | **Yes**  | *(Inherited from [BaseDimensionConfig](#basedimensionconfig))* |
-| `max`    | integer | **Yes**  |                                                                |
-| `min`    | integer | **Yes**  |                                                                |
-| `field`  | string  | No       | *(Inherited from [BaseDimensionConfig](#basedimensionconfig))* |
-
-### BaseDimensionConfig
-
-| Property | Type   | Required | Description |
-|----------|--------|----------|-------------|
-| `fixed`  |        | **Yes**  |             |
-| `field`  | string | No       |             |
-
-### ScaleDistributionConfig
-
-TODO docs
-
-| Property          | Type   | Required | Description                                                              |
-|-------------------|--------|----------|--------------------------------------------------------------------------|
-| `type`            | string | **Yes**  | TODO docs<br/>Possible values are: `linear`, `log`, `ordinal`, `symlog`. |
-| `linearThreshold` | number | No       |                                                                          |
-| `log`             | number | No       |                                                                          |
 
 ### TextDimensionConfig
 
@@ -349,55 +220,6 @@
 | `mode`   | string | **Yes**  | Possible values are: `fixed`, `field`, `template`.             |
 | `field`  | string | No       | *(Inherited from [BaseDimensionConfig](#basedimensionconfig))* |
 
-### BaseDimensionConfig
-
-| Property | Type   | Required | Description |
-|----------|--------|----------|-------------|
-| `fixed`  |        | **Yes**  |             |
-| `field`  | string | No       |             |
-
-### TextDimensionConfig
-
-It extends [BaseDimensionConfig](#basedimensionconfig).
-
-| Property | Type   | Required | Description                                                    |
-|----------|--------|----------|----------------------------------------------------------------|
-| `fixed`  |        | **Yes**  | *(Inherited from [BaseDimensionConfig](#basedimensionconfig))* |
-| `mode`   | string | **Yes**  | Possible values are: `fixed`, `field`, `template`.             |
-| `field`  | string | No       | *(Inherited from [BaseDimensionConfig](#basedimensionconfig))* |
-
-### BaseDimensionConfig
-
-| Property | Type   | Required | Description |
-|----------|--------|----------|-------------|
-| `fixed`  |        | **Yes**  |             |
-| `field`  | string | No       |             |
-
-### VizLegendOptions
-
-TODO docs
-
-| Property      | Type     | Required | Description                                                                                                                             |
-|---------------|----------|----------|-----------------------------------------------------------------------------------------------------------------------------------------|
-| `calcs`       | string[] | **Yes**  |                                                                                                                                         |
-| `displayMode` | string   | **Yes**  | TODO docs<br/>Note: "hidden" needs to remain as an option for plugins compatibility<br/>Possible values are: `list`, `table`, `hidden`. |
-| `placement`   | string   | **Yes**  | TODO docs<br/>Possible values are: `bottom`, `right`.                                                                                   |
-| `showLegend`  | boolean  | **Yes**  |                                                                                                                                         |
-| `asTable`     | boolean  | No       |                                                                                                                                         |
-| `isVisible`   | boolean  | No       |                                                                                                                                         |
-| `sortBy`      | string   | No       |                                                                                                                                         |
-| `sortDesc`    | boolean  | No       |                                                                                                                                         |
-| `width`       | number   | No       |                                                                                                                                         |
-
-### VizTooltipOptions
-
-TODO docs
-
-| Property | Type   | Required | Description                                                   |
-|----------|--------|----------|---------------------------------------------------------------|
-| `mode`   | string | **Yes**  | TODO docs<br/>Possible values are: `single`, `multi`, `none`. |
-| `sort`   | string | **Yes**  | TODO docs<br/>Possible values are: `asc`, `desc`, `none`.     |
-
 ### XYDimensionConfig
 
 | Property  | Type     | Required | Description                           |
@@ -406,345 +228,3 @@
 | `exclude` | string[] | No       |                                       |
 | `x`       | string   | No       |                                       |
 
-### ScatterFieldConfig
-
-It extends [HideableFieldConfig](#hideablefieldconfig) and [AxisConfig](#axisconfig).
-
-| Property            | Type                                                | Required | Description                                                                                                                             |
-|---------------------|-----------------------------------------------------|----------|-----------------------------------------------------------------------------------------------------------------------------------------|
-| `axisCenteredZero`  | boolean                                             | No       | *(Inherited from [AxisConfig](#axisconfig))*                                                                                            |
-| `axisColorMode`     | string                                              | No       | *(Inherited from [AxisConfig](#axisconfig))*<br/>TODO docs<br/>Possible values are: `text`, `series`.                                   |
-| `axisGridShow`      | boolean                                             | No       | *(Inherited from [AxisConfig](#axisconfig))*                                                                                            |
-| `axisLabel`         | string                                              | No       | *(Inherited from [AxisConfig](#axisconfig))*                                                                                            |
-| `axisPlacement`     | string                                              | No       | *(Inherited from [AxisConfig](#axisconfig))*<br/>TODO docs<br/>Possible values are: `auto`, `top`, `right`, `bottom`, `left`, `hidden`. |
-| `axisSoftMax`       | number                                              | No       | *(Inherited from [AxisConfig](#axisconfig))*                                                                                            |
-| `axisSoftMin`       | number                                              | No       | *(Inherited from [AxisConfig](#axisconfig))*                                                                                            |
-| `axisWidth`         | number                                              | No       | *(Inherited from [AxisConfig](#axisconfig))*                                                                                            |
-| `hideFrom`          | [HideSeriesConfig](#hideseriesconfig)               | No       | *(Inherited from [HideableFieldConfig](#hideablefieldconfig))*<br/>TODO docs                                                            |
-| `labelValue`        | [TextDimensionConfig](#textdimensionconfig)         | No       |                                                                                                                                         |
-| `label`             | string                                              | No       | TODO docs<br/>Possible values are: `auto`, `never`, `always`.                                                                           |
-| `lineColor`         | [ColorDimensionConfig](#colordimensionconfig)       | No       | This is actually an empty interface used mainly for naming?                                                                             |
-| `lineStyle`         | [LineStyle](#linestyle)                             | No       | TODO docs                                                                                                                               |
-| `lineWidth`         | integer                                             | No       | Constraint: `0 <= val <= 2147483647`.                                                                                                   |
-| `pointColor`        | [ColorDimensionConfig](#colordimensionconfig)       | No       | This is actually an empty interface used mainly for naming?                                                                             |
-| `pointSize`         | [ScaleDimensionConfig](#scaledimensionconfig)       | No       |                                                                                                                                         |
-| `scaleDistribution` | [ScaleDistributionConfig](#scaledistributionconfig) | No       | *(Inherited from [AxisConfig](#axisconfig))*<br/>TODO docs                                                                              |
-| `show`              | string                                              | No       | Possible values are: `points`, `lines`, `points+lines`.                                                                                 |
-
-### AxisConfig
-
-TODO docs
-
-| Property            | Type                                                | Required | Description                                                                            |
-|---------------------|-----------------------------------------------------|----------|----------------------------------------------------------------------------------------|
-| `axisCenteredZero`  | boolean                                             | No       |                                                                                        |
-| `axisColorMode`     | string                                              | No       | TODO docs<br/>Possible values are: `text`, `series`.                                   |
-| `axisGridShow`      | boolean                                             | No       |                                                                                        |
-| `axisLabel`         | string                                              | No       |                                                                                        |
-| `axisPlacement`     | string                                              | No       | TODO docs<br/>Possible values are: `auto`, `top`, `right`, `bottom`, `left`, `hidden`. |
-| `axisSoftMax`       | number                                              | No       |                                                                                        |
-| `axisSoftMin`       | number                                              | No       |                                                                                        |
-| `axisWidth`         | number                                              | No       |                                                                                        |
-| `scaleDistribution` | [ScaleDistributionConfig](#scaledistributionconfig) | No       | TODO docs                                                                              |
-
-### ScaleDistributionConfig
-
-TODO docs
-
-| Property          | Type   | Required | Description                                                              |
-|-------------------|--------|----------|--------------------------------------------------------------------------|
-| `type`            | string | **Yes**  | TODO docs<br/>Possible values are: `linear`, `log`, `ordinal`, `symlog`. |
-| `linearThreshold` | number | No       |                                                                          |
-| `log`             | number | No       |                                                                          |
-
-### ColorDimensionConfig
-
-This is actually an empty interface used mainly for naming?
-
-It extends [BaseDimensionConfig](#basedimensionconfig).
-
-| Property | Type   | Required | Description                                                    |
-|----------|--------|----------|----------------------------------------------------------------|
-| `fixed`  |        | **Yes**  | *(Inherited from [BaseDimensionConfig](#basedimensionconfig))* |
-| `field`  | string | No       | *(Inherited from [BaseDimensionConfig](#basedimensionconfig))* |
-
-### BaseDimensionConfig
-
-| Property | Type   | Required | Description |
-|----------|--------|----------|-------------|
-| `fixed`  |        | **Yes**  |             |
-| `field`  | string | No       |             |
-
-### ColorDimensionConfig
-
-This is actually an empty interface used mainly for naming?
-
-It extends [BaseDimensionConfig](#basedimensionconfig).
-
-| Property | Type   | Required | Description                                                    |
-|----------|--------|----------|----------------------------------------------------------------|
-| `fixed`  |        | **Yes**  | *(Inherited from [BaseDimensionConfig](#basedimensionconfig))* |
-| `field`  | string | No       | *(Inherited from [BaseDimensionConfig](#basedimensionconfig))* |
-
-### BaseDimensionConfig
-
-| Property | Type   | Required | Description |
-|----------|--------|----------|-------------|
-| `fixed`  |        | **Yes**  |             |
-| `field`  | string | No       |             |
-
-### HideSeriesConfig
-
-TODO docs
-
-| Property  | Type    | Required | Description |
-|-----------|---------|----------|-------------|
-| `legend`  | boolean | **Yes**  |             |
-| `tooltip` | boolean | **Yes**  |             |
-| `viz`     | boolean | **Yes**  |             |
-
-### HideableFieldConfig
-
-TODO docs
-
-| Property   | Type                                  | Required | Description |
-|------------|---------------------------------------|----------|-------------|
-| `hideFrom` | [HideSeriesConfig](#hideseriesconfig) | No       | TODO docs   |
-
-### HideSeriesConfig
-
-TODO docs
-
-| Property  | Type    | Required | Description |
-|-----------|---------|----------|-------------|
-| `legend`  | boolean | **Yes**  |             |
-| `tooltip` | boolean | **Yes**  |             |
-| `viz`     | boolean | **Yes**  |             |
-
-### LineStyle
-
-TODO docs
-
-| Property | Type     | Required | Description                                            |
-|----------|----------|----------|--------------------------------------------------------|
-| `dash`   | number[] | No       |                                                        |
-| `fill`   | string   | No       | Possible values are: `solid`, `dash`, `dot`, `square`. |
-
-### ScaleDimensionConfig
-
-It extends [BaseDimensionConfig](#basedimensionconfig).
-
-| Property | Type    | Required | Description                                                    |
-|----------|---------|----------|----------------------------------------------------------------|
-| `fixed`  |         | **Yes**  | *(Inherited from [BaseDimensionConfig](#basedimensionconfig))* |
-| `max`    | integer | **Yes**  |                                                                |
-| `min`    | integer | **Yes**  |                                                                |
-| `field`  | string  | No       | *(Inherited from [BaseDimensionConfig](#basedimensionconfig))* |
-
-### BaseDimensionConfig
-
-| Property | Type   | Required | Description |
-|----------|--------|----------|-------------|
-| `fixed`  |        | **Yes**  |             |
-| `field`  | string | No       |             |
-
-### ScaleDistributionConfig
-
-TODO docs
-
-| Property          | Type   | Required | Description                                                              |
-|-------------------|--------|----------|--------------------------------------------------------------------------|
-| `type`            | string | **Yes**  | TODO docs<br/>Possible values are: `linear`, `log`, `ordinal`, `symlog`. |
-| `linearThreshold` | number | No       |                                                                          |
-| `log`             | number | No       |                                                                          |
-
-### TextDimensionConfig
-
-It extends [BaseDimensionConfig](#basedimensionconfig).
-
-| Property | Type   | Required | Description                                                    |
-|----------|--------|----------|----------------------------------------------------------------|
-| `fixed`  |        | **Yes**  | *(Inherited from [BaseDimensionConfig](#basedimensionconfig))* |
-| `mode`   | string | **Yes**  | Possible values are: `fixed`, `field`, `template`.             |
-| `field`  | string | No       | *(Inherited from [BaseDimensionConfig](#basedimensionconfig))* |
-
-### BaseDimensionConfig
-
-| Property | Type   | Required | Description |
-|----------|--------|----------|-------------|
-| `fixed`  |        | **Yes**  |             |
-| `field`  | string | No       |             |
-
-### ScatterSeriesConfig
-
-It extends [ScatterFieldConfig](#scatterfieldconfig).
-
-| Property            | Type                                                | Required | Description                                                                                                                                             |
-|---------------------|-----------------------------------------------------|----------|---------------------------------------------------------------------------------------------------------------------------------------------------------|
-| `axisCenteredZero`  | boolean                                             | No       | *(Inherited from [ScatterFieldConfig](#scatterfieldconfig))*                                                                                            |
-| `axisColorMode`     | string                                              | No       | *(Inherited from [ScatterFieldConfig](#scatterfieldconfig))*<br/>TODO docs<br/>Possible values are: `text`, `series`.                                   |
-| `axisGridShow`      | boolean                                             | No       | *(Inherited from [ScatterFieldConfig](#scatterfieldconfig))*                                                                                            |
-| `axisLabel`         | string                                              | No       | *(Inherited from [ScatterFieldConfig](#scatterfieldconfig))*                                                                                            |
-| `axisPlacement`     | string                                              | No       | *(Inherited from [ScatterFieldConfig](#scatterfieldconfig))*<br/>TODO docs<br/>Possible values are: `auto`, `top`, `right`, `bottom`, `left`, `hidden`. |
-| `axisSoftMax`       | number                                              | No       | *(Inherited from [ScatterFieldConfig](#scatterfieldconfig))*                                                                                            |
-| `axisSoftMin`       | number                                              | No       | *(Inherited from [ScatterFieldConfig](#scatterfieldconfig))*                                                                                            |
-| `axisWidth`         | number                                              | No       | *(Inherited from [ScatterFieldConfig](#scatterfieldconfig))*                                                                                            |
-| `hideFrom`          | [HideSeriesConfig](#hideseriesconfig)               | No       | *(Inherited from [ScatterFieldConfig](#scatterfieldconfig))*<br/>TODO docs                                                                              |
-| `labelValue`        | [TextDimensionConfig](#textdimensionconfig)         | No       | *(Inherited from [ScatterFieldConfig](#scatterfieldconfig))*                                                                                            |
-| `label`             | string                                              | No       | *(Inherited from [ScatterFieldConfig](#scatterfieldconfig))*<br/>TODO docs<br/>Possible values are: `auto`, `never`, `always`.                          |
-| `lineColor`         | [ColorDimensionConfig](#colordimensionconfig)       | No       | *(Inherited from [ScatterFieldConfig](#scatterfieldconfig))*<br/>This is actually an empty interface used mainly for naming?                            |
-| `lineStyle`         | [LineStyle](#linestyle)                             | No       | *(Inherited from [ScatterFieldConfig](#scatterfieldconfig))*<br/>TODO docs                                                                              |
-| `lineWidth`         | integer                                             | No       | *(Inherited from [ScatterFieldConfig](#scatterfieldconfig))*<br/>Constraint: `0 <= val <= 2147483647`.                                                  |
-| `name`              | string                                              | No       |                                                                                                                                                         |
-| `pointColor`        | [ColorDimensionConfig](#colordimensionconfig)       | No       | *(Inherited from [ScatterFieldConfig](#scatterfieldconfig))*<br/>This is actually an empty interface used mainly for naming?                            |
-| `pointSize`         | [ScaleDimensionConfig](#scaledimensionconfig)       | No       | *(Inherited from [ScatterFieldConfig](#scatterfieldconfig))*                                                                                            |
-| `scaleDistribution` | [ScaleDistributionConfig](#scaledistributionconfig) | No       | *(Inherited from [ScatterFieldConfig](#scatterfieldconfig))*<br/>TODO docs                                                                              |
-| `show`              | string                                              | No       | *(Inherited from [ScatterFieldConfig](#scatterfieldconfig))*<br/>Possible values are: `points`, `lines`, `points+lines`.                                |
-| `x`                 | string                                              | No       |                                                                                                                                                         |
-| `y`                 | string                                              | No       |                                                                                                                                                         |
-
-### ColorDimensionConfig
-
-This is actually an empty interface used mainly for naming?
-
-It extends [BaseDimensionConfig](#basedimensionconfig).
-
-| Property | Type   | Required | Description                                                    |
-|----------|--------|----------|----------------------------------------------------------------|
-| `fixed`  |        | **Yes**  | *(Inherited from [BaseDimensionConfig](#basedimensionconfig))* |
-| `field`  | string | No       | *(Inherited from [BaseDimensionConfig](#basedimensionconfig))* |
-
-### BaseDimensionConfig
-
-| Property | Type   | Required | Description |
-|----------|--------|----------|-------------|
-| `fixed`  |        | **Yes**  |             |
-| `field`  | string | No       |             |
-
-### ColorDimensionConfig
-
-This is actually an empty interface used mainly for naming?
-
-It extends [BaseDimensionConfig](#basedimensionconfig).
-
-| Property | Type   | Required | Description                                                    |
-|----------|--------|----------|----------------------------------------------------------------|
-| `fixed`  |        | **Yes**  | *(Inherited from [BaseDimensionConfig](#basedimensionconfig))* |
-| `field`  | string | No       | *(Inherited from [BaseDimensionConfig](#basedimensionconfig))* |
-
-### BaseDimensionConfig
-
-| Property | Type   | Required | Description |
-|----------|--------|----------|-------------|
-| `fixed`  |        | **Yes**  |             |
-| `field`  | string | No       |             |
-
-=======
->>>>>>> 4181acec
-### HideSeriesConfig
-
-TODO docs
-
-| Property  | Type    | Required | Description |
-|-----------|---------|----------|-------------|
-| `legend`  | boolean | **Yes**  |             |
-| `tooltip` | boolean | **Yes**  |             |
-| `viz`     | boolean | **Yes**  |             |
-
-### LineStyle
-
-TODO docs
-
-| Property | Type     | Required | Description                                            |
-|----------|----------|----------|--------------------------------------------------------|
-| `dash`   | number[] | No       |                                                        |
-| `fill`   | string   | No       | Possible values are: `solid`, `dash`, `dot`, `square`. |
-
-### ScaleDimensionConfig
-
-It extends [BaseDimensionConfig](#basedimensionconfig).
-
-| Property | Type    | Required | Description                                                    |
-|----------|---------|----------|----------------------------------------------------------------|
-| `fixed`  |         | **Yes**  | *(Inherited from [BaseDimensionConfig](#basedimensionconfig))* |
-| `max`    | integer | **Yes**  |                                                                |
-| `min`    | integer | **Yes**  |                                                                |
-| `field`  | string  | No       | *(Inherited from [BaseDimensionConfig](#basedimensionconfig))* |
-
-### ScaleDistributionConfig
-
-TODO docs
-
-| Property          | Type   | Required | Description                                                              |
-|-------------------|--------|----------|--------------------------------------------------------------------------|
-| `type`            | string | **Yes**  | TODO docs<br/>Possible values are: `linear`, `log`, `ordinal`, `symlog`. |
-| `linearThreshold` | number | No       |                                                                          |
-| `log`             | number | No       |                                                                          |
-
-### ScatterFieldConfig
-
-It extends [HideableFieldConfig](#hideablefieldconfig) and [AxisConfig](#axisconfig).
-
-| Property            | Type                                                | Required | Description                                                                                                                             |
-|---------------------|-----------------------------------------------------|----------|-----------------------------------------------------------------------------------------------------------------------------------------|
-| `axisCenteredZero`  | boolean                                             | No       | *(Inherited from [AxisConfig](#axisconfig))*                                                                                            |
-| `axisColorMode`     | string                                              | No       | *(Inherited from [AxisConfig](#axisconfig))*<br/>TODO docs<br/>Possible values are: `text`, `series`.                                   |
-| `axisGridShow`      | boolean                                             | No       | *(Inherited from [AxisConfig](#axisconfig))*                                                                                            |
-| `axisLabel`         | string                                              | No       | *(Inherited from [AxisConfig](#axisconfig))*                                                                                            |
-| `axisPlacement`     | string                                              | No       | *(Inherited from [AxisConfig](#axisconfig))*<br/>TODO docs<br/>Possible values are: `auto`, `top`, `right`, `bottom`, `left`, `hidden`. |
-| `axisSoftMax`       | number                                              | No       | *(Inherited from [AxisConfig](#axisconfig))*                                                                                            |
-| `axisSoftMin`       | number                                              | No       | *(Inherited from [AxisConfig](#axisconfig))*                                                                                            |
-| `axisWidth`         | number                                              | No       | *(Inherited from [AxisConfig](#axisconfig))*                                                                                            |
-| `hideFrom`          | [HideSeriesConfig](#hideseriesconfig)               | No       | *(Inherited from [HideableFieldConfig](#hideablefieldconfig))*<br/>TODO docs                                                            |
-| `labelValue`        | [TextDimensionConfig](#textdimensionconfig)         | No       |                                                                                                                                         |
-| `label`             | string                                              | No       | TODO docs<br/>Possible values are: `auto`, `never`, `always`.                                                                           |
-| `lineColor`         | [ColorDimensionConfig](#colordimensionconfig)       | No       | This is actually an empty interface used mainly for naming?                                                                             |
-| `lineStyle`         | [LineStyle](#linestyle)                             | No       | TODO docs                                                                                                                               |
-| `lineWidth`         | integer                                             | No       | Constraint: `0 <= val <= 2147483647`.                                                                                                   |
-| `pointColor`        | [ColorDimensionConfig](#colordimensionconfig)       | No       | This is actually an empty interface used mainly for naming?                                                                             |
-| `pointSize`         | [ScaleDimensionConfig](#scaledimensionconfig)       | No       |                                                                                                                                         |
-| `scaleDistribution` | [ScaleDistributionConfig](#scaledistributionconfig) | No       | *(Inherited from [AxisConfig](#axisconfig))*<br/>TODO docs                                                                              |
-| `show`              | string                                              | No       | Possible values are: `points`, `lines`, `points+lines`.                                                                                 |
-
-### AxisConfig
-
-TODO docs
-
-| Property            | Type                                                | Required | Description                                                                            |
-|---------------------|-----------------------------------------------------|----------|----------------------------------------------------------------------------------------|
-| `axisCenteredZero`  | boolean                                             | No       |                                                                                        |
-| `axisColorMode`     | string                                              | No       | TODO docs<br/>Possible values are: `text`, `series`.                                   |
-| `axisGridShow`      | boolean                                             | No       |                                                                                        |
-| `axisLabel`         | string                                              | No       |                                                                                        |
-| `axisPlacement`     | string                                              | No       | TODO docs<br/>Possible values are: `auto`, `top`, `right`, `bottom`, `left`, `hidden`. |
-| `axisSoftMax`       | number                                              | No       |                                                                                        |
-| `axisSoftMin`       | number                                              | No       |                                                                                        |
-| `axisWidth`         | number                                              | No       |                                                                                        |
-| `scaleDistribution` | [ScaleDistributionConfig](#scaledistributionconfig) | No       | TODO docs                                                                              |
-
-### HideableFieldConfig
-
-TODO docs
-
-| Property   | Type                                  | Required | Description |
-|------------|---------------------------------------|----------|-------------|
-| `hideFrom` | [HideSeriesConfig](#hideseriesconfig) | No       | TODO docs   |
-
-### TextDimensionConfig
-
-It extends [BaseDimensionConfig](#basedimensionconfig).
-
-| Property | Type   | Required | Description                                                    |
-|----------|--------|----------|----------------------------------------------------------------|
-| `fixed`  |        | **Yes**  | *(Inherited from [BaseDimensionConfig](#basedimensionconfig))* |
-| `mode`   | string | **Yes**  | Possible values are: `fixed`, `field`, `template`.             |
-| `field`  | string | No       | *(Inherited from [BaseDimensionConfig](#basedimensionconfig))* |
-
-### XYDimensionConfig
-
-| Property  | Type     | Required | Description                           |
-|-----------|----------|----------|---------------------------------------|
-| `frame`   | integer  | **Yes**  | Constraint: `0 <= val <= 2147483647`. |
-| `exclude` | string[] | No       |                                       |
-| `x`       | string   | No       |                                       |
-
