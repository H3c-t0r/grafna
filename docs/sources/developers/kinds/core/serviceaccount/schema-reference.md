---
keywords:
  - grafana
  - schema
title: ServiceAccount kind
---
> Both documentation generation and kinds schemas are in active development and subject to change without prior notice.

## ServiceAccount

#### Maturity: merged
#### Version: 0.0

system account

<<<<<<< HEAD
| Property        | Type                     | Required | Description                                                                                                                             |
|-----------------|--------------------------|----------|-----------------------------------------------------------------------------------------------------------------------------------------|
| `avatarUrl`     | string                   | **Yes**  | AvatarUrl is the service account's avatar URL. It allows the frontend to display a picture in front<br/>of the service account.         |
| `id`            | integer                  | **Yes**  | ID is the unique identifier of the service account in the database.                                                                     |
| `isDisabled`    | boolean                  | **Yes**  | IsDisabled indicates if the service account is disabled.                                                                                |
| `login`         | string                   | **Yes**  | Login of the service account.                                                                                                           |
| `name`          | string                   | **Yes**  | Name of the service account.                                                                                                            |
| `orgId`         | integer                  | **Yes**  | OrgId is the ID of an organisation the service account belongs to.                                                                      |
| `role`          | string                   | **Yes**  | OrgRole is a Grafana Organization Role which can be 'Viewer', 'Editor', 'Admin'.<br/>Possible values are: `Admin`, `Editor`, `Viewer`.  |
| `tokens`        | integer                  | **Yes**  | Tokens is the number of active tokens for the service account.<br/>Tokens are used to authenticate the service account against Grafana. |
| `accessControl` | [object](#accesscontrol) | No       | AccessControl metadata associated with a given resource.                                                                                |
| `created`       | integer                  | No       | Created indicates when the service account was created.                                                                                 |
| `teams`         | string[]                 | No       | Teams is a list of teams the service account belongs to.                                                                                |
| `updated`       | integer                  | No       | Updated indicates when the service account was updated.                                                                                 |

### AccessControl

AccessControl metadata associated with a given resource.

| Property | Type | Required | Description |
|----------|------|----------|-------------|
=======
| Property        | Type               | Required | Description                                                                                                                             |
|-----------------|--------------------|----------|-----------------------------------------------------------------------------------------------------------------------------------------|
| `avatarUrl`     | string             | **Yes**  | AvatarUrl is the service account's avatar URL. It allows the frontend to display a picture in front<br/>of the service account.         |
| `id`            | integer            | **Yes**  | ID is the unique identifier of the service account in the database.                                                                     |
| `isDisabled`    | boolean            | **Yes**  | IsDisabled indicates if the service account is disabled.                                                                                |
| `login`         | string             | **Yes**  | Login of the service account.                                                                                                           |
| `name`          | string             | **Yes**  | Name of the service account.                                                                                                            |
| `orgId`         | integer            | **Yes**  | OrgId is the ID of an organisation the service account belongs to.                                                                      |
| `role`          | string             | **Yes**  | OrgRole is a Grafana Organization Role which can be 'Viewer', 'Editor', 'Admin'. Possible values are: `Admin`, `Editor`, `Viewer`.      |
| `tokens`        | integer            | **Yes**  | Tokens is the number of active tokens for the service account.<br/>Tokens are used to authenticate the service account against Grafana. |
| `accessControl` | map[string]boolean | No       | AccessControl metadata associated with a given resource.                                                                                |
| `created`       | integer            | No       | Created indicates when the service account was created.                                                                                 |
| `teams`         | string[]           | No       | Teams is a list of teams the service account belongs to.                                                                                |
| `updated`       | integer            | No       | Updated indicates when the service account was updated.                                                                                 |
>>>>>>> 3c01ae2c

<|MERGE_RESOLUTION|>--- conflicted
+++ resolved
@@ -13,29 +13,6 @@
 
 system account
 
-<<<<<<< HEAD
-| Property        | Type                     | Required | Description                                                                                                                             |
-|-----------------|--------------------------|----------|-----------------------------------------------------------------------------------------------------------------------------------------|
-| `avatarUrl`     | string                   | **Yes**  | AvatarUrl is the service account's avatar URL. It allows the frontend to display a picture in front<br/>of the service account.         |
-| `id`            | integer                  | **Yes**  | ID is the unique identifier of the service account in the database.                                                                     |
-| `isDisabled`    | boolean                  | **Yes**  | IsDisabled indicates if the service account is disabled.                                                                                |
-| `login`         | string                   | **Yes**  | Login of the service account.                                                                                                           |
-| `name`          | string                   | **Yes**  | Name of the service account.                                                                                                            |
-| `orgId`         | integer                  | **Yes**  | OrgId is the ID of an organisation the service account belongs to.                                                                      |
-| `role`          | string                   | **Yes**  | OrgRole is a Grafana Organization Role which can be 'Viewer', 'Editor', 'Admin'.<br/>Possible values are: `Admin`, `Editor`, `Viewer`.  |
-| `tokens`        | integer                  | **Yes**  | Tokens is the number of active tokens for the service account.<br/>Tokens are used to authenticate the service account against Grafana. |
-| `accessControl` | [object](#accesscontrol) | No       | AccessControl metadata associated with a given resource.                                                                                |
-| `created`       | integer                  | No       | Created indicates when the service account was created.                                                                                 |
-| `teams`         | string[]                 | No       | Teams is a list of teams the service account belongs to.                                                                                |
-| `updated`       | integer                  | No       | Updated indicates when the service account was updated.                                                                                 |
-
-### AccessControl
-
-AccessControl metadata associated with a given resource.
-
-| Property | Type | Required | Description |
-|----------|------|----------|-------------|
-=======
 | Property        | Type               | Required | Description                                                                                                                             |
 |-----------------|--------------------|----------|-----------------------------------------------------------------------------------------------------------------------------------------|
 | `avatarUrl`     | string             | **Yes**  | AvatarUrl is the service account's avatar URL. It allows the frontend to display a picture in front<br/>of the service account.         |
@@ -44,11 +21,10 @@
 | `login`         | string             | **Yes**  | Login of the service account.                                                                                                           |
 | `name`          | string             | **Yes**  | Name of the service account.                                                                                                            |
 | `orgId`         | integer            | **Yes**  | OrgId is the ID of an organisation the service account belongs to.                                                                      |
-| `role`          | string             | **Yes**  | OrgRole is a Grafana Organization Role which can be 'Viewer', 'Editor', 'Admin'. Possible values are: `Admin`, `Editor`, `Viewer`.      |
+| `role`          | string             | **Yes**  | OrgRole is a Grafana Organization Role which can be 'Viewer', 'Editor', 'Admin'.<br/>Possible values are: `Admin`, `Editor`, `Viewer`.  |
 | `tokens`        | integer            | **Yes**  | Tokens is the number of active tokens for the service account.<br/>Tokens are used to authenticate the service account against Grafana. |
 | `accessControl` | map[string]boolean | No       | AccessControl metadata associated with a given resource.                                                                                |
 | `created`       | integer            | No       | Created indicates when the service account was created.                                                                                 |
 | `teams`         | string[]           | No       | Teams is a list of teams the service account belongs to.                                                                                |
 | `updated`       | integer            | No       | Updated indicates when the service account was updated.                                                                                 |
->>>>>>> 3c01ae2c
 
