--- conflicted
+++ resolved
@@ -1,11 +1,7 @@
 .PHONY: pull docs docs-quick docs-no-pull docs-test docs-local-static
 
-<<<<<<< HEAD
 PODMAN = $(shell if command -v podman &>/dev/null; then echo podman; else echo docker; fi)
-IMAGE = grafana/grafana-docs-dev:latest
-=======
 IMAGE = grafana/docs-base:latest
->>>>>>> 58c4c95e
 CONTENT_PATH = /hugo/content/docs/grafana/next
 LOCAL_STATIC_PATH = ../../website/static
 PORT = 3002:3002
@@ -14,19 +10,11 @@
 	$(PODMAN) pull $(IMAGE)
 
 docs: pull
-<<<<<<< HEAD
 	$(PODMAN) run -v $(shell pwd)/sources:$(CONTENT_PATH):Z -p $(PORT) --rm -it $(IMAGE) /bin/bash -c "make server"
 
 docs-preview: pull
 	$(PODMAN) run -v $(shell pwd)/sources:$(CONTENT_PATH):Z -p $(PORT) --rm -it $(IMAGE) /bin/bash -c "make server BUILD_DRAFTS=true"
 
-docs-quick: pull
-	$(PODMAN) run -v $(shell pwd)/sources:$(CONTENT_PATH):Z -p $(PORT) --rm -it $(IMAGE) /bin/bash -c "make server-quick"
-
-=======
-	docker run -v $(shell pwd)/sources:$(CONTENT_PATH):Z -p $(PORT) --rm -it $(IMAGE) /bin/bash -c "make server"
-	
->>>>>>> 58c4c95e
 docs-no-pull:
 	$(PODMAN) run -v $(shell pwd)/sources:$(CONTENT_PATH):Z -p $(PORT) --rm -it $(IMAGE) /bin/bash -c "make server"
 
