{
  "author": "Grafana Labs",
  "license": "Apache-2.0",
  "name": "@grafana/e2e-selectors",
<<<<<<< HEAD
  "version": "10.2.3",
=======
  "version": "10.4.0-pre",
>>>>>>> 03f502a9
  "description": "Grafana End-to-End Test Selectors Library",
  "keywords": [
    "cli",
    "grafana",
    "e2e",
    "typescript"
  ],
  "sideEffects": false,
  "repository": {
    "type": "git",
    "url": "http://github.com/grafana/grafana.git",
    "directory": "packages/grafana-e2e-selectors"
  },
  "main": "src/index.ts",
  "types": "src/index.ts",
  "publishConfig": {
    "main": "dist/index.js",
    "module": "dist/esm/index.js",
    "types": "dist/index.d.ts",
    "access": "public"
  },
  "files": [
    "dist",
    "./README.md",
    "./CHANGELOG.md",
    "LICENSE_APACHE2"
  ],
  "scripts": {
    "build": "tsc -p ./tsconfig.build.json && rollup -c rollup.config.ts",
    "bundle": "rollup -c rollup.config.ts",
    "clean": "rimraf ./dist ./compiled ./package.tgz",
    "typecheck": "tsc --emitDeclarationOnly false --noEmit",
    "prepack": "cp package.json package.json.bak && node ../../scripts/prepare-packagejson.js",
    "postpack": "mv package.json.bak package.json"
  },
  "devDependencies": {
    "@rollup/plugin-commonjs": "25.0.7",
    "@rollup/plugin-node-resolve": "15.2.3",
    "@types/node": "20.11.19",
    "esbuild": "0.18.12",
    "rimraf": "5.0.5",
    "rollup": "2.79.1",
    "rollup-plugin-dts": "^5.0.0",
    "rollup-plugin-esbuild": "5.0.0",
    "rollup-plugin-node-externals": "^5.0.0"
  },
  "dependencies": {
    "@grafana/tsconfig": "^1.2.0-rc1",
    "tslib": "2.6.2",
    "typescript": "5.3.3"
  }
}<|MERGE_RESOLUTION|>--- conflicted
+++ resolved
@@ -2,11 +2,7 @@
   "author": "Grafana Labs",
   "license": "Apache-2.0",
   "name": "@grafana/e2e-selectors",
-<<<<<<< HEAD
-  "version": "10.2.3",
-=======
   "version": "10.4.0-pre",
->>>>>>> 03f502a9
   "description": "Grafana End-to-End Test Selectors Library",
   "keywords": [
     "cli",
