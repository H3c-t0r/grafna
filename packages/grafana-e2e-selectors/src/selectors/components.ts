--- conflicted
+++ resolved
@@ -533,17 +533,12 @@
     variableOption: 'data-testid variable-option',
   },
   Annotations: {
-<<<<<<< HEAD
-    annotationsTypeInput: 'data-testid annotations-type-input',
-    annotationsChoosePanelInput: 'data-testid choose-panels-input',
-=======
     annotationsTypeInput: 'annotations-type-input',
     annotationsChoosePanelInput: 'choose-panels-input',
     editor: {
       testButton: 'data-testid annotations-test-button',
       resultContainer: 'data-testid annotations-query-result-container',
     },
->>>>>>> 63a94147
   },
   Tooltip: {
     container: 'data-testid tooltip',
