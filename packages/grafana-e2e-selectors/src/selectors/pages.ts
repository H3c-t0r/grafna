import { Components } from './components';

/**
 * Selectors grouped/defined in Pages
 *
 * @alpha
 */
export const Pages = {
  Login: {
    url: '/login',
    username: 'data-testid Username input field',
    password: 'data-testid Password input field',
    submit: 'data-testid Login button',
    skip: 'data-testid Skip change password button',
  },
  Home: {
    url: '/',
  },
  DataSource: {
    name: 'data-testid Data source settings page name input field',
    delete: 'Data source settings page Delete button',
    readOnly: 'data-testid Data source settings page read only message',
    saveAndTest: 'data-testid Data source settings page Save and Test button',
    alert: 'data-testid Data source settings page Alert',
  },
  DataSources: {
    url: '/datasources',
    dataSources: (dataSourceName: string) => `Data source list item ${dataSourceName}`,
  },
  EditDataSource: {
    url: (dataSourceUid: string) => `/datasources/edit/${dataSourceUid}`,
    settings: 'Datasource settings page basic settings',
  },
  AddDataSource: {
    url: '/datasources/new',
    /** @deprecated Use dataSourcePluginsV2 */
    dataSourcePlugins: (pluginName: string) => `Data source plugin item ${pluginName}`,
    dataSourcePluginsV2: (pluginName: string) => `Add new data source ${pluginName}`,
  },
  ConfirmModal: {
    delete: 'data-testid Confirm Modal Danger Button',
  },
  AddDashboard: {
    url: '/dashboard/new',
    itemButton: (title: string) => `data-testid ${title}`,
    addNewPanel: 'Add new panel',
    addNewRow: 'Add new row',
    addNewPanelLibrary: 'Add new panel from panel library',
  },
  Dashboard: {
    url: (uid: string) => `/d/${uid}`,
    DashNav: {
      /**
       * @deprecated use navV2 from Grafana 8.3 instead
       */
      nav: 'Dashboard navigation',
      navV2: 'data-testid Dashboard navigation',
      publicDashboardTag: 'data-testid public dashboard tag',
      shareButton: 'data-testid share-button',
    },
    SubMenu: {
      submenu: 'Dashboard submenu',
      submenuItem: 'data-testid template variable',
      submenuItemLabels: (item: string) => `data-testid Dashboard template variables submenu Label ${item}`,
      submenuItemValueDropDownValueLinkTexts: (item: string) =>
        `data-testid Dashboard template variables Variable Value DropDown value link text ${item}`,
      submenuItemValueDropDownDropDown: 'Variable options',
      submenuItemValueDropDownOptionTexts: (item: string) =>
        `data-testid Dashboard template variables Variable Value DropDown option text ${item}`,
      Annotations: {
        annotationsWrapper: 'data-testid annotation-wrapper',
        annotationLabel: (label: string) => `data-testid Dashboard annotations submenu Label ${label}`,
        annotationToggle: (label: string) => `data-testid Dashboard annotations submenu Toggle ${label}`,
      },
    },
    Settings: {
      Actions: {
        close: 'data-testid dashboard-settings-close',
      },
      General: {
        deleteDashBoard: 'Dashboard settings page delete dashboard button',
        sectionItems: (item: string) => `Dashboard settings section item ${item}`,
        saveDashBoard: 'Dashboard settings aside actions Save button',
        saveAsDashBoard: 'Dashboard settings aside actions Save As button',
        /**
         * @deprecated use components.TimeZonePicker.containerV2 from Grafana 8.3 instead
         */
        timezone: 'Time zone picker select container',
        title: 'Tab General',
      },
      Annotations: {
        List: {
          /**
           * @deprecated use addAnnotationCTAV2 from Grafana 8.3 instead
           */
          addAnnotationCTA: Components.CallToActionCard.button('Add annotation query'),
          addAnnotationCTAV2: Components.CallToActionCard.buttonV2('Add annotation query'),
          annotations: 'data-testid list-annotations',
        },
        Settings: {
          name: 'Annotations settings name input',
        },
        NewAnnotation: {
          panelFilterSelect: 'data-testid annotations-panel-filter',
          showInLabel: 'show-in-label',
          previewInDashboard: 'data-testid annotations-preview',
          delete: 'data-testid annotations-delete',
          apply: 'data-testid annotations-apply',
          enable: 'data-testid annotation-enable',
          hide: 'data-testid annotation-hide',
        },
      },
      Variables: {
        List: {
          /**
           * @deprecated use addVariableCTAV2 from Grafana 8.3 instead
           */
          addVariableCTA: Components.CallToActionCard.button('Add variable'),
          addVariableCTAV2: Components.CallToActionCard.buttonV2('Add variable'),
          newButton: 'Variable editor New variable button',
          table: 'Variable editor Table',
          tableRowNameFields: (variableName: string) => `Variable editor Table Name field ${variableName}`,
          tableRowDefinitionFields: (variableName: string) => `Variable editor Table Definition field ${variableName}`,
          tableRowArrowUpButtons: (variableName: string) => `Variable editor Table ArrowUp button ${variableName}`,
          tableRowArrowDownButtons: (variableName: string) => `Variable editor Table ArrowDown button ${variableName}`,
          tableRowDuplicateButtons: (variableName: string) => `Variable editor Table Duplicate button ${variableName}`,
          tableRowRemoveButtons: (variableName: string) => `Variable editor Table Remove button ${variableName}`,
        },
        Edit: {
          General: {
            headerLink: 'Variable editor Header link',
            modeLabelNew: 'Variable editor Header mode New',
            /**
             * @deprecated
             */
            modeLabelEdit: 'Variable editor Header mode Edit',
            generalNameInput: 'Variable editor Form Name field',
            generalNameInputV2: 'data-testid Variable editor Form Name field',
            generalTypeSelect: 'Variable editor Form Type select',
            generalTypeSelectV2: 'data-testid Variable editor Form Type select',
            generalLabelInput: 'Variable editor Form Label field',
            generalLabelInputV2: 'data-testid Variable editor Form Label field',
            generalHideSelect: 'Variable editor Form Hide select',
            generalHideSelectV2: 'data-testid Variable editor Form Hide select',
            selectionOptionsMultiSwitch: 'data-testid Variable editor Form Multi switch',
            selectionOptionsIncludeAllSwitch: 'data-testid Variable editor Form IncludeAll switch',
            selectionOptionsCustomAllInput: 'data-testid Variable editor Form IncludeAll field',
            previewOfValuesOption: 'data-testid Variable editor Preview of Values option',
            submitButton: 'data-testid Variable editor Run Query button',
            applyButton: 'data-testid Variable editor Apply button',
          },
          QueryVariable: {
            queryOptionsDataSourceSelect: Components.DataSourcePicker.inputV2,
            queryOptionsRefreshSelect: 'Variable editor Form Query Refresh select',
            queryOptionsRefreshSelectV2: 'data-testid Variable editor Form Query Refresh select',
            queryOptionsRegExInput: 'Variable editor Form Query RegEx field',
            queryOptionsRegExInputV2: 'data-testid Variable editor Form Query RegEx field',
            queryOptionsSortSelect: 'Variable editor Form Query Sort select',
            queryOptionsSortSelectV2: 'data-testid Variable editor Form Query Sort select',
            queryOptionsQueryInput: 'data-testid Variable editor Form Default Variable Query Editor textarea',
            valueGroupsTagsEnabledSwitch: 'Variable editor Form Query UseTags switch',
            valueGroupsTagsTagsQueryInput: 'Variable editor Form Query TagsQuery field',
            valueGroupsTagsTagsValuesQueryInput: 'Variable editor Form Query TagsValuesQuery field',
          },
          ConstantVariable: {
            constantOptionsQueryInput: 'Variable editor Form Constant Query field',
            constantOptionsQueryInputV2: 'data-testid Variable editor Form Constant Query field',
          },
          DatasourceVariable: {
            datasourceSelect: 'data-testid datasource variable datasource type',
          },
          TextBoxVariable: {
            textBoxOptionsQueryInput: 'Variable editor Form TextBox Query field',
            textBoxOptionsQueryInputV2: 'data-testid Variable editor Form TextBox Query field',
          },
          CustomVariable: {
            customValueInput: 'data-testid custom-variable-input',
          },
          IntervalVariable: {
            intervalsValueInput: 'data-testid interval variable intervals input',
            autoEnabledCheckbox: 'data-testid interval variable auto value checkbox',
            stepCountIntervalSelect: 'data-testid interval variable step count input',
            minIntervalInput: 'data-testid interval variable mininum interval input',
          },
<<<<<<< HEAD
          GroupByVariable: {
            dataSourceSelect: Components.DataSourcePicker.inputV2,
            infoText: 'data-testid group by variable info text',
            modeToggle: 'data-testid group by variable mode toggle',
=======
          AdHocFiltersVariable: {
            datasourceSelect: Components.DataSourcePicker.inputV2,
            infoText: 'data-testid ad-hoc filters variable info text',
>>>>>>> ff5b0f7b
          },
        },
      },
    },
    Annotations: {
      marker: 'data-testid annotation-marker',
    },
    Rows: {
      Repeated: {
        ConfigSection: {
          warningMessage: 'data-testid Repeated rows warning message',
        },
      },
    },
  },
  Dashboards: {
    url: '/dashboards',
    /**
     * @deprecated use components.Search.dashboardItem from Grafana 8.3 instead
     */
    dashboards: (title: string) => `Dashboard search item ${title}`,
  },
  SaveDashboardAsModal: {
    newName: 'Save dashboard title field',
    save: 'Save dashboard button',
  },
  SaveDashboardModal: {
    save: 'Dashboard settings Save Dashboard Modal Save button',
    saveVariables: 'Dashboard settings Save Dashboard Modal Save variables checkbox',
    saveTimerange: 'Dashboard settings Save Dashboard Modal Save timerange checkbox',
  },
  SharePanelModal: {
    linkToRenderedImage: 'Link to rendered image',
  },
  ShareDashboardModal: {
    PublicDashboard: {
      Tab: 'Tab Public dashboard',
      WillBePublicCheckbox: 'data-testid public dashboard will be public checkbox',
      LimitedDSCheckbox: 'data-testid public dashboard limited datasources checkbox',
      CostIncreaseCheckbox: 'data-testid public dashboard cost may increase checkbox',
      PauseSwitch: 'data-testid public dashboard pause switch',
      EnableAnnotationsSwitch: 'data-testid public dashboard on off switch for annotations',
      CreateButton: 'data-testid public dashboard create button',
      DeleteButton: 'data-testid public dashboard delete button',
      CopyUrlInput: 'data-testid public dashboard copy url input',
      CopyUrlButton: 'data-testid public dashboard copy url button',
      SettingsDropdown: 'data-testid public dashboard settings dropdown',
      TemplateVariablesWarningAlert: 'data-testid public dashboard disabled template variables alert',
      UnsupportedDataSourcesWarningAlert: 'data-testid public dashboard unsupported data sources alert',
      NoUpsertPermissionsWarningAlert: 'data-testid public dashboard no upsert permissions alert',
      EnableTimeRangeSwitch: 'data-testid public dashboard on off switch for time range',
      EmailSharingConfiguration: {
        Container: 'data-testid email sharing config container',
        ShareType: 'data-testid public dashboard share type',
        EmailSharingInput: 'data-testid public dashboard email sharing input',
        EmailSharingInviteButton: 'data-testid public dashboard email sharing invite button',
        EmailSharingList: 'data-testid public dashboard email sharing list',
        DeleteEmail: 'data-testid public dashboard delete email button',
        ReshareLink: 'data-testid public dashboard reshare link button',
      },
    },
  },
  PublicDashboard: {
    page: 'public-dashboard-page',
    NotAvailable: {
      container: 'public-dashboard-not-available',
      title: 'public-dashboard-title',
      pausedDescription: 'public-dashboard-paused-description',
    },
  },
  RequestViewAccess: {
    form: 'request-view-access-form',
    recipientInput: 'request-view-access-recipient-input',
    submitButton: 'request-view-access-submit-button',
  },
  PublicDashboardConfirmAccess: {
    submitButton: 'data-testid confirm-access-submit-button',
  },
  Explore: {
    url: '/explore',
    General: {
      container: 'data-testid Explore',
      graph: 'Explore Graph',
      table: 'Explore Table',
      scrollView: 'data-testid explorer scroll view',
    },
  },
  SoloPanel: {
    url: (page: string) => `/d-solo/${page}`,
  },
  PluginsList: {
    page: 'Plugins list page',
    list: 'Plugins list',
    listItem: 'Plugins list item',
    signatureErrorNotice: 'data-testid Unsigned plugins notice',
  },
  PluginPage: {
    page: 'Plugin page',
    signatureInfo: 'data-testid Plugin signature info',
    disabledInfo: 'data-testid Plugin disabled info',
  },
  PlaylistForm: {
    name: 'Playlist name',
    interval: 'Playlist interval',
    itemDelete: 'data-testid playlist-form-delete-item',
  },
  BrowseDashboards: {
    table: {
      body: 'data-testid browse-dashboards-table',
      row: (name: string) => `data-testid browse dashboards row ${name}`,
      checkbox: (uid: string) => `data-testid ${uid} checkbox`,
    },
    NewFolderForm: {
      form: 'data-testid new folder form',
      nameInput: 'data-testid new-folder-name-input',
      createButton: 'data-testid new-folder-create-button',
    },
  },
  Search: {
    url: '/?search=openn',
    FolderView: {
      url: '/?search=open&layout=folders',
    },
  },
  PublicDashboards: {
    ListItem: {
      linkButton: 'public-dashboard-link-button',
      configButton: 'public-dashboard-configuration-button',
      trashcanButton: 'public-dashboard-remove-button',
      pauseSwitch: 'data-testid public dashboard pause switch',
    },
  },
  UserListPage: {
    tabs: {
      allUsers: 'data-testid all-users-tab',
      orgUsers: 'data-testid org-users-tab',
      anonUserDevices: 'data-testid anon-user-devices-tab',
      publicDashboardsUsers: 'data-testid public-dashboards-users-tab',
      users: 'data-testid users-tab',
    },
    org: {
      url: '/org/users',
    },
    admin: {
      url: '/admin/users',
    },
    publicDashboards: {
      container: 'data-testid public-dashboards-users-list',
    },
    UserListAdminPage: {
      container: 'data-testid user-list-admin-page',
    },
    UsersListPage: {
      container: 'data-testid users-list-page',
    },
    UserAnonListPage: {
      container: 'data-testid user-anon-list-page',
    },
    UsersListPublicDashboardsPage: {
      container: 'data-testid users-list-public-dashboards-page',
      DashboardsListModal: {
        listItem: (uid: string) => `data-testid dashboards-list-item-${uid}`,
      },
    },
  },
  ProfilePage: {
    url: '/profile',
  },
};<|MERGE_RESOLUTION|>--- conflicted
+++ resolved
@@ -182,16 +182,14 @@
             stepCountIntervalSelect: 'data-testid interval variable step count input',
             minIntervalInput: 'data-testid interval variable mininum interval input',
           },
-<<<<<<< HEAD
           GroupByVariable: {
             dataSourceSelect: Components.DataSourcePicker.inputV2,
             infoText: 'data-testid group by variable info text',
             modeToggle: 'data-testid group by variable mode toggle',
-=======
+          },
           AdHocFiltersVariable: {
             datasourceSelect: Components.DataSourcePicker.inputV2,
             infoText: 'data-testid ad-hoc filters variable info text',
->>>>>>> ff5b0f7b
           },
         },
       },
