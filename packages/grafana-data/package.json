--- conflicted
+++ resolved
@@ -2,11 +2,7 @@
   "author": "Grafana Labs",
   "license": "Apache-2.0",
   "name": "@grafana/data",
-<<<<<<< HEAD
-  "version": "9.0.0",
-=======
   "version": "9.0.1",
->>>>>>> 14e988bd
   "description": "Grafana Data Library",
   "keywords": [
     "typescript"
@@ -26,11 +22,7 @@
   },
   "dependencies": {
     "@braintree/sanitize-url": "6.0.0",
-<<<<<<< HEAD
-    "@grafana/schema": "9.0.0",
-=======
     "@grafana/schema": "9.0.1",
->>>>>>> 14e988bd
     "@types/d3-interpolate": "^1.4.0",
     "d3-interpolate": "1.4.0",
     "date-fns": "2.28.0",
