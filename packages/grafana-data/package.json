{
  "author": "Grafana Labs",
  "license": "Apache-2.0",
  "name": "@grafana/data",
  "version": "10.2.0-pre",
  "description": "Grafana Data Library",
  "keywords": [
    "typescript"
  ],
  "sideEffects": false,
  "repository": {
    "type": "git",
    "url": "http://github.com/grafana/grafana.git",
    "directory": "packages/grafana-data"
  },
  "main": "src/index.ts",
  "types": "src/index.ts",
  "publishConfig": {
    "main": "dist/index.js",
    "module": "dist/esm/index.js",
    "types": "dist/index.d.ts",
    "access": "public"
  },
  "files": [
    "dist",
    "./README.md",
    "./CHANGELOG.md",
    "LICENSE_APACHE2"
  ],
  "scripts": {
    "build": "tsc -p ./tsconfig.build.json && rollup -c rollup.config.ts",
    "clean": "rimraf ./dist ./compiled ./package.tgz",
    "typecheck": "tsc --emitDeclarationOnly false --noEmit",
    "prepack": "cp package.json package.json.bak && node ../../scripts/prepare-packagejson.js",
    "postpack": "mv package.json.bak package.json"
  },
  "dependencies": {
    "@braintree/sanitize-url": "6.0.2",
    "@grafana/schema": "10.2.0-pre",
    "@types/d3-interpolate": "^3.0.0",
    "@types/string-hash": "1.1.1",
    "d3-interpolate": "3.0.1",
    "date-fns": "2.30.0",
    "dompurify": "^2.4.3",
    "eventemitter3": "5.0.1",
    "fast_array_intersect": "1.1.0",
    "history": "4.10.1",
    "lodash": "4.17.21",
    "marked": "5.1.1",
    "marked-mangle": "1.1.0",
    "moment": "2.29.4",
    "moment-timezone": "0.5.43",
    "ol": "7.4.0",
    "papaparse": "5.4.1",
    "react-use": "17.4.0",
    "regenerator-runtime": "0.13.11",
    "rxjs": "7.8.1",
    "string-hash": "^1.1.3",
    "tinycolor2": "1.6.0",
    "tslib": "2.6.0",
<<<<<<< HEAD
    "uplot": "leeoniya/uPlot#69bbad5bd00e84f6b45e8c0236e251de65374e45",
=======
    "uplot": "1.6.26",
>>>>>>> 8d62ed77
    "xss": "^1.0.14"
  },
  "devDependencies": {
    "@grafana/tsconfig": "^1.2.0-rc1",
    "@rollup/plugin-commonjs": "25.0.2",
    "@rollup/plugin-json": "6.0.0",
    "@rollup/plugin-node-resolve": "15.1.0",
    "@testing-library/dom": "9.3.1",
    "@testing-library/jest-dom": "5.16.5",
    "@testing-library/react": "14.0.0",
    "@testing-library/user-event": "14.4.3",
    "@types/dompurify": "^2",
    "@types/history": "4.7.11",
    "@types/jest": "29.5.4",
    "@types/jquery": "3.5.16",
    "@types/lodash": "4.14.195",
    "@types/marked": "5.0.1",
    "@types/node": "18.16.19",
    "@types/papaparse": "5.3.7",
    "@types/react": "18.2.15",
    "@types/react-dom": "18.2.7",
    "@types/sinon": "10.0.15",
    "@types/testing-library__jest-dom": "5.14.8",
    "@types/tinycolor2": "1.4.3",
    "esbuild": "0.18.12",
    "react": "18.2.0",
    "react-dom": "18.2.0",
    "react-test-renderer": "18.2.0",
    "rimraf": "5.0.1",
    "rollup": "2.79.1",
    "rollup-plugin-dts": "^5.0.0",
    "rollup-plugin-esbuild": "5.0.0",
    "rollup-plugin-node-externals": "^5.0.0",
    "sinon": "15.2.0",
    "typescript": "4.8.4"
  },
  "peerDependencies": {
    "react": "^17.0.0 || ^18.0.0",
    "react-dom": "^17.0.0 || ^18.0.0"
  }
}<|MERGE_RESOLUTION|>--- conflicted
+++ resolved
@@ -58,11 +58,7 @@
     "string-hash": "^1.1.3",
     "tinycolor2": "1.6.0",
     "tslib": "2.6.0",
-<<<<<<< HEAD
-    "uplot": "leeoniya/uPlot#69bbad5bd00e84f6b45e8c0236e251de65374e45",
-=======
     "uplot": "1.6.26",
->>>>>>> 8d62ed77
     "xss": "^1.0.14"
   },
   "devDependencies": {
