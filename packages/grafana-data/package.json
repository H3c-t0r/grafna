--- conflicted
+++ resolved
@@ -65,13 +65,8 @@
     "@rollup/plugin-node-resolve": "15.2.3",
     "@types/dompurify": "^3.0.0",
     "@types/history": "4.7.11",
-<<<<<<< HEAD
     "@types/lodash": "4.17.1",
-    "@types/node": "20.12.8",
-=======
-    "@types/lodash": "4.17.0",
     "@types/node": "20.12.11",
->>>>>>> 62db9b01
     "@types/papaparse": "5.3.14",
     "@types/react": "18.2.79",
     "@types/react-dom": "18.2.25",
