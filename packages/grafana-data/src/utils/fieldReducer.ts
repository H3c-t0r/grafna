// Libraries
import isNumber from 'lodash/isNumber';

import { DataFrame, NullValueMode } from '../types';
import { Extension, ExtensionRegistry } from './extensions';

export enum ReducerID {
  sum = 'sum',
  max = 'max',
  min = 'min',
  logmin = 'logmin',
  mean = 'mean',
  last = 'last',
  first = 'first',
  count = 'count',
  range = 'range',
  diff = 'diff',
  delta = 'delta',
  step = 'step',

  firstNotNull = 'firstNotNull',
  lastNotNull = 'lastNotNull',

  changeCount = 'changeCount',
  distinctCount = 'distinctCount',

  allIsZero = 'allIsZero',
  allIsNull = 'allIsNull',
}

export interface FieldCalcs {
  [key: string]: any;
}

// Internal function
type FieldReducer = (data: DataFrame, fieldIndex: number, ignoreNulls: boolean, nullAsZero: boolean) => FieldCalcs;

export interface FieldReducerInfo extends Extension {
  // Internal details
  emptyInputResult?: any; // typically null, but some things like 'count' & 'sum' should be zero
  standard: boolean; // The most common stats can all be calculated in a single pass
  reduce?: FieldReducer;
}

interface ReduceFieldOptions {
  series: DataFrame;
  fieldIndex: number;
  reducers: string[]; // The stats to calculate
  nullValueMode?: NullValueMode;
}

/**
 * @returns an object with a key for each selected stat
 */
export function reduceField(options: ReduceFieldOptions): FieldCalcs {
  const { series, fieldIndex, reducers, nullValueMode } = options;

  if (!reducers || reducers.length < 1) {
    return {};
  }

  const queue = fieldReducers.list(reducers);

  // Return early for empty series
  // This lets the concrete implementations assume at least one row
  if (!series.rows || series.rows.length < 1) {
    const calcs = {} as FieldCalcs;
    for (const reducer of queue) {
      calcs[reducer.id] = reducer.emptyInputResult !== null ? reducer.emptyInputResult : null;
    }
    return calcs;
  }

  const ignoreNulls = nullValueMode === NullValueMode.Ignore;
  const nullAsZero = nullValueMode === NullValueMode.AsZero;

  // Avoid calculating all the standard stats if possible
  if (queue.length === 1 && queue[0].reduce) {
    return queue[0].reduce(series, fieldIndex, ignoreNulls, nullAsZero);
  }

  // For now everything can use the standard stats
  let values = doStandardCalcs(series, fieldIndex, ignoreNulls, nullAsZero);
  for (const reducer of queue) {
    if (!values.hasOwnProperty(reducer.id) && reducer.reduce) {
      values = {
        ...values,
        ...reducer.reduce(series, fieldIndex, ignoreNulls, nullAsZero),
      };
    }
  }
  return values;
}

// ------------------------------------------------------------------------------
//
//  No Exported symbols below here.
//
// ------------------------------------------------------------------------------

<<<<<<< HEAD
export const fieldReducers = new ExtensionRegistry<FieldReducerInfo>(() => [
  {
    id: ReducerID.last,
    name: 'Last',
    description: 'Last Value (current)',
    standard: true,
    aliasIds: ['current'],
    reduce: calculateLast,
  },
  { id: ReducerID.first, name: 'First', description: 'First Value', standard: true, reduce: calculateFirst },
  { id: ReducerID.min, name: 'Min', description: 'Minimum Value', standard: true },
  { id: ReducerID.max, name: 'Max', description: 'Maximum Value', standard: true },
  { id: ReducerID.mean, name: 'Mean', description: 'Average Value', standard: true, aliasIds: ['avg'] },
  {
    id: ReducerID.sum,
    name: 'Total',
    description: 'The sum of all values',
    emptyInputResult: 0,
    standard: true,
    aliasIds: ['total'],
  },
  {
    id: ReducerID.count,
    name: 'Count',
    description: 'Number of values in response',
    emptyInputResult: 0,
    standard: true,
  },
  {
    id: ReducerID.range,
    name: 'Range',
    description: 'Difference between minimum and maximum values',
    standard: true,
  },
  {
    id: ReducerID.delta,
    name: 'Delta',
    description: 'Cumulative change in value',
    standard: true,
  },
  {
    id: ReducerID.step,
    name: 'Step',
    description: 'Minimum interval between values',
    standard: true,
  },
  {
    id: ReducerID.diff,
    name: 'Difference',
    description: 'Difference between first and last values',
    standard: true,
  },
  {
    id: ReducerID.logmin,
    name: 'Min (above zero)',
    description: 'Used for log min scale',
    standard: true,
  },
  {
    id: ReducerID.allIsZero,
    name: 'All Zeros',
    description: 'All values are zero',
    emptyInputResult: false,
    standard: true,
  },
  {
    id: ReducerID.allIsNull,
    name: 'All Nulls',
    description: 'All values are null',
    emptyInputResult: true,
    standard: true,
  },
  {
    id: ReducerID.changeCount,
    name: 'Change Count',
    description: 'Number of times the value changes',
    standard: false,
    reduce: calculateChangeCount,
  },
  {
    id: ReducerID.distinctCount,
    name: 'Distinct Count',
    description: 'Number of distinct values',
    standard: false,
    reduce: calculateDistinctCount,
  },
]);
=======
// private registry of all stats
interface TableStatIndex {
  [id: string]: FieldReducerInfo;
}

const listOfStats: FieldReducerInfo[] = [];
const index: TableStatIndex = {};
let hasBuiltIndex = false;

function getById(id: string): FieldReducerInfo | undefined {
  if (!hasBuiltIndex) {
    [
      {
        id: ReducerID.lastNotNull,
        name: 'Last (not null)',
        description: 'Last non-null value',
        standard: true,
        alias: 'current',
        reduce: calculateLastNotNull,
      },
      {
        id: ReducerID.last,
        name: 'Last',
        description: 'Last Value',
        standard: true,
        reduce: calculateLast,
      },
      { id: ReducerID.first, name: 'First', description: 'First Value', standard: true, reduce: calculateFirst },
      {
        id: ReducerID.firstNotNull,
        name: 'First (not null)',
        description: 'First non-null value',
        standard: true,
        reduce: calculateFirstNotNull,
      },
      { id: ReducerID.min, name: 'Min', description: 'Minimum Value', standard: true },
      { id: ReducerID.max, name: 'Max', description: 'Maximum Value', standard: true },
      { id: ReducerID.mean, name: 'Mean', description: 'Average Value', standard: true, alias: 'avg' },
      {
        id: ReducerID.sum,
        name: 'Total',
        description: 'The sum of all values',
        emptyInputResult: 0,
        standard: true,
        alias: 'total',
      },
      {
        id: ReducerID.count,
        name: 'Count',
        description: 'Number of values in response',
        emptyInputResult: 0,
        standard: true,
      },
      {
        id: ReducerID.range,
        name: 'Range',
        description: 'Difference between minimum and maximum values',
        standard: true,
      },
      {
        id: ReducerID.delta,
        name: 'Delta',
        description: 'Cumulative change in value',
        standard: true,
      },
      {
        id: ReducerID.step,
        name: 'Step',
        description: 'Minimum interval between values',
        standard: true,
      },
      {
        id: ReducerID.diff,
        name: 'Difference',
        description: 'Difference between first and last values',
        standard: true,
      },
      {
        id: ReducerID.logmin,
        name: 'Min (above zero)',
        description: 'Used for log min scale',
        standard: true,
      },
      {
        id: ReducerID.changeCount,
        name: 'Change Count',
        description: 'Number of times the value changes',
        standard: false,
        reduce: calculateChangeCount,
      },
      {
        id: ReducerID.distinctCount,
        name: 'Distinct Count',
        description: 'Number of distinct values',
        standard: false,
        reduce: calculateDistinctCount,
      },
    ].forEach(info => {
      const { id, alias } = info;
      if (index.hasOwnProperty(id)) {
        console.warn('Duplicate Stat', id, info, index);
      }
      index[id] = info;
      if (alias) {
        if (index.hasOwnProperty(alias)) {
          console.warn('Duplicate Stat (alias)', alias, info, index);
        }
        index[alias] = info;
      }
      listOfStats.push(info);
    });
    hasBuiltIndex = true;
  }

  return index[id];
}
>>>>>>> 3bbc40a3

function doStandardCalcs(data: DataFrame, fieldIndex: number, ignoreNulls: boolean, nullAsZero: boolean): FieldCalcs {
  const calcs = {
    sum: 0,
    max: -Number.MAX_VALUE,
    min: Number.MAX_VALUE,
    logmin: Number.MAX_VALUE,
    mean: null,
    last: null,
    first: null,
    lastNotNull: undefined,
    firstNotNull: undefined,
    count: 0,
    nonNullCount: 0,
    allIsNull: true,
    allIsZero: true,
    range: null,
    diff: null,
    delta: 0,
    step: Number.MAX_VALUE,

    // Just used for calcutations -- not exposed as a stat
    previousDeltaUp: true,
  } as FieldCalcs;

  for (let i = 0; i < data.rows.length; i++) {
<<<<<<< HEAD
    let currentValue = data.rows[i] ? data.rows[i][fieldIndex] : null;
=======
    let currentValue = data.rows[i][fieldIndex];
    if (i === 0) {
      calcs.first = currentValue;
    }
    calcs.last = currentValue;
>>>>>>> 3bbc40a3

    if (currentValue === null) {
      if (ignoreNulls) {
        continue;
      }
      if (nullAsZero) {
        currentValue = 0;
      }
    }

    if (currentValue !== null) {
      const isFirst = calcs.firstNotNull === undefined;
      if (isFirst) {
        calcs.firstNotNull = currentValue;
      }

      if (isNumber(currentValue)) {
        calcs.sum += currentValue;
        calcs.allIsNull = false;
        calcs.nonNullCount++;

        if (!isFirst) {
          const step = currentValue - calcs.lastNotNull!;
          if (calcs.step > step) {
            calcs.step = step; // the minimum interval
          }

          if (calcs.lastNotNull! > currentValue) {
            // counter reset
            calcs.previousDeltaUp = false;
            if (i === data.rows.length - 1) {
              // reset on last
              calcs.delta += currentValue;
            }
          } else {
            if (calcs.previousDeltaUp) {
              calcs.delta += step; // normal increment
            } else {
              calcs.delta += currentValue; // account for counter reset
            }
            calcs.previousDeltaUp = true;
          }
        }

        if (currentValue > calcs.max) {
          calcs.max = currentValue;
        }

        if (currentValue < calcs.min) {
          calcs.min = currentValue;
        }

        if (currentValue < calcs.logmin && currentValue > 0) {
          calcs.logmin = currentValue;
        }
      }

      if (currentValue !== 0) {
        calcs.allIsZero = false;
      }

      calcs.lastNotNull = currentValue;
    }
  }

  if (calcs.max === -Number.MAX_VALUE) {
    calcs.max = null;
  }

  if (calcs.min === Number.MAX_VALUE) {
    calcs.min = null;
  }

  if (calcs.step === Number.MAX_VALUE) {
    calcs.step = null;
  }

  if (calcs.nonNullCount > 0) {
    calcs.mean = calcs.sum! / calcs.nonNullCount;
  }

  if (calcs.allIsNull) {
    calcs.allIsZero = false;
  }

  if (calcs.max !== null && calcs.min !== null) {
    calcs.range = calcs.max - calcs.min;
  }

  if (isNumber(calcs.firstNotNull) && isNumber(calcs.lastNotNull)) {
    calcs.diff = calcs.lastNotNull - calcs.firstNotNull;
  }

  return calcs;
}

function calculateFirst(data: DataFrame, fieldIndex: number, ignoreNulls: boolean, nullAsZero: boolean): FieldCalcs {
  return { first: data.rows[0][fieldIndex] };
}

function calculateFirstNotNull(
  data: DataFrame,
  fieldIndex: number,
  ignoreNulls: boolean,
  nullAsZero: boolean
): FieldCalcs {
  for (let idx = 0; idx < data.rows.length; idx++) {
    const v = data.rows[idx][fieldIndex];
    if (v != null) {
      return { firstNotNull: v };
    }
  }
  return { firstNotNull: undefined };
}

function calculateLast(data: DataFrame, fieldIndex: number, ignoreNulls: boolean, nullAsZero: boolean): FieldCalcs {
  return { last: data.rows[data.rows.length - 1][fieldIndex] };
}

function calculateLastNotNull(
  data: DataFrame,
  fieldIndex: number,
  ignoreNulls: boolean,
  nullAsZero: boolean
): FieldCalcs {
  let idx = data.rows.length - 1;
  while (idx >= 0) {
    const v = data.rows[idx--][fieldIndex];
    if (v != null) {
      return { lastNotNull: v };
    }
  }
  return { lastNotNull: undefined };
}

function calculateChangeCount(
  data: DataFrame,
  fieldIndex: number,
  ignoreNulls: boolean,
  nullAsZero: boolean
): FieldCalcs {
  let count = 0;
  let first = true;
  let last: any = null;
  for (let i = 0; i < data.rows.length; i++) {
    let currentValue = data.rows[i][fieldIndex];
    if (currentValue === null) {
      if (ignoreNulls) {
        continue;
      }
      if (nullAsZero) {
        currentValue = 0;
      }
    }
    if (!first && last !== currentValue) {
      count++;
    }
    first = false;
    last = currentValue;
  }

  return { changeCount: count };
}

function calculateDistinctCount(
  data: DataFrame,
  fieldIndex: number,
  ignoreNulls: boolean,
  nullAsZero: boolean
): FieldCalcs {
  const distinct = new Set<any>();
  for (let i = 0; i < data.rows.length; i++) {
    let currentValue = data.rows[i][fieldIndex];
    if (currentValue === null) {
      if (ignoreNulls) {
        continue;
      }
      if (nullAsZero) {
        currentValue = 0;
      }
    }
    distinct.add(currentValue);
  }
  return { distinctCount: distinct.size };
}<|MERGE_RESOLUTION|>--- conflicted
+++ resolved
@@ -98,27 +98,40 @@
 //
 // ------------------------------------------------------------------------------
 
-<<<<<<< HEAD
 export const fieldReducers = new ExtensionRegistry<FieldReducerInfo>(() => [
+  {
+    id: ReducerID.lastNotNull,
+    name: 'Last (not null)',
+    description: 'Last non-null value',
+    standard: true,
+    alias: 'current',
+    reduce: calculateLastNotNull,
+  },
   {
     id: ReducerID.last,
     name: 'Last',
-    description: 'Last Value (current)',
-    standard: true,
-    aliasIds: ['current'],
+    description: 'Last Value',
+    standard: true,
     reduce: calculateLast,
   },
   { id: ReducerID.first, name: 'First', description: 'First Value', standard: true, reduce: calculateFirst },
+  {
+    id: ReducerID.firstNotNull,
+    name: 'First (not null)',
+    description: 'First non-null value',
+    standard: true,
+    reduce: calculateFirstNotNull,
+  },
   { id: ReducerID.min, name: 'Min', description: 'Minimum Value', standard: true },
   { id: ReducerID.max, name: 'Max', description: 'Maximum Value', standard: true },
-  { id: ReducerID.mean, name: 'Mean', description: 'Average Value', standard: true, aliasIds: ['avg'] },
+  { id: ReducerID.mean, name: 'Mean', description: 'Average Value', standard: true, alias: 'avg' },
   {
     id: ReducerID.sum,
     name: 'Total',
     description: 'The sum of all values',
     emptyInputResult: 0,
     standard: true,
-    aliasIds: ['total'],
+    alias: 'total',
   },
   {
     id: ReducerID.count,
@@ -186,124 +199,6 @@
     reduce: calculateDistinctCount,
   },
 ]);
-=======
-// private registry of all stats
-interface TableStatIndex {
-  [id: string]: FieldReducerInfo;
-}
-
-const listOfStats: FieldReducerInfo[] = [];
-const index: TableStatIndex = {};
-let hasBuiltIndex = false;
-
-function getById(id: string): FieldReducerInfo | undefined {
-  if (!hasBuiltIndex) {
-    [
-      {
-        id: ReducerID.lastNotNull,
-        name: 'Last (not null)',
-        description: 'Last non-null value',
-        standard: true,
-        alias: 'current',
-        reduce: calculateLastNotNull,
-      },
-      {
-        id: ReducerID.last,
-        name: 'Last',
-        description: 'Last Value',
-        standard: true,
-        reduce: calculateLast,
-      },
-      { id: ReducerID.first, name: 'First', description: 'First Value', standard: true, reduce: calculateFirst },
-      {
-        id: ReducerID.firstNotNull,
-        name: 'First (not null)',
-        description: 'First non-null value',
-        standard: true,
-        reduce: calculateFirstNotNull,
-      },
-      { id: ReducerID.min, name: 'Min', description: 'Minimum Value', standard: true },
-      { id: ReducerID.max, name: 'Max', description: 'Maximum Value', standard: true },
-      { id: ReducerID.mean, name: 'Mean', description: 'Average Value', standard: true, alias: 'avg' },
-      {
-        id: ReducerID.sum,
-        name: 'Total',
-        description: 'The sum of all values',
-        emptyInputResult: 0,
-        standard: true,
-        alias: 'total',
-      },
-      {
-        id: ReducerID.count,
-        name: 'Count',
-        description: 'Number of values in response',
-        emptyInputResult: 0,
-        standard: true,
-      },
-      {
-        id: ReducerID.range,
-        name: 'Range',
-        description: 'Difference between minimum and maximum values',
-        standard: true,
-      },
-      {
-        id: ReducerID.delta,
-        name: 'Delta',
-        description: 'Cumulative change in value',
-        standard: true,
-      },
-      {
-        id: ReducerID.step,
-        name: 'Step',
-        description: 'Minimum interval between values',
-        standard: true,
-      },
-      {
-        id: ReducerID.diff,
-        name: 'Difference',
-        description: 'Difference between first and last values',
-        standard: true,
-      },
-      {
-        id: ReducerID.logmin,
-        name: 'Min (above zero)',
-        description: 'Used for log min scale',
-        standard: true,
-      },
-      {
-        id: ReducerID.changeCount,
-        name: 'Change Count',
-        description: 'Number of times the value changes',
-        standard: false,
-        reduce: calculateChangeCount,
-      },
-      {
-        id: ReducerID.distinctCount,
-        name: 'Distinct Count',
-        description: 'Number of distinct values',
-        standard: false,
-        reduce: calculateDistinctCount,
-      },
-    ].forEach(info => {
-      const { id, alias } = info;
-      if (index.hasOwnProperty(id)) {
-        console.warn('Duplicate Stat', id, info, index);
-      }
-      index[id] = info;
-      if (alias) {
-        if (index.hasOwnProperty(alias)) {
-          console.warn('Duplicate Stat (alias)', alias, info, index);
-        }
-        index[alias] = info;
-      }
-      listOfStats.push(info);
-    });
-    hasBuiltIndex = true;
-  }
-
-  return index[id];
-}
->>>>>>> 3bbc40a3
 
 function doStandardCalcs(data: DataFrame, fieldIndex: number, ignoreNulls: boolean, nullAsZero: boolean): FieldCalcs {
   const calcs = {
@@ -330,15 +225,11 @@
   } as FieldCalcs;
 
   for (let i = 0; i < data.rows.length; i++) {
-<<<<<<< HEAD
     let currentValue = data.rows[i] ? data.rows[i][fieldIndex] : null;
-=======
-    let currentValue = data.rows[i][fieldIndex];
     if (i === 0) {
       calcs.first = currentValue;
     }
     calcs.last = currentValue;
->>>>>>> 3bbc40a3
 
     if (currentValue === null) {
       if (ignoreNulls) {
