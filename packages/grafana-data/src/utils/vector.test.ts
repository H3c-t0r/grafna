--- conflicted
+++ resolved
@@ -30,25 +30,6 @@
 describe('Check Circular Vector', () => {
   it('should append values', () => {
     const buffer = [1, 2, 3];
-<<<<<<< HEAD
-    const v = new CircularVector(buffer);
-    expect(v.toJSON()).toEqual([1, 2, 3]);
-
-    v.append(4);
-    expect(v.toJSON()).toEqual([2, 3, 4]);
-
-    v.append(5);
-    expect(v.toJSON()).toEqual([3, 4, 5]);
-
-    v.append(6);
-    expect(v.toJSON()).toEqual([4, 5, 6]);
-
-    v.append(7);
-    expect(v.toJSON()).toEqual([5, 6, 7]);
-
-    v.append(8);
-    expect(v.toJSON()).toEqual([6, 7, 8]);
-=======
     const v = new CircularVector({ buffer }); // tail is default option
     expect(v.toArray()).toEqual([1, 2, 3]);
 
@@ -173,6 +154,5 @@
     v.setAppendMode('tail');
     v.add(5);
     expect(v.toArray()).toEqual([3, 4, 5]);
->>>>>>> 73d9f262
   });
 });