--- conflicted
+++ resolved
@@ -40,14 +40,9 @@
         }
 
         const valueAsNumber = parseFloat(value as string);
-<<<<<<< HEAD
-        const fromAsNumber = parseFloat(vm.from as any);
-        const toAsNumber = parseFloat(vm.to as any);
-=======
         if (isNaN(valueAsNumber)) {
           continue;
         }
->>>>>>> c9e93fc3
 
         const isNumFrom = !isNaN(vm.options.from!);
         if (isNumFrom && valueAsNumber < vm.options.from!) {
