--- conflicted
+++ resolved
@@ -1,13 +1,8 @@
-<<<<<<< HEAD
 import { countBy, chain, map, escapeRegExp } from 'lodash';
 
 import { LogLevel, LogRowModel, LogLabelStatsModel, LogsParser } from '../types/logs';
-import { DataFrame, FieldType } from '../types/data';
-=======
-import { LogLevel } from '../types/logs';
 import { DataFrame, FieldType } from '../types/index';
 import { ArrayVector } from './vector';
->>>>>>> 299a0e20
 
 const LOGFMT_REGEXP = /(?:^|\s)(\w+)=("[^"]*"|\S+)/;
 
