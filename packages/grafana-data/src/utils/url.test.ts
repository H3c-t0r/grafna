import { urlUtil } from './url';

describe('toUrlParams', () => {
  it('should encode object properties as url parameters', () => {
    const url = urlUtil.toUrlParams({
      server: 'backend-01',
      hasSpace: 'has space',
      many: ['1', '2', '3'],
      true: true,
      number: 20,
      isNull: null,
      isUndefined: undefined,
    });
    expect(url).toBe('server=backend-01&hasSpace=has%20space&many=1&many=2&many=3&true&number=20&isNull=&isUndefined=');
  });
});

describe('toUrlParams', () => {
  it('should encode the same way as angularjs', () => {
    const url = urlUtil.toUrlParams({
      server: ':@',
    });
    expect(url).toBe('server=:@');
  });
});

describe('parseKeyValue', () => {
  it('should parse url search params to object', () => {
    const obj = urlUtil.parseKeyValue('param=value&param2=value2&kiosk');
    expect(obj).toEqual({ param: 'value', param2: 'value2', kiosk: true });
  });

  it('should parse same url key multiple times to array', () => {
    const obj = urlUtil.parseKeyValue('servers=A&servers=B');
    expect(obj).toEqual({ servers: ['A', 'B'] });
  });
<<<<<<< HEAD
=======

  it('should parse numeric params', () => {
    const obj = urlUtil.parseKeyValue('num1=12&num2=12.2');
    expect(obj).toEqual({ num1: 12, num2: 12.2 });
  });

  it('should parse boolean params', () => {
    const obj = urlUtil.parseKeyValue('bool1&bool2=true&bool3=false');
    expect(obj).toEqual({ bool1: true, bool2: true, bool3: false });
  });
>>>>>>> 513d4dc9
});<|MERGE_RESOLUTION|>--- conflicted
+++ resolved
@@ -34,8 +34,6 @@
     const obj = urlUtil.parseKeyValue('servers=A&servers=B');
     expect(obj).toEqual({ servers: ['A', 'B'] });
   });
-<<<<<<< HEAD
-=======
 
   it('should parse numeric params', () => {
     const obj = urlUtil.parseKeyValue('num1=12&num2=12.2');
@@ -46,5 +44,4 @@
     const obj = urlUtil.parseKeyValue('bool1&bool2=true&bool3=false');
     expect(obj).toEqual({ bool1: true, bool2: true, bool3: false });
   });
->>>>>>> 513d4dc9
 });