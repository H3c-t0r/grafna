--- conflicted
+++ resolved
@@ -5,17 +5,8 @@
   DataSourceInstanceSettings,
   DynamicConfigValue,
   Field,
-<<<<<<< HEAD
-  FieldType,
-  FieldColorMode,
-  ColorScheme,
-  FieldOverrideContext,
-  ScopedVars,
-  ApplyFieldOverrideOptions,
-=======
   FieldColorModeId,
   FieldConfig,
->>>>>>> 5916ef94
   FieldConfigPropertyItem,
   FieldOverrideContext,
   FieldType,
