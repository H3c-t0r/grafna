// Libraries
import isNumber from 'lodash/isNumber';
import isString from 'lodash/isString';
import isBoolean from 'lodash/isBoolean';

// Types
import {
  DataFrame,
  Field,
  FieldConfig,
  TimeSeries,
  FieldType,
  TableData,
  Column,
  GraphSeriesXY,
  TimeSeriesValue,
  FieldDTO,
  DataFrameDTO,
} from '../types/index';
import { isDateTime } from '../datetime/moment_wrapper';
import { deprecationWarning } from '../utils/deprecationWarning';
import { ArrayVector } from '../vector/ArrayVector';
import { MutableDataFrame } from './MutableDataFrame';
import { SortedVector } from '../vector/SortedVector';

function convertTableToDataFrame(table: TableData): DataFrame {
  const fields = table.columns.map(c => {
    const { text, ...disp } = c;
    return {
      name: text, // rename 'text' to the 'name' field
      config: (disp || {}) as FieldConfig,
      values: new ArrayVector(),
      type: FieldType.other,
    };
  });

  for (const row of table.rows) {
    for (let i = 0; i < fields.length; i++) {
      fields[i].values.buffer.push(row[i]);
    }
  }

  for (const f of fields) {
    const t = guessFieldTypeForField(f);
    if (t) {
      f.type = t;
    }
  }

  return {
    fields,
    refId: table.refId,
    meta: table.meta,
    name: table.name,
    length: table.rows.length,
  };
}

function convertTimeSeriesToDataFrame(timeSeries: TimeSeries): DataFrame {
  const times: number[] = [];
  const values: TimeSeriesValue[] = [];
  for (const point of timeSeries.datapoints) {
    values.push(point[0]);
    times.push(point[1] as number);
  }

  const fields = [
    {
      name: timeSeries.target || 'Value',
      type: FieldType.number,
      config: {
        unit: timeSeries.unit,
      },
<<<<<<< HEAD
      values: new ArrayVector<TimeSeriesValue>(values),
      labels: timeSeries.tags,
    } as Field<TimeSeriesValue, ArrayVector<TimeSeriesValue>>,
=======
      values: new ArrayVector<TimeSeriesValue>(),
    },
>>>>>>> b9bc8ade
    {
      name: 'Time',
      type: FieldType.time,
      config: {
        unit: 'dateTimeAsIso',
      },
<<<<<<< HEAD
      values: new ArrayVector<number>(times),
    } as Field<number, ArrayVector<number>>,
=======
      values: new ArrayVector<number>(),
    },
>>>>>>> b9bc8ade
  ];

  return {
    name: timeSeries.target,
    refId: timeSeries.refId,
    meta: timeSeries.meta,
    fields,
    length: values.length,
  };
}

/**
 * This is added temporarily while we convert the LogsModel
 * to DataFrame.  See: https://github.com/grafana/grafana/issues/18528
 */
function convertGraphSeriesToDataFrame(graphSeries: GraphSeriesXY): DataFrame {
  const x = new ArrayVector();
  const y = new ArrayVector();

  for (let i = 0; i < graphSeries.data.length; i++) {
    const row = graphSeries.data[i];
    x.buffer.push(row[1]);
    y.buffer.push(row[0]);
  }

  return {
    name: graphSeries.label,
    fields: [
      {
        name: graphSeries.label || 'Value',
        type: FieldType.number,
        config: {},
        values: x,
      },
      {
        name: 'Time',
        type: FieldType.time,
        config: {
          unit: 'dateTimeAsIso',
        },
        values: y,
      },
    ],
    length: x.buffer.length,
  };
}

function convertJSONDocumentDataToDataFrame(timeSeries: TimeSeries): DataFrame {
  const fields = [
    {
      name: timeSeries.target,
      type: FieldType.other,
      labels: timeSeries.tags,
      config: {
        unit: timeSeries.unit,
        filterable: (timeSeries as any).filterable,
      },
      values: new ArrayVector(),
    },
  ];

  for (const point of timeSeries.datapoints) {
    fields[0].values.buffer.push(point);
  }

  return {
    name: timeSeries.target,
    refId: timeSeries.target,
    meta: { json: true },
    fields,
    length: timeSeries.datapoints.length,
  };
}

// PapaParse Dynamic Typing regex:
// https://github.com/mholt/PapaParse/blob/master/papaparse.js#L998
const NUMBER = /^\s*(-?(\d*\.?\d+|\d+\.?\d*)(e[-+]?\d+)?|NAN)\s*$/i;

/**
 * Given a value this will guess the best column type
 *
 * TODO: better Date/Time support!  Look for standard date strings?
 */
export function guessFieldTypeFromValue(v: any): FieldType {
  if (isNumber(v)) {
    return FieldType.number;
  }

  if (isString(v)) {
    if (NUMBER.test(v)) {
      return FieldType.number;
    }

    if (v === 'true' || v === 'TRUE' || v === 'True' || v === 'false' || v === 'FALSE' || v === 'False') {
      return FieldType.boolean;
    }

    return FieldType.string;
  }

  if (isBoolean(v)) {
    return FieldType.boolean;
  }

  if (v instanceof Date || isDateTime(v)) {
    return FieldType.time;
  }

  return FieldType.other;
}

/**
 * Looks at the data to guess the column type.  This ignores any existing setting
 */
export function guessFieldTypeForField(field: Field): FieldType | undefined {
  // 1. Use the column name to guess
  if (field.name) {
    const name = field.name.toLowerCase();
    if (name === 'date' || name === 'time') {
      return FieldType.time;
    }
  }

  // 2. Check the first non-null value
  for (let i = 0; i < field.values.length; i++) {
    const v = field.values.get(i);
    if (v !== null) {
      return guessFieldTypeFromValue(v);
    }
  }

  // Could not find anything
  return undefined;
}

/**
 * @returns a copy of the series with the best guess for each field type
 * If the series already has field types defined, they will be used
 */
export const guessFieldTypes = (series: DataFrame): DataFrame => {
  for (let i = 0; i < series.fields.length; i++) {
    if (!series.fields[i].type) {
      // Somethign is missing a type return a modified copy
      return {
        ...series,
        fields: series.fields.map(field => {
          if (field.type && field.type !== FieldType.other) {
            return field;
          }
          // Calculate a reasonable schema value
          return {
            ...field,
            type: guessFieldTypeForField(field) || FieldType.other,
          };
        }),
      };
    }
  }
  // No changes necessary
  return series;
};

export const isTableData = (data: any): data is DataFrame => data && data.hasOwnProperty('columns');

export const isDataFrame = (data: any): data is DataFrame => data && data.hasOwnProperty('fields');

export const toDataFrame = (data: any): DataFrame => {
  if (data.hasOwnProperty('fields')) {
    // @deprecated -- remove in 6.5
    if (data.hasOwnProperty('rows')) {
      const v = new MutableDataFrame(data as DataFrameDTO);
      const rows = data.rows as any[][];
      for (let i = 0; i < rows.length; i++) {
        v.appendRow(rows[i]);
      }
      deprecationWarning('DataFrame', '.rows', 'columnar format');
      return v;
    }

    // DataFrameDTO does not have length
    if (data.hasOwnProperty('length')) {
      return data as DataFrame;
    }

    // This will convert the array values into Vectors
    return new MutableDataFrame(data as DataFrameDTO);
  }

  // Handle legacy docs/json type
  if (data.hasOwnProperty('type') && data.type === 'docs') {
    return convertJSONDocumentDataToDataFrame(data);
  }

  if (data.hasOwnProperty('datapoints')) {
    return convertTimeSeriesToDataFrame(data);
  }

  if (data.hasOwnProperty('data')) {
    return convertGraphSeriesToDataFrame(data);
  }

  if (data.hasOwnProperty('columns')) {
    return convertTableToDataFrame(data);
  }

  console.warn('Can not convert', data);
  throw new Error('Unsupported data format');
};

export const toLegacyResponseData = (frame: DataFrame): TimeSeries | TableData => {
  const { fields } = frame;

  const rowCount = frame.length;
  const rows: any[][] = [];

  for (let i = 0; i < rowCount; i++) {
    const row: any[] = [];
    for (let j = 0; j < fields.length; j++) {
      row.push(fields[j].values.get(i));
    }
    rows.push(row);
  }

  if (fields.length === 2) {
    let type = fields[1].type;
    if (!type) {
      type = guessFieldTypeForField(fields[1]) || FieldType.other;
    }
    if (type === FieldType.time) {
      return {
        alias: fields[0].name || frame.name,
        target: fields[0].name || frame.name,
        datapoints: rows,
        unit: fields[0].config ? fields[0].config.unit : undefined,
        refId: frame.refId,
        meta: frame.meta,
      } as TimeSeries;
    }
  }

  if (frame.meta && frame.meta.json) {
    return {
      alias: fields[0].name || frame.name,
      target: fields[0].name || frame.name,
      datapoints: fields[0].values.toArray(),
      filterable: fields[0].config ? fields[0].config.filterable : undefined,
      type: 'docs',
    } as TimeSeries;
  }

  return {
    columns: fields.map(f => {
      const { name, config } = f;
      if (config) {
        // keep unit etc
        const { ...column } = config;
        (column as Column).text = name;
        return column as Column;
      }
      return { text: name };
    }),
    type: 'table',
    refId: frame.refId,
    meta: frame.meta,
    rows,
  };
};

export function sortDataFrame(data: DataFrame, sortIndex?: number, reverse = false): DataFrame {
  const field = data.fields[sortIndex!];
  if (!field) {
    return data;
  }

  // Natural order
  const index: number[] = [];
  for (let i = 0; i < data.length; i++) {
    index.push(i);
  }
  const values = field.values;

  // Numeric Comparison
  let compare = (a: number, b: number) => {
    const vA = values.get(a);
    const vB = values.get(b);
    return vA - vB; // works for numbers!
  };

  // String Comparison
  if (field.type === FieldType.string) {
    compare = (a: number, b: number) => {
      const vA: string = values.get(a);
      const vB: string = values.get(b);
      return vA.localeCompare(vB);
    };
  }

  // Run the sort function
  index.sort(compare);
  if (reverse) {
    index.reverse();
  }

  // Return a copy that maps sorted values
  return {
    ...data,
    fields: data.fields.map(f => {
      return {
        ...f,
        values: new SortedVector(f.values, index),
      };
    }),
  };
}

/**
 * Returns a copy with all values reversed
 */
export function reverseDataFrame(data: DataFrame): DataFrame {
  return {
    ...data,
    fields: data.fields.map(f => {
      const copy = [...f.values.toArray()];
      copy.reverse();
      return {
        ...f,
        values: new ArrayVector(copy),
      };
    }),
  };
}

export const getTimeField = (series: DataFrame): { timeField?: Field; timeIndex?: number } => {
  for (let i = 0; i < series.fields.length; i++) {
    if (series.fields[i].type === FieldType.time) {
      return {
        timeField: series.fields[i],
        timeIndex: i,
      };
    }
  }
  return {};
};

/**
 * Wrapper to get an array from each field value
 */
export function getDataFrameRow(data: DataFrame, row: number): any[] {
  const values: any[] = [];
  for (const field of data.fields) {
    values.push(field.values.get(row));
  }
  return values;
}

/**
 * Returns a copy that does not include functions
 */
export function toDataFrameDTO(data: DataFrame): DataFrameDTO {
  const fields: FieldDTO[] = data.fields.map(f => {
    return {
      name: f.name,
      type: f.type,
      config: f.config,
      values: f.values.toArray(),
      labels: f.labels,
    };
  });

  return {
    fields,
    refId: data.refId,
    meta: data.meta,
    name: data.name,
  };
}<|MERGE_RESOLUTION|>--- conflicted
+++ resolved
@@ -71,27 +71,15 @@
       config: {
         unit: timeSeries.unit,
       },
-<<<<<<< HEAD
       values: new ArrayVector<TimeSeriesValue>(values),
       labels: timeSeries.tags,
-    } as Field<TimeSeriesValue, ArrayVector<TimeSeriesValue>>,
-=======
-      values: new ArrayVector<TimeSeriesValue>(),
     },
->>>>>>> b9bc8ade
     {
       name: 'Time',
       type: FieldType.time,
-      config: {
-        unit: 'dateTimeAsIso',
-      },
-<<<<<<< HEAD
+      config: {},
       values: new ArrayVector<number>(times),
-    } as Field<number, ArrayVector<number>>,
-=======
-      values: new ArrayVector<number>(),
     },
->>>>>>> b9bc8ade
   ];
 
   return {
