--- conflicted
+++ resolved
@@ -5,12 +5,6 @@
 import { getFieldDisplayName } from '../../field';
 import { DataFrame, DataTransformerInfo, Field, FieldType, NullValueMode } from '../../types';
 import { BinaryOperationID, binaryOperators } from '../../utils/binaryOperators';
-<<<<<<< HEAD
-import { BinaryOperationVector, ConstantVector } from '../../vector';
-import { AsNumberVector } from '../../vector/AsNumberVector';
-import { RowVector } from '../../vector/RowVector';
-=======
->>>>>>> 987eff82
 import { doStandardCalcs, fieldReducers, ReducerID } from '../fieldReducer';
 import { getFieldMatcher } from '../matchers';
 import { FieldMatcherID } from '../matchers/ids';
