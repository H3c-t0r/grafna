--- conflicted
+++ resolved
@@ -1,13 +1,8 @@
 import { map } from 'rxjs/operators';
 
-<<<<<<< HEAD
-import { getTimeZone, getTimeZoneInfo } from '../../datetime';
-import { DataFrame, Field, FieldType, TransformationApplicabilityLevels } from '../../types';
-=======
 import { TimeZone } from '@grafana/schema';
 
-import { Field } from '../../types';
->>>>>>> 939b311b
+import { DataFrame, Field, TransformationApplicabilityLevels } from '../../types';
 import { DataTransformerInfo } from '../../types/transformations';
 
 import { fieldToStringField } from './convertFieldType';
