--- conflicted
+++ resolved
@@ -106,11 +106,7 @@
   const stringyNumbers = {
     name: 'stringy nums',
     type: FieldType.string,
-<<<<<<< HEAD
     values: new ArrayVector(['1,000', '1,000,000', null, undefined, '', '1']),
-=======
-    values: ['1,000', '1,000,000'],
->>>>>>> 19ebb079
     config: {},
   };
 
@@ -119,11 +115,8 @@
   expect(numbers).toEqual({
     name: 'stringy nums',
     type: FieldType.number,
-<<<<<<< HEAD
     values: new ArrayVector([1000, 1000000, 0, null, 0, 1]),
-=======
     values: [1000, 1000000],
->>>>>>> 19ebb079
     config: {},
   });
 });
