--- conflicted
+++ resolved
@@ -42,7 +42,6 @@
   ];
 });
 
-<<<<<<< HEAD
 export const valueMatchers = new Registry<ValueMatcherInfo>(() => {
   return [
     ...getNullValueMatchers(),
@@ -52,13 +51,11 @@
   ];
 });
 
-=======
 /**
  * Resolves a field matcher from the registry for given config.
  * Will throw an error if matcher can not be resolved.
  * @public
  */
->>>>>>> aebe8985
 export function getFieldMatcher(config: MatcherConfig): FieldMatcher {
   const info = fieldMatchers.get(config.id);
   if (!info) {
