--- conflicted
+++ resolved
@@ -1,10 +1,6 @@
-<<<<<<< HEAD
-export * from './navModel';
-export * from './select';
-=======
 export * from './data';
 export * from './logs';
 export * from './navModel';
+export * from './select';
 export * from './time';
-export * from './utils';
->>>>>>> 3f151709
+export * from './utils';