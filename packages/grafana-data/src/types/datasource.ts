import { ComponentType } from 'react';
import { Observable } from 'rxjs';

import { makeClassES5Compatible } from '../utils/makeClassES5Compatible';

import { ScopedVars } from './ScopedVars';
import { AnnotationEvent, AnnotationQuery, AnnotationSupport } from './annotations';
import { CoreApp } from './app';
import { KeyValue, LoadingState, TableData, TimeSeries } from './data';
import { DataFrame, DataFrameDTO } from './dataFrame';
import { PanelData } from './panel';
import { GrafanaPlugin, PluginMeta } from './plugin';
import { DataQuery } from './query';
import { RawTimeRange, TimeRange } from './time';
import { CustomVariableSupport, DataSourceVariableSupport, StandardVariableSupport } from './variables';

import { DataSourceRef, WithAccessControlMetadata } from '.';

export interface DataSourcePluginOptionsEditorProps<JSONData = DataSourceJsonData, SecureJSONData = {}> {
  options: DataSourceSettings<JSONData, SecureJSONData>;
  onOptionsChange: (options: DataSourceSettings<JSONData, SecureJSONData>) => void;
}

// Utility type to extract the query type TQuery from a class extending DataSourceApi<TQuery, TOptions>
export type DataSourceQueryType<DSType> = DSType extends DataSourceApi<infer TQuery, any> ? TQuery : never;

// Utility type to extract the options type TOptions from a class extending DataSourceApi<TQuery, TOptions>
export type DataSourceOptionsType<DSType> = DSType extends DataSourceApi<any, infer TOptions> ? TOptions : never;

export class DataSourcePlugin<
  DSType extends DataSourceApi<TQuery, TOptions>,
  TQuery extends DataQuery = DataSourceQueryType<DSType>,
  TOptions extends DataSourceJsonData = DataSourceOptionsType<DSType>,
  TSecureOptions = {}
> extends GrafanaPlugin<DataSourcePluginMeta<TOptions>> {
  components: DataSourcePluginComponents<DSType, TQuery, TOptions, TSecureOptions> = {};

  constructor(public DataSourceClass: DataSourceConstructor<DSType, TQuery, TOptions>) {
    super();
  }

  setConfigEditor(editor: ComponentType<DataSourcePluginOptionsEditorProps<TOptions, TSecureOptions>>) {
    this.components.ConfigEditor = editor;
    return this;
  }

  setConfigCtrl(ConfigCtrl: any) {
    this.angularConfigCtrl = ConfigCtrl;
    return this;
  }

  setQueryCtrl(QueryCtrl: any) {
    this.components.QueryCtrl = QueryCtrl;
    return this;
  }

  setAnnotationQueryCtrl(AnnotationsQueryCtrl: any) {
    this.components.AnnotationsQueryCtrl = AnnotationsQueryCtrl;
    return this;
  }

  setQueryEditor(QueryEditor: ComponentType<QueryEditorProps<DSType, TQuery, TOptions>>) {
    this.components.QueryEditor = QueryEditor;
    return this;
  }

  /** @deprecated Use `setQueryEditor` instead. When using Explore `props.app` is equal to `CoreApp.Explore` */
  setExploreQueryField(ExploreQueryField: ComponentType<QueryEditorProps<DSType, TQuery, TOptions>>) {
    this.components.ExploreQueryField = ExploreQueryField;
    return this;
  }

  /** @deprecated Use `setQueryEditor` instead. */
  setExploreMetricsQueryField(ExploreQueryField: ComponentType<QueryEditorProps<DSType, TQuery, TOptions>>) {
    this.components.ExploreMetricsQueryField = ExploreQueryField;
    return this;
  }

  /** @deprecated Use `setQueryEditor` instead. */
  setExploreLogsQueryField(ExploreQueryField: ComponentType<QueryEditorProps<DSType, TQuery, TOptions>>) {
    this.components.ExploreLogsQueryField = ExploreQueryField;
    return this;
  }

  setQueryEditorHelp(QueryEditorHelp: ComponentType<QueryEditorHelpProps<TQuery>>) {
    this.components.QueryEditorHelp = QueryEditorHelp;
    return this;
  }

  /**
   * @deprecated prefer using `setQueryEditorHelp`
   */
  setExploreStartPage(ExploreStartPage: ComponentType<QueryEditorHelpProps<TQuery>>) {
    return this.setQueryEditorHelp(ExploreStartPage);
  }

  /*
   * @deprecated -- prefer using {@link StandardVariableSupport} or {@link CustomVariableSupport} or {@link DataSourceVariableSupport} in data source instead
   * */
  setVariableQueryEditor(VariableQueryEditor: any) {
    this.components.VariableQueryEditor = VariableQueryEditor;
    return this;
  }

  setMetadataInspector(MetadataInspector: ComponentType<MetadataInspectorProps<DSType, TQuery, TOptions>>) {
    this.components.MetadataInspector = MetadataInspector;
    return this;
  }

  setComponentsFromLegacyExports(pluginExports: any) {
    this.angularConfigCtrl = pluginExports.ConfigCtrl;

    this.components.QueryCtrl = pluginExports.QueryCtrl;
    this.components.AnnotationsQueryCtrl = pluginExports.AnnotationsQueryCtrl;
    this.components.ExploreQueryField = pluginExports.ExploreQueryField;
    this.components.QueryEditor = pluginExports.QueryEditor;
    this.components.QueryEditorHelp = pluginExports.QueryEditorHelp;
    this.components.VariableQueryEditor = pluginExports.VariableQueryEditor;
  }
}

export interface DataSourcePluginMeta<T extends KeyValue = {}> extends PluginMeta<T> {
  builtIn?: boolean; // Is this for all
  metrics?: boolean;
  logs?: boolean;
  annotations?: boolean;
  alerting?: boolean;
  tracing?: boolean;
  mixed?: boolean;
  hasQueryHelp?: boolean;
  category?: string;
  queryOptions?: PluginMetaQueryOptions;
  sort?: number;
  streaming?: boolean;
  unlicensed?: boolean;
  backend?: boolean;
  isBackend?: boolean;
}

interface PluginMetaQueryOptions {
  cacheTimeout?: boolean;
  maxDataPoints?: boolean;
  minInterval?: boolean;
}

export interface DataSourcePluginComponents<
  DSType extends DataSourceApi<TQuery, TOptions>,
  TQuery extends DataQuery = DataQuery,
  TOptions extends DataSourceJsonData = DataSourceJsonData,
  TSecureOptions = {}
> {
  QueryCtrl?: any;
  AnnotationsQueryCtrl?: any;
  VariableQueryEditor?: any;
  QueryEditor?: ComponentType<QueryEditorProps<DSType, TQuery, TOptions>>;
  /** @deprecated it will be removed in a future release and `QueryEditor` will be used instead. */
  ExploreQueryField?: ComponentType<QueryEditorProps<DSType, TQuery, TOptions>>;
  /** @deprecated it will be removed in a future release and `QueryEditor` will be used instead. */
  ExploreMetricsQueryField?: ComponentType<QueryEditorProps<DSType, TQuery, TOptions>>;
  /** @deprecated it will be removed in a future release and `QueryEditor` will be used instead. */
  ExploreLogsQueryField?: ComponentType<QueryEditorProps<DSType, TQuery, TOptions>>;
  QueryEditorHelp?: ComponentType<QueryEditorHelpProps<TQuery>>;
  ConfigEditor?: ComponentType<DataSourcePluginOptionsEditorProps<TOptions, TSecureOptions>>;
  MetadataInspector?: ComponentType<MetadataInspectorProps<DSType, TQuery, TOptions>>;
}

// Only exported for tests
export interface DataSourceConstructor<
  DSType extends DataSourceApi<TQuery, TOptions>,
  TQuery extends DataQuery = DataQuery,
  TOptions extends DataSourceJsonData = DataSourceJsonData
> {
  new (instanceSettings: DataSourceInstanceSettings<TOptions>, ...args: any[]): DSType;
}

/**
 * The main data source abstraction interface, represents an instance of a data source
 *
 * Although this is a class, datasource implementations do not *yet* need to extend it.
 * As such, we can not yet add functions with default implementations.
 */
abstract class DataSourceApi<
  TQuery extends DataQuery = DataQuery,
  TOptions extends DataSourceJsonData = DataSourceJsonData,
  TQueryImportConfiguration extends Record<string, object> = {}
> {
  /**
   *  Set in constructor
   */
  readonly name: string;

  /**
   *  Set in constructor
   */
  readonly id: number;

  /**
   *  Set in constructor
   */
  readonly type: string;

  /**
   *  Set in constructor
   */
  readonly uid: string;

  /**
   *  min interval range
   */
  interval?: string;

  constructor(instanceSettings: DataSourceInstanceSettings<TOptions>) {
    this.name = instanceSettings.name;
    this.id = instanceSettings.id;
    this.type = instanceSettings.type;
    this.meta = instanceSettings.meta;
    this.uid = instanceSettings.uid;
  }

  /**
   * @deprecated use DataSourceWithQueryImportSupport and DataSourceWithQueryExportSupport
   */
  async importQueries?(queries: DataQuery[], originDataSource: DataSourceApi<DataQuery>): Promise<TQuery[]>;

  /**
   * Returns configuration for importing queries from other data sources
   */
  getImportQueryConfiguration?(): TQueryImportConfiguration;

  /**
   * Initializes a datasource after instantiation
   */
  init?: () => void;

  /**
   * Query for data, and optionally stream results
   */
  abstract query(request: DataQueryRequest<TQuery>): Promise<DataQueryResponse> | Observable<DataQueryResponse>;

  /**
   * Test & verify datasource settings & connection details (returning TestingStatus)
   *
   * When verification fails - errors specific to the data source should be handled here and converted to
   * a TestingStatus object. Unknown errors and HTTP errors can be re-thrown and will be handled here:
   * public/app/features/datasources/state/actions.ts
   */
  abstract testDatasource(): Promise<any>;

  /**
   * Override to skip executing a query
   *
   * @returns false if the query should be skipped
   *
   * @virtual
   */
  filterQuery?(query: TQuery): boolean;

  /**
   *  Get hints for query improvements
   */
  getQueryHints?(query: TQuery, results: any[], ...rest: any): QueryHint[];

  /**
   * Convert a query to a simple text string
   */
  getQueryDisplayText?(query: TQuery): string;

  /**
   * Variable query action.
   */
  metricFindQuery?(query: any, options?: any): Promise<MetricFindValue[]>;

  /**
   * Get tag keys for adhoc filters
   */
  getTagKeys?(options?: any): Promise<MetricFindValue[]>;

  /**
   * Get tag values for adhoc filters
   */
  getTagValues?(options: any): Promise<MetricFindValue[]>;

  /**
   * Set after constructor call, as the data source instance is the most common thing to pass around
   * we attach the components to this instance for easy access
   */
  components?: DataSourcePluginComponents<DataSourceApi<TQuery, TOptions>, TQuery, TOptions>;

  /**
   * static information about the datasource
   */
  meta: DataSourcePluginMeta;

  /**
   * Used by alerting to check if query contains template variables
   */
  targetContainsTemplate?(query: TQuery): boolean;

  /**
   * Used in explore
   */
  modifyQuery?(query: TQuery, action: QueryFixAction): TQuery;

  /**
   * @deprecated since version 8.2.0
   * Not used anymore.
   */
  getHighlighterExpression?(query: TQuery): string[];

  /** Get an identifier object for this datasource instance */
  getRef(): DataSourceRef {
    return { type: this.type, uid: this.uid };
  }

  /**
   * Used in explore
   */
  languageProvider?: any;

  getVersion?(optionalOptions?: any): Promise<string>;

  interpolateVariablesInQueries?(queries: TQuery[], scopedVars: ScopedVars | {}): TQuery[];

  /**
   * An annotation processor allows explicit control for how annotations are managed.
   *
   * It is only necessary to configure an annotation processor if the default behavior is not desirable
   */
  annotations?: AnnotationSupport<TQuery>;

  /**
   * Can be optionally implemented to allow datasource to be a source of annotations for dashboard.
   * This function will only be called if an angular {@link AnnotationsQueryCtrl} is configured and
   * the {@link annotations} is undefined
   *
   * @deprecated -- prefer using {@link AnnotationSupport}
   */
  annotationQuery?(options: AnnotationQueryRequest<TQuery>): Promise<AnnotationEvent[]>;

  /**
   * Defines new variable support
   * @alpha -- experimental
   */
  variables?:
    | StandardVariableSupport<DataSourceApi<TQuery, TOptions>>
    | CustomVariableSupport<DataSourceApi<TQuery, TOptions>>
    | DataSourceVariableSupport<DataSourceApi<TQuery, TOptions>>;

  /*
   * Optionally, use this method to set default values for a query
   * @alpha -- experimental
   */
  getDefaultQuery?(app: CoreApp): Partial<TQuery>;
}

export interface MetadataInspectorProps<
  DSType extends DataSourceApi<TQuery, TOptions>,
  TQuery extends DataQuery = DataQuery,
  TOptions extends DataSourceJsonData = DataSourceJsonData
> {
  datasource: DSType;

  // All Data from this DataSource
  data: DataFrame[];
}

export interface QueryEditorProps<
  DSType extends DataSourceApi<TQuery, TOptions>,
  TQuery extends DataQuery = DataQuery,
  TOptions extends DataSourceJsonData = DataSourceJsonData,
  TVQuery extends DataQuery = TQuery
> {
  datasource: DSType;
  query: TVQuery;
  onRunQuery: () => void;
  onChange: (value: TVQuery) => void;
  onBlur?: () => void;
  /**
   * Contains query response filtered by refId of QueryResultBase and possible query error
   */
  data?: PanelData;
  range?: TimeRange;
  exploreId?: any;
  history?: Array<HistoryItem<TQuery>>;
  queries?: DataQuery[];
  app?: CoreApp;
}

// TODO: not really needed but used as type in some data sources and in DataQueryRequest
export enum ExploreMode {
  Logs = 'Logs',
  Metrics = 'Metrics',
  Tracing = 'Tracing',
}

/**
 * @deprecated use QueryEditorProps instead
 */
export type ExploreQueryFieldProps<
  DSType extends DataSourceApi<TQuery, TOptions>,
  TQuery extends DataQuery = DataQuery,
  TOptions extends DataSourceJsonData = DataSourceJsonData
> = QueryEditorProps<DSType, TQuery, TOptions>;

export interface QueryEditorHelpProps<TQuery extends DataQuery = DataQuery> {
  datasource: DataSourceApi<TQuery>;
  query: TQuery;
  onClickExample: (query: TQuery) => void;
  exploreId?: any;
}

/**
 * Starting in v6.2 DataFrame can represent both TimeSeries and TableData
 */
export type LegacyResponseData = TimeSeries | TableData | any;

export type DataQueryResponseData = DataFrame | DataFrameDTO | LegacyResponseData;

export interface DataQueryResponse {
  /**
   * The response data.  When streaming, this may be empty
   * or a partial result set
   */
  data: DataQueryResponseData[];

  /**
   * When returning multiple partial responses or streams
   * Use this key to inform Grafana how to combine the partial responses
   * Multiple responses with same key are replaced (latest used)
   */
  key?: string;

  /**
   * Optionally include error info along with the response data
   */
  error?: DataQueryError;

  /**
   * Use this to control which state the response should have
   * Defaults to LoadingState.Done if state is not defined
   */
  state?: LoadingState;
}

export enum DataQueryErrorType {
  Cancelled = 'cancelled',
  Timeout = 'timeout',
  Unknown = 'unknown',
}

export interface DataQueryError {
  data?: {
    /**
     * Short information about the error
     */
    message?: string;
    /**
     * Detailed information about the error. Only returned when app_mode is development.
     */
    error?: string;
  };
  message?: string;
  status?: number;
  statusText?: string;
  refId?: string;
  type?: DataQueryErrorType;
}

export interface DataQueryRequest<TQuery extends DataQuery = DataQuery> {
  requestId: string; // Used to identify results and optionally cancel the request in backendSrv

  interval: string;
  intervalMs: number;
  maxDataPoints?: number;
  range: TimeRange;
  scopedVars: ScopedVars;
  targets: TQuery[];
  timezone: string;
  app: CoreApp | string;

  cacheTimeout?: string | null;
  rangeRaw?: RawTimeRange;
  timeInfo?: string; // The query time description (blue text in the upper right)
  panelId?: number;
  dashboardId?: number;
<<<<<<< HEAD
  // Temporary prop for public dashboards, to be replaced by publicAccessKey
=======
>>>>>>> a6b10908
  publicDashboardAccessToken?: string;

  // Request Timing
  startTime: number;
  endTime?: number;

  // Explore state used by various datasources
  liveStreaming?: boolean;
}

export interface DataQueryTimings {
  dataProcessingTime: number;
}

export interface QueryFix {
  label: string;
  action?: QueryFixAction;
}

export interface QueryFixAction {
  type: string;
  query?: string;
  preventSubmit?: boolean;
}

export interface QueryHint {
  type: string;
  label: string;
  fix?: QueryFix;
}

export interface MetricFindValue {
  text: string;
  value?: string | number;
  expandable?: boolean;
}

export interface DataSourceJsonData {
  authType?: string;
  defaultRegion?: string;
  profile?: string;
  manageAlerts?: boolean;
  alertmanagerUid?: string;
}

/**
 * Data Source instance edit model.  This is returned from:
 *  /api/datasources
 */
export interface DataSourceSettings<T extends DataSourceJsonData = DataSourceJsonData, S = {}>
  extends WithAccessControlMetadata {
  id: number;
  uid: string;
  orgId: number;
  name: string;
  typeLogoUrl: string;
  type: string;
  typeName: string;
  access: string;
  url: string;
  user: string;
  database: string;
  basicAuth: boolean;
  basicAuthUser: string;
  isDefault: boolean;
  jsonData: T;
  secureJsonData?: S;
  secureJsonFields: KeyValue<boolean>;
  readOnly: boolean;
  withCredentials: boolean;
  version?: number;
}

/**
 * Frontend settings model that is passed to Datasource constructor. This differs a bit from the model above
 * as this data model is available to every user who has access to a data source (Viewers+).  This is loaded
 * in bootData (on page load), or from: /api/frontend/settings
 */
export interface DataSourceInstanceSettings<T extends DataSourceJsonData = DataSourceJsonData> {
  id: number;
  uid: string;
  type: string;
  name: string;
  meta: DataSourcePluginMeta;
  url?: string;
  jsonData: T;
  username?: string;
  password?: string; // when access is direct, for some legacy datasources
  database?: string;
  isDefault?: boolean;
  access: 'direct' | 'proxy'; // Currently we support 2 options - direct (browser) and proxy (server)

  /**
   * This is the full Authorization header if basic auth is enabled.
   * Only available here when access is Browser (direct), when access is Server (proxy)
   * The basic auth header, username & password is never exposed to browser/Frontend
   * so this will be empty then.
   */
  basicAuth?: string;
  withCredentials?: boolean;

  /** When the name+uid are based on template variables, maintain access to the real values */
  rawRef?: DataSourceRef;
}

/**
 * @deprecated -- use {@link DataSourceInstanceSettings} instead
 */
export interface DataSourceSelectItem {
  name: string;
  value: string | null;
  meta: DataSourcePluginMeta;
}

/**
 * Options passed to the datasource.annotationQuery method. See docs/plugins/developing/datasource.md
 *
 * @deprecated -- use {@link AnnotationSupport}
 */
export interface AnnotationQueryRequest<MoreOptions = {}> {
  range: TimeRange;
  rangeRaw: RawTimeRange;
  // Should be DataModel but cannot import that here from the main app. Needs to be moved to package first.
  dashboard: any;
  annotation: AnnotationQuery;
}

export interface HistoryItem<TQuery extends DataQuery = DataQuery> {
  ts: number;
  query: TQuery;
}

abstract class LanguageProvider {
  abstract datasource: DataSourceApi<any, any>;
  abstract request: (url: string, params?: any) => Promise<any>;

  /**
   * Returns startTask that resolves with a task list when main syntax is loaded.
   * Task list consists of secondary promises that load more detailed language features.
   */
  abstract start: () => Promise<Array<Promise<any>>>;
  startTask?: Promise<any[]>;
}

//@ts-ignore
LanguageProvider = makeClassES5Compatible(LanguageProvider);
export { LanguageProvider };

//@ts-ignore
DataSourceApi = makeClassES5Compatible(DataSourceApi);

export { DataSourceApi };<|MERGE_RESOLUTION|>--- conflicted
+++ resolved
@@ -483,10 +483,6 @@
   timeInfo?: string; // The query time description (blue text in the upper right)
   panelId?: number;
   dashboardId?: number;
-<<<<<<< HEAD
-  // Temporary prop for public dashboards, to be replaced by publicAccessKey
-=======
->>>>>>> a6b10908
   publicDashboardAccessToken?: string;
 
   // Request Timing
