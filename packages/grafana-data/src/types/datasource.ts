--- conflicted
+++ resolved
@@ -7,11 +7,8 @@
 import { DataFrame, DataFrameDTO } from './dataFrame';
 import { RawTimeRange, TimeRange, AbsoluteTimeRange } from './time';
 import { ScopedVars } from './ScopedVars';
-<<<<<<< HEAD
 import { SelectableValue } from './select';
-=======
 import { CoreApp } from './app';
->>>>>>> 94927428
 
 export interface DataSourcePluginOptionsEditorProps<JSONData = DataSourceJsonData, SecureJSONData = {}> {
   options: DataSourceSettings<JSONData, SecureJSONData>;
