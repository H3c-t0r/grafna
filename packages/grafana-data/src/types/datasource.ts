import { Observable } from 'rxjs';
import { ComponentType } from 'react';
import { GrafanaPlugin, PluginMeta } from './plugin';
import { PanelData } from './panel';
import { LogRowModel } from './logs';
import { AnnotationEvent, AnnotationSupport } from './annotations';
import { DataTopic, KeyValue, LoadingState, TableData, TimeSeries } from './data';
import { DataFrame, DataFrameDTO } from './dataFrame';
import { RawTimeRange, TimeRange } from './time';
import { ScopedVars } from './ScopedVars';
import { CoreApp } from './app';
import { LiveChannelSupport } from './live';
import { CustomVariableSupport, DataSourceVariableSupport, StandardVariableSupport } from './variables';

export interface DataSourcePluginOptionsEditorProps<JSONData = DataSourceJsonData, SecureJSONData = {}> {
  options: DataSourceSettings<JSONData, SecureJSONData>;
  onOptionsChange: (options: DataSourceSettings<JSONData, SecureJSONData>) => void;
}

// Utility type to extract the query type TQuery from a class extending DataSourceApi<TQuery, TOptions>
export type DataSourceQueryType<DSType> = DSType extends DataSourceApi<infer TQuery, any> ? TQuery : never;

// Utility type to extract the options type TOptions from a class extending DataSourceApi<TQuery, TOptions>
export type DataSourceOptionsType<DSType> = DSType extends DataSourceApi<any, infer TOptions> ? TOptions : never;

export class DataSourcePlugin<
  DSType extends DataSourceApi<TQuery, TOptions>,
  TQuery extends DataQuery = DataSourceQueryType<DSType>,
  TOptions extends DataSourceJsonData = DataSourceOptionsType<DSType>,
  TSecureOptions = {}
> extends GrafanaPlugin<DataSourcePluginMeta<TOptions>> {
  components: DataSourcePluginComponents<DSType, TQuery, TOptions, TSecureOptions> = {};

  constructor(public DataSourceClass: DataSourceConstructor<DSType, TQuery, TOptions>) {
    super();
  }

  setConfigEditor(editor: ComponentType<DataSourcePluginOptionsEditorProps<TOptions, TSecureOptions>>) {
    this.components.ConfigEditor = editor;
    return this;
  }

  setConfigCtrl(ConfigCtrl: any) {
    this.angularConfigCtrl = ConfigCtrl;
    return this;
  }

  setQueryCtrl(QueryCtrl: any) {
    this.components.QueryCtrl = QueryCtrl;
    return this;
  }

  setAnnotationQueryCtrl(AnnotationsQueryCtrl: any) {
    this.components.AnnotationsQueryCtrl = AnnotationsQueryCtrl;
    return this;
  }

  setQueryEditor(QueryEditor: ComponentType<QueryEditorProps<DSType, TQuery, TOptions>>) {
    this.components.QueryEditor = QueryEditor;
    return this;
  }

  setExploreQueryField(ExploreQueryField: ComponentType<ExploreQueryFieldProps<DSType, TQuery, TOptions>>) {
    this.components.ExploreQueryField = ExploreQueryField;
    return this;
  }

  setExploreMetricsQueryField(ExploreQueryField: ComponentType<ExploreQueryFieldProps<DSType, TQuery, TOptions>>) {
    this.components.ExploreMetricsQueryField = ExploreQueryField;
    return this;
  }

  setExploreLogsQueryField(ExploreQueryField: ComponentType<ExploreQueryFieldProps<DSType, TQuery, TOptions>>) {
    this.components.ExploreLogsQueryField = ExploreQueryField;
    return this;
  }

  setExploreStartPage(ExploreStartPage: ComponentType<ExploreStartPageProps>) {
    this.components.ExploreStartPage = ExploreStartPage;
    return this;
  }

  /*
   * @deprecated -- prefer using {@link StandardVariableSupport} or {@link CustomVariableSupport} or {@link DataSourceVariableSupport} in data source instead
   * */
  setVariableQueryEditor(VariableQueryEditor: any) {
    this.components.VariableQueryEditor = VariableQueryEditor;
    return this;
  }

  setMetadataInspector(MetadataInspector: ComponentType<MetadataInspectorProps<DSType, TQuery, TOptions>>) {
    this.components.MetadataInspector = MetadataInspector;
    return this;
  }

  setComponentsFromLegacyExports(pluginExports: any) {
    this.angularConfigCtrl = pluginExports.ConfigCtrl;

    this.components.QueryCtrl = pluginExports.QueryCtrl;
    this.components.AnnotationsQueryCtrl = pluginExports.AnnotationsQueryCtrl;
    this.components.ExploreQueryField = pluginExports.ExploreQueryField;
    this.components.ExploreStartPage = pluginExports.ExploreStartPage;
    this.components.QueryEditor = pluginExports.QueryEditor;
    this.components.VariableQueryEditor = pluginExports.VariableQueryEditor;
  }
}

export interface DataSourcePluginMeta<T extends KeyValue = {}> extends PluginMeta<T> {
  builtIn?: boolean; // Is this for all
  metrics?: boolean;
  logs?: boolean;
  annotations?: boolean;
  alerting?: boolean;
  tracing?: boolean;
  mixed?: boolean;
  hasQueryHelp?: boolean;
  category?: string;
  queryOptions?: PluginMetaQueryOptions;
  sort?: number;
  streaming?: boolean;
  unlicensed?: boolean;
}

interface PluginMetaQueryOptions {
  cacheTimeout?: boolean;
  maxDataPoints?: boolean;
  minInterval?: boolean;
}

export interface DataSourcePluginComponents<
  DSType extends DataSourceApi<TQuery, TOptions>,
  TQuery extends DataQuery = DataQuery,
  TOptions extends DataSourceJsonData = DataSourceJsonData,
  TSecureOptions = {}
> {
  QueryCtrl?: any;
  AnnotationsQueryCtrl?: any;
  VariableQueryEditor?: any;
  QueryEditor?: ComponentType<QueryEditorProps<DSType, TQuery, TOptions>>;
  ExploreQueryField?: ComponentType<ExploreQueryFieldProps<DSType, TQuery, TOptions>>;
  ExploreMetricsQueryField?: ComponentType<ExploreQueryFieldProps<DSType, TQuery, TOptions>>;
  ExploreLogsQueryField?: ComponentType<ExploreQueryFieldProps<DSType, TQuery, TOptions>>;
  ExploreStartPage?: ComponentType<ExploreStartPageProps>;
  ConfigEditor?: ComponentType<DataSourcePluginOptionsEditorProps<TOptions, TSecureOptions>>;
  MetadataInspector?: ComponentType<MetadataInspectorProps<DSType, TQuery, TOptions>>;
}

// Only exported for tests
export interface DataSourceConstructor<
  DSType extends DataSourceApi<TQuery, TOptions>,
  TQuery extends DataQuery = DataQuery,
  TOptions extends DataSourceJsonData = DataSourceJsonData
> {
  new (instanceSettings: DataSourceInstanceSettings<TOptions>, ...args: any[]): DSType;
}

/**
 * The main data source abstraction interface, represents an instance of a data source
 *
 * Although this is a class, datasource implementations do not *yet* need to extend it.
 * As such, we can not yet add functions with default implementations.
 */
export abstract class DataSourceApi<
  TQuery extends DataQuery = DataQuery,
  TOptions extends DataSourceJsonData = DataSourceJsonData
> {
  /**
   *  Set in constructor
   */
  readonly name: string;

  /**
   *  Set in constructor
   */
  readonly id: number;

  /**
   *  min interval range
   */
  interval?: string;

  constructor(instanceSettings: DataSourceInstanceSettings<TOptions>) {
    this.name = instanceSettings.name;
    this.id = instanceSettings.id;
    this.meta = {} as DataSourcePluginMeta;
  }

  /**
   * Imports queries from a different datasource
   */
  importQueries?(queries: TQuery[], originMeta: PluginMeta): Promise<TQuery[]>;

  /**
   * Initializes a datasource after instantiation
   */
  init?: () => void;

  /**
   * Query for data, and optionally stream results
   */
  abstract query(request: DataQueryRequest<TQuery>): Promise<DataQueryResponse> | Observable<DataQueryResponse>;

  /**
   * Test & verify datasource settings & connection details
   */
  abstract testDatasource(): Promise<any>;

  /**
   *  Get hints for query improvements
   */
  getQueryHints?(query: TQuery, results: any[], ...rest: any): QueryHint[];

  /**
   * Convert a query to a simple text string
   */
  getQueryDisplayText?(query: TQuery): string;

  /**
   * Retrieve context for a given log row
   */
  getLogRowContext?: <TContextQueryOptions extends {}>(
    row: LogRowModel,
    options?: TContextQueryOptions
  ) => Promise<DataQueryResponse>;

  /**
   * Variable query action.
   */
  metricFindQuery?(query: any, options?: any): Promise<MetricFindValue[]>;

  /**
   * Get tag keys for adhoc filters
   */
  getTagKeys?(options?: any): Promise<MetricFindValue[]>;

  /**
   * Get tag values for adhoc filters
   */
  getTagValues?(options: any): Promise<MetricFindValue[]>;

  /**
   * Set after constructor call, as the data source instance is the most common thing to pass around
   * we attach the components to this instance for easy access
   */
  components?: DataSourcePluginComponents<DataSourceApi<TQuery, TOptions>, TQuery, TOptions>;

  /**
   * static information about the datasource
   */
  meta: DataSourcePluginMeta;

  /**
   * Used by alerting to check if query contains template variables
   */
  targetContainsTemplate?(query: TQuery): boolean;

  /**
   * Used in explore
   */
  modifyQuery?(query: TQuery, action: QueryFixAction): TQuery;

  /**
   * Used in explore
   */
  getHighlighterExpression?(query: TQuery): string[];

  /**
   * Used in explore
   */
  languageProvider?: any;

  getVersion?(optionalOptions?: any): Promise<string>;

  showContextToggle?(row?: LogRowModel): boolean;

  interpolateVariablesInQueries?(queries: TQuery[], scopedVars: ScopedVars | {}): TQuery[];

  /**
   * An annotation processor allows explict control for how annotations are managed.
   *
   * It is only necessary to configure an annotation processor if the default behavior is not desirable
   */
  annotations?: AnnotationSupport<TQuery>;

  /**
   * Can be optionally implemented to allow datasource to be a source of annotations for dashboard.
   * This function will only be called if an angular {@link AnnotationsQueryCtrl} is configured and
   * the {@link annotations} is undefined
   *
   * @deprecated -- prefer using {@link AnnotationSupport}
   */
  annotationQuery?(options: AnnotationQueryRequest<TQuery>): Promise<AnnotationEvent[]>;

  /**
   * Define live streaming behavior within this datasource settings
   *
   * Note: `plugin.json` must also define `live: true`
   *
   * @alpha -- experimental
   */
  channelSupport?: LiveChannelSupport;

  /**
   * Defines new variable support
   * @alpha -- experimental
   */
  variables?:
    | StandardVariableSupport<DataSourceApi<TQuery, TOptions>>
    | CustomVariableSupport<DataSourceApi<TQuery, TOptions>>
    | DataSourceVariableSupport<DataSourceApi<TQuery, TOptions>>;
}

export interface MetadataInspectorProps<
  DSType extends DataSourceApi<TQuery, TOptions>,
  TQuery extends DataQuery = DataQuery,
  TOptions extends DataSourceJsonData = DataSourceJsonData
> {
  datasource: DSType;

  // All Data from this DataSource
  data: DataFrame[];
}

export interface QueryEditorProps<
  DSType extends DataSourceApi<TQuery, TOptions>,
  TQuery extends DataQuery = DataQuery,
  TOptions extends DataSourceJsonData = DataSourceJsonData,
  TVQuery extends DataQuery = TQuery
> {
  datasource: DSType;
  query: TVQuery;
  onRunQuery: () => void;
  onChange: (value: TVQuery) => void;
  onBlur?: () => void;
  /**
   * Contains query response filtered by refId of QueryResultBase and possible query error
   */
  data?: PanelData;
  range?: TimeRange;
  exploreId?: any;
  history?: HistoryItem[];
<<<<<<< HEAD
=======
  queries?: DataQuery[];
>>>>>>> d066da42
}

// TODO: not really needed but used as type in some data sources and in DataQueryRequest
export enum ExploreMode {
  Logs = 'Logs',
  Metrics = 'Metrics',
  Tracing = 'Tracing',
}

export interface ExploreQueryFieldProps<
  DSType extends DataSourceApi<TQuery, TOptions>,
  TQuery extends DataQuery = DataQuery,
  TOptions extends DataSourceJsonData = DataSourceJsonData
> extends QueryEditorProps<DSType, TQuery, TOptions> {
  history: any[];
  onBlur?: () => void;
  exploreId?: any;
}

export interface ExploreStartPageProps {
  datasource: DataSourceApi;
  onClickExample: (query: DataQuery) => void;
  exploreId?: any;
}

/**
 * Starting in v6.2 DataFrame can represent both TimeSeries and TableData
 */
export type LegacyResponseData = TimeSeries | TableData | any;

export type DataQueryResponseData = DataFrame | DataFrameDTO | LegacyResponseData;

export interface DataQueryResponse {
  /**
   * The response data.  When streaming, this may be empty
   * or a partial result set
   */
  data: DataQueryResponseData[];

  /**
   * When returning multiple partial responses or streams
   * Use this key to inform Grafana how to combine the partial responses
   * Multiple responses with same key are replaced (latest used)
   */
  key?: string;

  /**
   * Optionally include error info along with the response data
   */
  error?: DataQueryError;

  /**
   * Use this to control which state the response should have
   * Defaults to LoadingState.Done if state is not defined
   */
  state?: LoadingState;
}

/**
 * These are the common properties available to all queries in all datasources
 * Specific implementations will extend this interface adding the required properties
 * for the given context
 */
export interface DataQuery {
  /**
   * A - Z
   */
  refId: string;

  /**
   * true if query is disabled (ie should not be returned to the dashboard)
   */
  hide?: boolean;

  /**
   * Unique, guid like, string used in explore mode
   */
  key?: string;

  /**
   * Specify the query flavor
   */
  queryType?: string;

  /**
   * The data topic resuls should be attached to
   */
  dataTopic?: DataTopic;

  /**
   * For mixed data sources the selected datasource is on the query level.
   * For non mixed scenarios this is undefined.
   */
  datasource?: string | null;
}

export enum DataQueryErrorType {
  Cancelled = 'cancelled',
  Timeout = 'timeout',
  Unknown = 'unknown',
}

export interface DataQueryError {
  data?: {
    message?: string;
    error?: string;
  };
  message?: string;
  status?: string;
  statusText?: string;
  refId?: string;
  type?: DataQueryErrorType;
}

export interface DataQueryRequest<TQuery extends DataQuery = DataQuery> {
  requestId: string; // Used to identify results and optionally cancel the request in backendSrv

  interval: string;
  intervalMs: number;
  maxDataPoints?: number;
  range: TimeRange;
  reverse?: boolean;
  scopedVars: ScopedVars;
  targets: TQuery[];
  timezone: string;
  app: CoreApp | string;

  cacheTimeout?: string;
  exploreMode?: ExploreMode;
  rangeRaw?: RawTimeRange;
  timeInfo?: string; // The query time description (blue text in the upper right)
  panelId?: number;
  dashboardId?: number;

  // Request Timing
  startTime: number;
  endTime?: number;

  // Explore state used by various datasources
  liveStreaming?: boolean;
  /**
   * @deprecated showingGraph and showingTable are always set to true
   */
  showingGraph?: boolean;
  showingTable?: boolean;
}

export interface DataQueryTimings {
  dataProcessingTime: number;
}

export interface QueryFix {
  label: string;
  action?: QueryFixAction;
}

export interface QueryFixAction {
  type: string;
  query?: string;
  preventSubmit?: boolean;
}

export interface QueryHint {
  type: string;
  label: string;
  fix?: QueryFix;
}

export interface MetricFindValue {
  text: string;
  value?: string | number;
  expandable?: boolean;
}

export interface DataSourceJsonData {
  authType?: string;
  defaultRegion?: string;
  profile?: string;
}

/**
 * Data Source instance edit model.  This is returned from:
 *  /api/datasources
 */
export interface DataSourceSettings<T extends DataSourceJsonData = DataSourceJsonData, S = {}> {
  id: number;
  orgId: number;
  name: string;
  typeLogoUrl: string;
  type: string;
  access: string;
  url: string;
  password: string;
  user: string;
  database: string;
  basicAuth: boolean;
  basicAuthPassword: string;
  basicAuthUser: string;
  isDefault: boolean;
  jsonData: T;
  secureJsonData?: S;
  secureJsonFields: KeyValue<boolean>;
  readOnly: boolean;
  withCredentials: boolean;
  version?: number;
}

/**
 * Frontend settings model that is passed to Datasource constructor. This differs a bit from the model above
 * as this data model is available to every user who has access to a data source (Viewers+).  This is loaded
 * in bootData (on page load), or from: /api/frontend/settings
 */
export interface DataSourceInstanceSettings<T extends DataSourceJsonData = DataSourceJsonData> {
  id: number;
  uid: string;
  type: string;
  name: string;
  meta: DataSourcePluginMeta;
  url?: string;
  jsonData: T;
  username?: string;
  password?: string; // when access is direct, for some legacy datasources
  database?: string;
  isDefault?: boolean;

  /**
   * This is the full Authorization header if basic auth is enabled.
   * Only available here when access is Browser (direct), when access is Server (proxy)
   * The basic auth header, username & password is never exposed to browser/Frontend
   * so this will be empty then.
   */
  basicAuth?: string;
  withCredentials?: boolean;
}

export interface DataSourceSelectItem {
  name: string;
  value: string | null;
  meta: DataSourcePluginMeta;
}

/**
 * Options passed to the datasource.annotationQuery method. See docs/plugins/developing/datasource.md
 *
 * @deprecated -- use {@link AnnotationSupport}
 */
export interface AnnotationQueryRequest<MoreOptions = {}> {
  range: TimeRange;
  rangeRaw: RawTimeRange;
  // Should be DataModel but cannot import that here from the main app. Needs to be moved to package first.
  dashboard: any;
  annotation: {
    datasource: string;
    enable: boolean;
    name: string;
  } & MoreOptions;
}

export interface HistoryItem<TQuery extends DataQuery = DataQuery> {
  ts: number;
  query: TQuery;
}

export abstract class LanguageProvider {
  abstract datasource: DataSourceApi<any, any>;
  abstract request: (url: string, params?: any) => Promise<any>;

  /**
   * Returns startTask that resolves with a task list when main syntax is loaded.
   * Task list consists of secondary promises that load more detailed language features.
   */
  abstract start: () => Promise<Array<Promise<any>>>;
  startTask?: Promise<any[]>;
}<|MERGE_RESOLUTION|>--- conflicted
+++ resolved
@@ -339,10 +339,7 @@
   range?: TimeRange;
   exploreId?: any;
   history?: HistoryItem[];
-<<<<<<< HEAD
-=======
   queries?: DataQuery[];
->>>>>>> d066da42
 }
 
 // TODO: not really needed but used as type in some data sources and in DataQueryRequest
