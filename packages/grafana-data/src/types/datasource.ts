--- conflicted
+++ resolved
@@ -553,11 +553,7 @@
   // Should be DataModel but cannot import that here from the main app. Needs to be moved to package first.
   dashboard: any;
 
-<<<<<<< HEAD
-  // The annotation query, typically extends DataQuery
-=======
   // The annotation query and common properties
->>>>>>> b867050c
   annotation: BaseAnnotationQuery & TAnno;
 }
 
