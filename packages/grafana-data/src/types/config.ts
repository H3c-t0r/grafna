--- conflicted
+++ resolved
@@ -52,11 +52,8 @@
   recordedQueries: boolean;
   newNavigation: boolean;
   fullRangeLogsVolume: boolean;
-<<<<<<< HEAD
   queryOverLive: boolean;
-=======
   dashboardPreviews: boolean;
->>>>>>> a9ad7d3c
 }
 
 /**
