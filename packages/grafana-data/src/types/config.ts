import { SystemDateFormatSettings } from '../datetime';
import { MapLayerOptions } from '../geo/layer';
import { GrafanaTheme2 } from '../themes';

import { DataSourceInstanceSettings } from './datasource';
import { FeatureToggles } from './featureToggles.gen';
import { PanelPluginMeta } from './panel';

import { GrafanaTheme, IconName, NavLinkDTO, OrgRole } from '.';

/**
 * Describes the build information that will be available via the Grafana configuration.
 *
 * @public
 */
export interface BuildInfo {
  version: string;
  commit: string;
  env: string;
  edition: GrafanaEdition;
  latestVersion: string;
  hasUpdate: boolean;
  hideVersion: boolean;
}

/**
 * @internal
 */
export enum GrafanaEdition {
  OpenSource = 'Open Source',
  Pro = 'Pro',
  Enterprise = 'Enterprise',
}

/**
 * Describes the license information about the current running instance of Grafana.
 *
 * @public
 */
export interface LicenseInfo {
  expiry: number;
  licenseUrl: string;
  stateInfo: string;
  edition: GrafanaEdition;
  enabledFeatures: { [key: string]: boolean };
  trialExpiry?: number;
}

/**
 * Describes GrafanaJavascriptAgentConfig integration config
 *
 * @public
 */
export interface GrafanaJavascriptAgentConfig {
  enabled: boolean;
  customEndpoint: string;
  errorInstrumentalizationEnabled: boolean;
  consoleInstrumentalizationEnabled: boolean;
  webVitalsInstrumentalizationEnabled: boolean;
  apiKey: string;
}

export interface UnifiedAlertingConfig {
  minInterval: string;
  // will be undefined if alerStateHistory is not enabled
  alertStateHistoryBackend?: string;
  // will be undefined if implementation is not "multiple"
  alertStateHistoryPrimary?: string;
}

/** Supported OAuth services
 *
 * @public
 */
export type OAuth =
  | 'github'
  | 'gitlab'
  | 'google'
  | 'generic_oauth'
  // | 'grafananet' Deprecated. Key always changed to "grafana_com"
  | 'grafana_com'
  | 'azuread'
  | 'okta';

/** Map of enabled OAuth services and their respective names
 *
 * @public
 */
export type OAuthSettings = Partial<Record<OAuth, { name: string; icon?: IconName }>>;

/**
 * Information needed for analytics providers
 *
 * @internal
 */
export interface AnalyticsSettings {
  identifier: string;
  intercomIdentifier?: string;
}

/** Current user info included in bootData
 *
 * @internal
 */
export interface CurrentUserDTO {
  isSignedIn: boolean;
  id: number;
  externalUserId: string;
  login: string;
  email: string;
  name: string;
  theme: string; // dark | light | system
  orgCount: number;
  orgId: number;
  orgName: string;
  orgRole: OrgRole | '';
  isGrafanaAdmin: boolean;
  gravatarUrl: string;
  timezone: string;
  weekStart: string;
  locale: string;
  language: string;
  permissions?: Record<string, boolean>;
  analytics: AnalyticsSettings;

  /** @deprecated Use theme instead */
  lightTheme: boolean;
}

/** Contains essential user and config info
 *
 * @internal
 */
export interface BootData {
  user: CurrentUserDTO;
  settings: GrafanaConfig;
  navTree: NavLinkDTO[];
  themePaths: {
    light: string;
    dark: string;
  };
}

/**
 * Describes all the different Grafana configuration values available for an instance.
 *
 * @internal
 */
export interface GrafanaConfig {
  publicDashboardAccessToken?: string;
  snapshotEnabled: boolean;
  datasources: { [str: string]: DataSourceInstanceSettings };
  panels: { [key: string]: PanelPluginMeta };
  auth: AuthSettings;
  minRefreshInterval: string;
  appSubUrl: string;
  windowTitlePrefix: string;
  buildInfo: BuildInfo;
  newPanelTitle: string;
  bootData: BootData;
  externalUserMngLinkUrl: string;
  externalUserMngLinkName: string;
  externalUserMngInfo: string;
  allowOrgCreate: boolean;
  disableLoginForm: boolean;
  defaultDatasource: string;
  alertingEnabled: boolean;
  alertingErrorOrTimeout: string;
  alertingNoDataOrNullValues: string;
  alertingMinInterval: number;
  authProxyEnabled: boolean;
  exploreEnabled: boolean;
  queryHistoryEnabled: boolean;
  helpEnabled: boolean;
  profileEnabled: boolean;
  newsFeedEnabled: boolean;
  ldapEnabled: boolean;
  sigV4AuthEnabled: boolean;
  azureAuthEnabled: boolean;
  samlEnabled: boolean;
  autoAssignOrg: boolean;
  verifyEmailEnabled: boolean;
  oauth: OAuthSettings;
  /** @deprecated always set to true. */
  rbacEnabled: boolean;
  disableUserSignUp: boolean;
  loginHint: string;
  passwordHint: string;
  loginError?: string;
  viewersCanEdit: boolean;
  editorsCanAdmin: boolean;
  disableSanitizeHtml: boolean;
  trustedTypesDefaultPolicyEnabled: boolean;
  cspReportOnlyEnabled: boolean;
  liveEnabled: boolean;
  /** @deprecated Use `theme2` instead. */
  theme: GrafanaTheme;
  theme2: GrafanaTheme2;
  anonymousEnabled: boolean;
  anonymousDeviceLimit: number | undefined;
  featureToggles: FeatureToggles;
  licenseInfo: LicenseInfo;
  http2Enabled: boolean;
  dateFormats?: SystemDateFormatSettings;
  grafanaJavascriptAgent: GrafanaJavascriptAgentConfig;
  customTheme?: any;
  geomapDefaultBaseLayer?: MapLayerOptions;
  geomapDisableCustomBaseLayer?: boolean;
  unifiedAlertingEnabled: boolean;
  unifiedAlerting: UnifiedAlertingConfig;
  angularSupportEnabled: boolean;
  feedbackLinksEnabled: boolean;
  secretsManagerPluginEnabled: boolean;
  supportBundlesEnabled: boolean;
  secureSocksDSProxyEnabled: boolean;
  googleAnalyticsId: string | undefined;
  googleAnalytics4Id: string | undefined;
  googleAnalytics4SendManualPageViews: boolean;
  rudderstackWriteKey: string | undefined;
  rudderstackDataPlaneUrl: string | undefined;
  rudderstackSdkUrl: string | undefined;
  rudderstackConfigUrl: string | undefined;
  rudderstackIntegrationsUrl: string | undefined;
  sqlConnectionLimits: SqlConnectionLimits;
  sharedWithMeFolderUID?: string;

  // The namespace to use for kubernetes apiserver requests
  namespace: string;
}

export interface SqlConnectionLimits {
  maxOpenConns: number;
  maxIdleConns: number;
  connMaxLifetime: number;
}

export interface AuthSettings {
  AuthProxyEnableLoginToken?: boolean;
<<<<<<< HEAD
=======
  // @deprecated -- this is no longer used and will be removed in Grafana 11
  OAuthSkipOrgRoleUpdateSync?: boolean;
  // @deprecated -- this is no longer used and will be removed in Grafana 11
  SAMLSkipOrgRoleSync?: boolean;
  // @deprecated -- this is no longer used and will be removed in Grafana 11
  LDAPSkipOrgRoleSync?: boolean;
  // @deprecated -- this is no longer used and will be removed in Grafana 11
  JWTAuthSkipOrgRoleSync?: boolean;
  // @deprecated -- this is no longer used and will be removed in Grafana 11
  GrafanaComSkipOrgRoleSync?: boolean;
  // @deprecated -- this is no longer used and will be removed in Grafana 11
  GithubSkipOrgRoleSync?: boolean;
  // @deprecated -- this is no longer used and will be removed in Grafana 11
  GitLabSkipOrgRoleSync?: boolean;
  // @deprecated -- this is no longer used and will be removed in Grafana 11
  OktaSkipOrgRoleSync?: boolean;
  // @deprecated -- this is no longer used and will be removed in Grafana 11
  AzureADSkipOrgRoleSync?: boolean;
  // @deprecated -- this is no longer used and will be removed in Grafana 11
  GoogleSkipOrgRoleSync?: boolean;
  // @deprecated -- this is no longer used and will be removed in Grafana 11
  GenericOAuthSkipOrgRoleSync?: boolean;
>>>>>>> ce1450d4
}<|MERGE_RESOLUTION|>--- conflicted
+++ resolved
@@ -236,8 +236,6 @@
 
 export interface AuthSettings {
   AuthProxyEnableLoginToken?: boolean;
-<<<<<<< HEAD
-=======
   // @deprecated -- this is no longer used and will be removed in Grafana 11
   OAuthSkipOrgRoleUpdateSync?: boolean;
   // @deprecated -- this is no longer used and will be removed in Grafana 11
@@ -260,5 +258,4 @@
   GoogleSkipOrgRoleSync?: boolean;
   // @deprecated -- this is no longer used and will be removed in Grafana 11
   GenericOAuthSkipOrgRoleSync?: boolean;
->>>>>>> ce1450d4
 }