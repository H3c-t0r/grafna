--- conflicted
+++ resolved
@@ -56,11 +56,8 @@
   type: FieldType;
   config: FieldConfig;
   values: V; // The raw field values
-<<<<<<< HEAD
   labels?: Labels;
 
-=======
->>>>>>> e4afc8d5
   /**
    * Cache of reduced values
    */
