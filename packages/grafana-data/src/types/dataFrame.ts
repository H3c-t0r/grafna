--- conflicted
+++ resolved
@@ -43,14 +43,11 @@
 
   // Alternative to empty string
   noValue?: string;
-<<<<<<< HEAD
   // Visual options
   color?: string;
-=======
 
   // Used for time field formatting
   dateDisplayFormat?: string;
->>>>>>> 9117fab4
 }
 
 export interface Field<T = any, V = Vector<T>> {
