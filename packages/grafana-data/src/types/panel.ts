import { DataQueryError, DataQueryRequest, DataQueryTimings } from './datasource';
import { PluginMeta } from './plugin';
import { ScopedVars } from './ScopedVars';
import { LoadingState } from './data';
import { DataFrame } from './dataFrame';
import { AbsoluteTimeRange, TimeRange, TimeZone } from './time';
import { EventBus } from '../events';
import { FieldConfigSource } from './fieldOverrides';
import { Registry } from '../utils';
import { StandardEditorProps } from '../field';
import { OptionsEditorItem } from './OptionsUIRegistryBuilder';

export type InterpolateFunction = (value: string, scopedVars?: ScopedVars, format?: string | Function) => string;

export interface PanelPluginMeta extends PluginMeta {
  /** Indicates that panel does not issue queries */
  skipDataQuery?: boolean;
  /** Indicates that panel should not be available in visualisation picker */
  hideFromList?: boolean;
  /** Sort order */
  sort: number;
}

export interface PanelData {
  /** State of the data (loading, done, error, streaming) */
  state: LoadingState;

  /** Contains data frames with field overrides applied */
  series: DataFrame[];

  /** A list of annotation items */
  annotations?: DataFrame[];

  /** Request contains the queries and properties sent to the datasource */
  request?: DataQueryRequest;

  /** Timing measurements */
  timings?: DataQueryTimings;

  /** Any query errors */
  error?: DataQueryError;

  /** Contains the range from the request or a shifted time range if a request uses relative time */
  timeRange: TimeRange;
}

export interface PanelProps<T = any> {
  /** ID of the panel within the current dashboard */
  id: number;

  /** Result set of panel queries */
  data: PanelData;

  /** Time range of the current dashboard */
  timeRange: TimeRange;

  /** Time zone of the current dashboard */
  timeZone: TimeZone;

  /** Panel options */
  options: T;

  /** Indicates whether or not panel should be rendered transparent */
  transparent: boolean;

  /** Current width of the panel */
  width: number;

  /** Current height of the panel */
  height: number;

  /** Field options configuration */
  fieldConfig: FieldConfigSource;

  /** @internal */
  renderCounter: number;

  /** Panel title */
  title: string;
<<<<<<< HEAD
  /** EventBus  */
  eventBus: EventBus;
=======

  /** Panel options change handler */
  onOptionsChange: (options: T) => void;

  /** Field config change handler */
  onFieldConfigChange: (config: FieldConfigSource) => void;

  /** Template variables interpolation function */
  replaceVariables: InterpolateFunction;

  /** Time range change handler */
  onChangeTimeRange: (timeRange: AbsoluteTimeRange) => void;
>>>>>>> d1ed163f
}

export interface PanelEditorProps<T = any> {
  /** Panel options */
  options: T;
  /** Panel options change handler */
  onOptionsChange: (
    options: T,
    // callback can be used to run something right after update.
    callback?: () => void
  ) => void;
  /** Result set of panel queries */
  data?: PanelData;
}

export interface PanelModel<TOptions = any> {
  /** ID of the panel within the current dashboard */
  id: number;
  /** Panel options */
  options: TOptions;
  /** Field options configuration */
  fieldConfig: FieldConfigSource;
  /** Version of the panel plugin */
  pluginVersion?: string;
  scopedVars?: ScopedVars;
}

/**
 * Called when a panel is first loaded with current panel model
 */
export type PanelMigrationHandler<TOptions = any> = (panel: PanelModel<TOptions>) => Partial<TOptions>;

/**
 * Called before a panel is initialized. Allows panel inspection for any updates before changing the panel type.
 */
export type PanelTypeChangedHandler<TOptions = any> = (
  panel: PanelModel<TOptions>,
  prevPluginId: string,
  prevOptions: any
) => Partial<TOptions>;

export type PanelOptionEditorsRegistry = Registry<PanelOptionsEditorItem>;

export interface PanelOptionsEditorProps<TValue> extends StandardEditorProps<TValue> {}

export interface PanelOptionsEditorItem<TOptions = any, TValue = any, TSettings = any>
  extends OptionsEditorItem<TOptions, TSettings, PanelOptionsEditorProps<TValue>, TValue> {}

export interface PanelOptionsEditorConfig<TOptions, TSettings = any, TValue = any> {
  /**
   * Path of the option property to control.
   *
   * @example
   * Given options object of a type:
   * ```ts
   * interface Options {
   *   a: {
   *     b: string;
   *   }
   * }
   * ```
   *
   * path can be either 'a' or 'a.b'.
   */
  path: (keyof TOptions & string) | string;
  /**
   * Name of the option. Will be displayed in the UI as form element label.
   */
  name: string;
  /**
   * Description of the option. Will be displayed in the UI as form element description.
   */
  description?: string;
  /**al
   * Custom settings of the editor.
   */
  settings?: TSettings;
  /**
   * Array of strings representing category of the option. First element in the array will make option render as collapsible section.
   */
  category?: string[];
  defaultValue?: TValue;
  /**
   * Function that enables configuration of when option editor should be shown based on current panel option properties.
   *
   * @param currentConfig Current panel options
   */
  showIf?: (currentConfig: TOptions) => boolean | undefined;
}

/**
 * @internal
 */
export interface PanelMenuItem {
  type?: 'submenu' | 'divider';
  text: string;
  iconClassName?: string;
  onClick?: (event: React.MouseEvent<any>) => void;
  shortcut?: string;
  href?: string;
  subMenu?: PanelMenuItem[];
}

/**
 * @internal
 */
export interface AngularPanelMenuItem {
  click: Function;
  icon: string;
  href: string;
  divider: boolean;
  text: string;
  shortcut: string;
  submenu: any[];
}

export enum VizOrientation {
  Auto = 'auto',
  Vertical = 'vertical',
  Horizontal = 'horizontal',
}<|MERGE_RESOLUTION|>--- conflicted
+++ resolved
@@ -77,10 +77,9 @@
 
   /** Panel title */
   title: string;
-<<<<<<< HEAD
+
   /** EventBus  */
   eventBus: EventBus;
-=======
 
   /** Panel options change handler */
   onOptionsChange: (options: T) => void;
@@ -93,7 +92,6 @@
 
   /** Time range change handler */
   onChangeTimeRange: (timeRange: AbsoluteTimeRange) => void;
->>>>>>> d1ed163f
 }
 
 export interface PanelEditorProps<T = any> {
