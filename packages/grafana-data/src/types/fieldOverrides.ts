import { ComponentType } from 'react';
import {
  MatcherConfig,
  FieldConfig,
  Field,
  DataFrame,
  VariableSuggestionsScope,
  VariableSuggestion,
  GrafanaTheme,
  TimeZone,
} from '../types';
import { Registry } from '../utils/Registry';
import { InterpolateFunction } from './panel';
import { StandardEditorProps } from '../field';
import { OptionsEditorItem } from './OptionsUIRegistryBuilder';

export interface DynamicConfigValue {
  id: string;
  value?: any;
}

export interface ConfigOverrideRule {
  matcher: MatcherConfig;
  properties: DynamicConfigValue[];
}

export interface FieldConfigSource<TOptions extends object = any> {
  // Defatuls applied to all numeric fields
  defaults: FieldConfig<TOptions>;

  // Rules to override individual values
  overrides: ConfigOverrideRule[];
}

export interface FieldOverrideContext {
  field?: Field;
  dataFrameIndex?: number; // The index for the selected field frame
  data: DataFrame[]; // All results
  replaceVariables?: InterpolateFunction;
  getSuggestions?: (scope?: VariableSuggestionsScope) => VariableSuggestion[];
}

export interface FieldConfigEditorProps<TValue, TSettings>
  extends Omit<StandardEditorProps<TValue, TSettings>, 'item'> {
  item: FieldConfigPropertyItem<TValue, TSettings>; // The property info
  value: TValue;
  context: FieldOverrideContext;
  onChange: (value?: TValue) => void;
}

export interface FieldOverrideEditorProps<TValue, TSettings> extends Omit<StandardEditorProps<TValue>, 'item'> {
  item: FieldConfigPropertyItem<TValue, TSettings>;
  context: FieldOverrideContext;
}

export interface FieldConfigEditorConfig<TOptions, TSettings = any, TValue = any> {
  /**
   * Path of the field config property to control.
   *
   * @example
   * Given field config object of a type:
   * ```ts
   * interface CustomFieldConfig {
   *   a: {
   *     b: string;
   *   }
   * }
   * ```
   *
   * path can be either 'a' or 'a.b'.
   */
  path: (keyof TOptions & string) | string;
  /**
   * Name of the field config property. Will be displayed in the UI as form element label.
   */
  name: string;
<<<<<<< HEAD
  description?: string;
=======
  /**
   * Description of the field config property. Will be displayed in the UI as form element description.
   */
  description: string;
  /**
   * Array of strings representing category of the field config property. First element in the array will make option render as collapsible section.
   */
  category?: string[];
  /**
   * Custom settings of the editor.
   */
>>>>>>> f9c0c22d
  settings?: TSettings;
  /**
   * Funciton that allows specifying whether or not this field config shuld apply to a given field.
   * @param field
   */
  shouldApply?: (field: Field) => boolean;
  defaultValue?: TValue;
  /**
   * Function that enables configuration of when field config property editor should be shown based on current panel field config.
   *
   * @param currentConfig Current field config values
   */
  showIf?: (currentConfig: TOptions) => boolean;
}

export interface FieldConfigPropertyItem<TOptions = any, TValue = any, TSettings extends {} = any>
  extends OptionsEditorItem<TOptions, TSettings, FieldConfigEditorProps<TValue, TSettings>, TValue> {
  // An editor that can be filled in with context info (template variables etc)
  override: ComponentType<FieldOverrideEditorProps<TValue, TSettings>>;

  /** true for plugin field config properties */
  isCustom?: boolean;

  // Convert the override value to a well typed value
  process: (value: any, context: FieldOverrideContext, settings?: TSettings) => TValue | undefined | null;

  // Checks if field should be processed
  shouldApply: (field: Field) => boolean;
}

export interface ApplyFieldOverrideOptions {
  data?: DataFrame[];
  fieldConfig: FieldConfigSource;
  replaceVariables: InterpolateFunction;
  theme: GrafanaTheme;
  timeZone?: TimeZone;
  autoMinMax?: boolean;
  fieldConfigRegistry?: Registry<FieldConfigPropertyItem>;
}

export enum FieldConfigProperty {
  Unit = 'unit',
  Min = 'min',
  Max = 'max',
  Decimals = 'decimals',
  Title = 'title',
  NoValue = 'noValue',
  Thresholds = 'thresholds',
  Mappings = 'mappings',
  Links = 'links',
  Color = 'color',
}<|MERGE_RESOLUTION|>--- conflicted
+++ resolved
@@ -74,13 +74,10 @@
    * Name of the field config property. Will be displayed in the UI as form element label.
    */
   name: string;
-<<<<<<< HEAD
-  description?: string;
-=======
   /**
    * Description of the field config property. Will be displayed in the UI as form element description.
    */
-  description: string;
+  description?: string;
   /**
    * Array of strings representing category of the field config property. First element in the array will make option render as collapsible section.
    */
@@ -88,7 +85,6 @@
   /**
    * Custom settings of the editor.
    */
->>>>>>> f9c0c22d
   settings?: TSettings;
   /**
    * Funciton that allows specifying whether or not this field config shuld apply to a given field.
