--- conflicted
+++ resolved
@@ -117,11 +117,8 @@
 
 // Extension Points available in core Grafana
 export enum PluginExtensionPoints {
-<<<<<<< HEAD
+  AlertInstanceAction = 'grafana/alerting/instance/action',
   CommandPalette = 'grafana/commandpalette/action',
-=======
-  AlertInstanceAction = 'grafana/alerting/instance/action',
->>>>>>> 0f25f187
   DashboardPanelMenu = 'grafana/dashboard/panel/menu',
   DataSourceConfig = 'grafana/datasources/config',
   ExploreToolbarAction = 'grafana/explore/toolbar/action',
