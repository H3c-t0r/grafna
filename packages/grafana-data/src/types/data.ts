--- conflicted
+++ resolved
@@ -110,18 +110,12 @@
   instant?: boolean;
 
   /**
-<<<<<<< HEAD
-   * Array of field indices which values create a unique id for each row.
-   */
-  uniqueId?: number[];
-=======
    * Array of field indices which values create a unique id for each row. Ideally this should be globally unique ID
    * but that isn't guarantied. Should help with keeping track and deduplicating rows in visualizations, especially
    * with streaming data with frequent updates.
    * Example: TraceID in Tempo, table name + primary key in SQL
    */
   uniqueRowIdFields?: number[];
->>>>>>> b60c9e05
 }
 
 export interface QueryResultMetaStat extends FieldConfig {
