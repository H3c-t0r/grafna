--- conflicted
+++ resolved
@@ -29,11 +29,6 @@
   featureHighlights?: boolean;
   migrationLocking?: boolean;
   storage?: boolean;
-<<<<<<< HEAD
-  exploreMixedDatasource?: boolean;
-=======
-  newTraceViewHeader?: boolean;
->>>>>>> 7eb17bcc
   correlations?: boolean;
   datasourceQueryMultiStatus?: boolean;
   traceToMetrics?: boolean;
