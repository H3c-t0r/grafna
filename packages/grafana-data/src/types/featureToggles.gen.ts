--- conflicted
+++ resolved
@@ -163,9 +163,6 @@
   regressionTransformation?: boolean;
   displayAnonymousStats?: boolean;
   lokiQueryHints?: boolean;
-<<<<<<< HEAD
-  nodeGraphDotLayout?: boolean;
-=======
   kubernetesFeatureToggles?: boolean;
   alertingPreviewUpgrade?: boolean;
   enablePluginsTracingByDefault?: boolean;
@@ -178,5 +175,5 @@
   alertingSaveStatePeriodic?: boolean;
   promQLScope?: boolean;
   slateAutocomplete?: boolean;
->>>>>>> 39057552
+  nodeGraphDotLayout?: boolean;
 }