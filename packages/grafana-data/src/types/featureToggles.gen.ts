// NOTE: This file was auto generated.  DO NOT EDIT DIRECTLY!
// To change feature flags, edit:
//  pkg/services/featuremgmt/registry.go
// Then run tests in:
//  pkg/services/featuremgmt/toggles_gen_test.go

/**
 * Describes available feature toggles in Grafana. These can be configured via
 * conf/custom.ini to enable features under development or not yet available in
 * stable version.
 *
 * Only enabled values will be returned in this interface.
 *
 * NOTE: the possible values may change between versions without notice, although
 * this may cause compilation issues when depending on removed feature keys, the
 * runtime state will continue to work.
 *
 * @public
 */
export interface FeatureToggles {
  alertingBigTransactions?: boolean;
  trimDefaults?: boolean;
  disableEnvelopeEncryption?: boolean;
  database_metrics?: boolean;
  dashboardPreviews?: boolean;
  ['live-service-web-worker']?: boolean;
  queryOverLive?: boolean;
  panelTitleSearch?: boolean;
  prometheusAzureOverrideAudience?: boolean;
  publicDashboards?: boolean;
  publicDashboardsEmailSharing?: boolean;
  lokiLive?: boolean;
  lokiDataframeApi?: boolean;
  featureHighlights?: boolean;
  migrationLocking?: boolean;
  storage?: boolean;
  k8s?: boolean;
  exploreMixedDatasource?: boolean;
  newTraceView?: boolean;
  correlations?: boolean;
  cloudWatchDynamicLabels?: boolean;
  datasourceQueryMultiStatus?: boolean;
  traceToMetrics?: boolean;
  newDBLibrary?: boolean;
  validateDashboardsOnSave?: boolean;
  autoMigrateOldPanels?: boolean;
  disableAngular?: boolean;
  prometheusWideSeries?: boolean;
  canvasPanelNesting?: boolean;
  scenes?: boolean;
  disableSecretsCompatibility?: boolean;
  logRequestsInstrumentedAsUnknown?: boolean;
  dataConnectionsConsole?: boolean;
  internationalization?: boolean;
  topnav?: boolean;
  grpcServer?: boolean;
  entityStore?: boolean;
  cloudWatchCrossAccountQuerying?: boolean;
  redshiftAsyncQueryDataSupport?: boolean;
  athenaAsyncQueryDataSupport?: boolean;
  newPanelChromeUI?: boolean;
  showDashboardValidationWarnings?: boolean;
  mysqlAnsiQuotes?: boolean;
  accessControlOnCall?: boolean;
  nestedFolders?: boolean;
  accessTokenExpirationCheck?: boolean;
  elasticsearchBackendMigration?: boolean;
  datasourceOnboarding?: boolean;
  emptyDashboardPage?: boolean;
  secureSocksDatasourceProxy?: boolean;
  authnService?: boolean;
  disablePrometheusExemplarSampling?: boolean;
  alertingBacktesting?: boolean;
  editPanelCSVDragAndDrop?: boolean;
  alertingNoNormalState?: boolean;
  logsSampleInExplore?: boolean;
  logsContextDatasourceUi?: boolean;
  lokiQuerySplitting?: boolean;
  lokiQuerySplittingConfig?: boolean;
  individualCookiePreferences?: boolean;
  onlyExternalOrgRoleSync?: boolean;
  drawerDataSourcePicker?: boolean;
  traceqlSearch?: boolean;
  prometheusMetricEncyclopedia?: boolean;
  timeSeriesTable?: boolean;
  influxdbBackendMigration?: boolean;
  clientTokenRotation?: boolean;
  disableElasticsearchBackendExploreQuery?: boolean;
<<<<<<< HEAD
  renderAuthJWT?: boolean;
=======
  prometheusDataplane?: boolean;
>>>>>>> 674144c8
}<|MERGE_RESOLUTION|>--- conflicted
+++ resolved
@@ -86,9 +86,6 @@
   influxdbBackendMigration?: boolean;
   clientTokenRotation?: boolean;
   disableElasticsearchBackendExploreQuery?: boolean;
-<<<<<<< HEAD
+  prometheusDataplane?: boolean;
   renderAuthJWT?: boolean;
-=======
-  prometheusDataplane?: boolean;
->>>>>>> 674144c8
 }