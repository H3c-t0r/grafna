// NOTE: This file was auto generated.  DO NOT EDIT DIRECTLY!
// To change feature flags, edit:
//  pkg/services/featuremgmt/registry.go
// Then run tests in:
//  pkg/services/featuremgmt/toggles_gen_test.go

/**
 * Describes available feature toggles in Grafana. These can be configured via
 * conf/custom.ini to enable features under development or not yet available in
 * stable version.
 *
 * Only enabled values will be returned in this interface.
 *
 * NOTE: the possible values may change between versions without notice, although
 * this may cause compilation issues when depending on removed feature keys, the
 * runtime state will continue to work.
 *
 * @public
 */
export interface FeatureToggles {
  trimDefaults?: boolean;
  disableEnvelopeEncryption?: boolean;
  ['live-service-web-worker']?: boolean;
  queryOverLive?: boolean;
  panelTitleSearch?: boolean;
  publicDashboards?: boolean;
  publicDashboardsEmailSharing?: boolean;
  lokiExperimentalStreaming?: boolean;
  featureHighlights?: boolean;
  migrationLocking?: boolean;
  storage?: boolean;
  correlations?: boolean;
  datasourceQueryMultiStatus?: boolean;
  traceToMetrics?: boolean;
  newDBLibrary?: boolean;
  validateDashboardsOnSave?: boolean;
  autoMigrateOldPanels?: boolean;
  disableAngular?: boolean;
  prometheusWideSeries?: boolean;
  canvasPanelNesting?: boolean;
  scenes?: boolean;
  disableSecretsCompatibility?: boolean;
  logRequestsInstrumentedAsUnknown?: boolean;
  dataConnectionsConsole?: boolean;
  topnav?: boolean;
  grpcServer?: boolean;
  entityStore?: boolean;
  cloudWatchCrossAccountQuerying?: boolean;
  redshiftAsyncQueryDataSupport?: boolean;
  athenaAsyncQueryDataSupport?: boolean;
  newPanelChromeUI?: boolean;
  showDashboardValidationWarnings?: boolean;
  mysqlAnsiQuotes?: boolean;
  accessControlOnCall?: boolean;
  nestedFolders?: boolean;
  nestedFolderPicker?: boolean;
  accessTokenExpirationCheck?: boolean;
  emptyDashboardPage?: boolean;
  disablePrometheusExemplarSampling?: boolean;
  alertingBacktesting?: boolean;
  editPanelCSVDragAndDrop?: boolean;
  alertingNoNormalState?: boolean;
  logsContextDatasourceUi?: boolean;
  lokiQuerySplitting?: boolean;
  lokiQuerySplittingConfig?: boolean;
  individualCookiePreferences?: boolean;
  gcomOnlyExternalOrgRoleSync?: boolean;
  prometheusMetricEncyclopedia?: boolean;
  timeSeriesTable?: boolean;
  prometheusResourceBrowserCache?: boolean;
  influxdbBackendMigration?: boolean;
  clientTokenRotation?: boolean;
  prometheusDataplane?: boolean;
  lokiMetricDataplane?: boolean;
  lokiLogsDataplane?: boolean;
  dataplaneFrontendFallback?: boolean;
  disableSSEDataplane?: boolean;
  alertStateHistoryLokiSecondary?: boolean;
  alertingNotificationsPoliciesMatchingInstances?: boolean;
  alertStateHistoryLokiPrimary?: boolean;
  alertStateHistoryLokiOnly?: boolean;
  unifiedRequestLog?: boolean;
  renderAuthJWT?: boolean;
  pyroscopeFlameGraph?: boolean;
  externalServiceAuth?: boolean;
  refactorVariablesTimeRange?: boolean;
  useCachingService?: boolean;
  enableElasticsearchBackendQuerying?: boolean;
  advancedDataSourcePicker?: boolean;
  faroDatasourceSelector?: boolean;
  enableDatagridEditing?: boolean;
  dataSourcePageHeader?: boolean;
  extraThemes?: boolean;
  lokiPredefinedOperations?: boolean;
  pluginsFrontendSandbox?: boolean;
  dashboardEmbed?: boolean;
  frontendSandboxMonitorOnly?: boolean;
  sqlDatasourceDatabaseSelection?: boolean;
  lokiFormatQuery?: boolean;
  cloudWatchLogsMonacoEditor?: boolean;
  exploreScrollableLogsContainer?: boolean;
  recordedQueriesMulti?: boolean;
  pluginsDynamicAngularDetectionPatterns?: boolean;
  alertingLokiRangeToInstant?: boolean;
  elasticToggleableFilters?: boolean;
  vizAndWidgetSplit?: boolean;
  prometheusIncrementalQueryInstrumentation?: boolean;
  logsExploreTableVisualisation?: boolean;
  awsDatasourcesTempCredentials?: boolean;
  transformationsRedesign?: boolean;
  toggleLabelsInLogsUI?: boolean;
  mlExpressions?: boolean;
  traceQLStreaming?: boolean;
  grafanaAPIServer?: boolean;
  featureToggleAdminPage?: boolean;
  awsAsyncQueryCaching?: boolean;
  splitScopes?: boolean;
  azureMonitorDataplane?: boolean;
<<<<<<< HEAD
  permissionsFilterRemoveSubquery?: boolean;
=======
  prometheusConfigOverhaulAuth?: boolean;
  configurableSchedulerTick?: boolean;
>>>>>>> 5f09d8f2
}<|MERGE_RESOLUTION|>--- conflicted
+++ resolved
@@ -116,10 +116,7 @@
   awsAsyncQueryCaching?: boolean;
   splitScopes?: boolean;
   azureMonitorDataplane?: boolean;
-<<<<<<< HEAD
   permissionsFilterRemoveSubquery?: boolean;
-=======
   prometheusConfigOverhaulAuth?: boolean;
   configurableSchedulerTick?: boolean;
->>>>>>> 5f09d8f2
 }