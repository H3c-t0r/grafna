// NOTE: This file was auto generated.  DO NOT EDIT DIRECTLY!
// To change feature flags, edit:
//  pkg/services/featuremgmt/registry.go
// Then run tests in:
//  pkg/services/featuremgmt/toggles_gen_test.go

/**
 * Describes available feature toggles in Grafana. These can be configured via
 * conf/custom.ini to enable features under development or not yet available in
 * stable version.
 *
 * Only enabled values will be returned in this interface
 *
 * @public
 */
export interface FeatureToggles {
  [name: string]: boolean | undefined; // support any string value

  trimDefaults?: boolean;
  envelopeEncryption?: boolean;
  httpclientprovider_azure_auth?: boolean;
  serviceAccounts?: boolean;
  database_metrics?: boolean;
  dashboardPreviews?: boolean;
  dashboardPreviewsAdmin?: boolean;
  ['live-config']?: boolean;
  ['live-pipeline']?: boolean;
  ['live-service-web-worker']?: boolean;
  queryOverLive?: boolean;
  panelTitleSearch?: boolean;
  tempoSearch?: boolean;
  tempoBackendSearch?: boolean;
  tempoServiceGraph?: boolean;
  lokiBackendMode?: boolean;
  prometheus_azure_auth?: boolean;
  influxdbBackendMigration?: boolean;
  newNavigation?: boolean;
  showFeatureFlagsInUI?: boolean;
  disable_http_request_histogram?: boolean;
  publicDashboards?: boolean;
  lokiLive?: boolean;
  swaggerUi?: boolean;
  featureHighlights?: boolean;
  dashboardComments?: boolean;
  annotationComments?: boolean;
  migrationLocking?: boolean;
  storage?: boolean;
  alertProvisioning?: boolean;
  export?: boolean;
  storageLocalUpload?: boolean;
  azureMonitorResourcePickerForMetrics?: boolean;
  explore2Dashboard?: boolean;
  tracing?: boolean;
  persistNotifications?: boolean;
  commandPalette?: boolean;
  savedItems?: boolean;
  cloudWatchDynamicLabels?: boolean;
  datasourceQueryMultiStatus?: boolean;
  azureMonitorExperimentalUI?: boolean;
  traceToMetrics?: boolean;
<<<<<<< HEAD
  validateDashboardsOnSave?: boolean;
=======
  prometheusStreamingJSONParser?: boolean;
>>>>>>> 03fe1435
}<|MERGE_RESOLUTION|>--- conflicted
+++ resolved
@@ -58,9 +58,6 @@
   datasourceQueryMultiStatus?: boolean;
   azureMonitorExperimentalUI?: boolean;
   traceToMetrics?: boolean;
-<<<<<<< HEAD
+  prometheusStreamingJSONParser?: boolean;
   validateDashboardsOnSave?: boolean;
-=======
-  prometheusStreamingJSONParser?: boolean;
->>>>>>> 03fe1435
 }