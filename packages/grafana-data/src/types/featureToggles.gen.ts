--- conflicted
+++ resolved
@@ -92,9 +92,6 @@
   alertStateHistoryLokiPrimary?: boolean;
   alertStateHistoryLokiOnly?: boolean;
   unifiedRequestLog?: boolean;
-<<<<<<< HEAD
+  renderAuthJWT?: boolean;
   pyroscopeFlameGraph?: boolean;
-=======
-  renderAuthJWT?: boolean;
->>>>>>> 958ce289
 }