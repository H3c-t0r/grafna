// NOTE: This file was auto generated.  DO NOT EDIT DIRECTLY!
// To change feature flags, edit:
//  pkg/services/featuremgmt/registry.go
// Then run tests in:
//  pkg/services/featuremgmt/toggles_gen_test.go

/**
 * Describes available feature toggles in Grafana. These can be configured via
 * conf/custom.ini to enable features under development or not yet available in
 * stable version.
 *
 * Only enabled values will be returned in this interface.
 *
 * NOTE: the possible values may change between versions without notice, although
 * this may cause compilation issues when depending on removed feature keys, the
 * runtime state will continue to work.
 *
 * @public
 */
export interface FeatureToggles {
  trimDefaults?: boolean;
  disableEnvelopeEncryption?: boolean;
  database_metrics?: boolean;
  dashboardPreviews?: boolean;
  ['live-service-web-worker']?: boolean;
  queryOverLive?: boolean;
  panelTitleSearch?: boolean;
  prometheusAzureOverrideAudience?: boolean;
  publicDashboards?: boolean;
  publicDashboardsEmailSharing?: boolean;
  lokiLive?: boolean;
  lokiDataframeApi?: boolean;
  featureHighlights?: boolean;
  migrationLocking?: boolean;
  storage?: boolean;
  k8s?: boolean;
  exploreMixedDatasource?: boolean;
  newTraceView?: boolean;
  correlations?: boolean;
  cloudWatchDynamicLabels?: boolean;
  datasourceQueryMultiStatus?: boolean;
  traceToMetrics?: boolean;
  newDBLibrary?: boolean;
  validateDashboardsOnSave?: boolean;
  autoMigrateOldPanels?: boolean;
  disableAngular?: boolean;
  prometheusWideSeries?: boolean;
  canvasPanelNesting?: boolean;
  scenes?: boolean;
  disableSecretsCompatibility?: boolean;
  logRequestsInstrumentedAsUnknown?: boolean;
  dataConnectionsConsole?: boolean;
  internationalization?: boolean;
  topnav?: boolean;
  grpcServer?: boolean;
  entityStore?: boolean;
  cloudWatchCrossAccountQuerying?: boolean;
  redshiftAsyncQueryDataSupport?: boolean;
  athenaAsyncQueryDataSupport?: boolean;
  newPanelChromeUI?: boolean;
  showDashboardValidationWarnings?: boolean;
  mysqlAnsiQuotes?: boolean;
  accessControlOnCall?: boolean;
  nestedFolders?: boolean;
  accessTokenExpirationCheck?: boolean;
  showTraceId?: boolean;
  datasourceOnboarding?: boolean;
  emptyDashboardPage?: boolean;
  secureSocksDatasourceProxy?: boolean;
  authnService?: boolean;
  disablePrometheusExemplarSampling?: boolean;
  alertingBacktesting?: boolean;
  editPanelCSVDragAndDrop?: boolean;
  alertingNoNormalState?: boolean;
  logsSampleInExplore?: boolean;
  logsContextDatasourceUi?: boolean;
  lokiQuerySplitting?: boolean;
  lokiQuerySplittingConfig?: boolean;
  individualCookiePreferences?: boolean;
  onlyExternalOrgRoleSync?: boolean;
  drawerDataSourcePicker?: boolean;
  traceqlSearch?: boolean;
  prometheusMetricEncyclopedia?: boolean;
  timeSeriesTable?: boolean;
  prometheusResourceBrowserCache?: boolean;
  influxdbBackendMigration?: boolean;
  clientTokenRotation?: boolean;
  prometheusDataplane?: boolean;
  alertStateHistoryLokiSecondary?: boolean;
  alertStateHistoryLokiPrimary?: boolean;
  alertStateHistoryLokiOnly?: boolean;
  unifiedRequestLog?: boolean;
  renderAuthJWT?: boolean;
  pyroscopeFlameGraph?: boolean;
  externalServiceAuth?: boolean;
  dataplaneFrontendFallback?: boolean;
<<<<<<< HEAD
  authenticationConfigUI?: boolean;
=======
  disableElasticsearchBackendQuerying?: boolean;
>>>>>>> f48d3117
}<|MERGE_RESOLUTION|>--- conflicted
+++ resolved
@@ -94,9 +94,6 @@
   pyroscopeFlameGraph?: boolean;
   externalServiceAuth?: boolean;
   dataplaneFrontendFallback?: boolean;
-<<<<<<< HEAD
+  disableElasticsearchBackendQuerying?: boolean;
   authenticationConfigUI?: boolean;
-=======
-  disableElasticsearchBackendQuerying?: boolean;
->>>>>>> f48d3117
 }