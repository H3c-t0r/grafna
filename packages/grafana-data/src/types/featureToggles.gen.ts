--- conflicted
+++ resolved
@@ -64,11 +64,6 @@
   lokiQuerySplitting?: boolean;
   lokiQuerySplittingConfig?: boolean;
   individualCookiePreferences?: boolean;
-<<<<<<< HEAD
-  traceqlSearch?: boolean;
-=======
-  onlyExternalOrgRoleSync?: boolean;
->>>>>>> bd59a27b
   prometheusMetricEncyclopedia?: boolean;
   timeSeriesTable?: boolean;
   prometheusResourceBrowserCache?: boolean;
