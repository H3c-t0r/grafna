// NOTE: This file was auto generated.  DO NOT EDIT DIRECTLY!
// To change feature flags, edit:
//  pkg/services/featuremgmt/registry.go
// Then run tests in:
//  pkg/services/featuremgmt/toggles_gen_test.go

/**
 * Describes available feature toggles in Grafana. These can be configured via
 * conf/custom.ini to enable features under development or not yet available in
 * stable version.
 *
 * Only enabled values will be returned in this interface.
 *
 * NOTE: the possible values may change between versions without notice, although
 * this may cause compilation issues when depending on removed feature keys, the
 * runtime state will continue to work.
 *
 * @public
 */
export interface FeatureToggles {
  trimDefaults?: boolean;
  disableEnvelopeEncryption?: boolean;
  ['live-service-web-worker']?: boolean;
  queryOverLive?: boolean;
  panelTitleSearch?: boolean;
  prometheusAzureOverrideAudience?: boolean;
  publicDashboards?: boolean;
  publicDashboardsEmailSharing?: boolean;
  lokiLive?: boolean;
  featureHighlights?: boolean;
  migrationLocking?: boolean;
  storage?: boolean;
  exploreMixedDatasource?: boolean;
  newTraceViewHeader?: boolean;
  correlations?: boolean;
  datasourceQueryMultiStatus?: boolean;
  traceToMetrics?: boolean;
  newDBLibrary?: boolean;
  validateDashboardsOnSave?: boolean;
  autoMigrateOldPanels?: boolean;
  disableAngular?: boolean;
  prometheusWideSeries?: boolean;
  canvasPanelNesting?: boolean;
  scenes?: boolean;
  disableSecretsCompatibility?: boolean;
  logRequestsInstrumentedAsUnknown?: boolean;
  dataConnectionsConsole?: boolean;
  internationalization?: boolean;
  topnav?: boolean;
  grpcServer?: boolean;
  entityStore?: boolean;
  cloudWatchCrossAccountQuerying?: boolean;
  redshiftAsyncQueryDataSupport?: boolean;
  athenaAsyncQueryDataSupport?: boolean;
  newPanelChromeUI?: boolean;
  showDashboardValidationWarnings?: boolean;
  mysqlAnsiQuotes?: boolean;
  accessControlOnCall?: boolean;
  nestedFolders?: boolean;
  accessTokenExpirationCheck?: boolean;
  showTraceId?: boolean;
  emptyDashboardPage?: boolean;
  authnService?: boolean;
  disablePrometheusExemplarSampling?: boolean;
  alertingBacktesting?: boolean;
  editPanelCSVDragAndDrop?: boolean;
  alertingNoNormalState?: boolean;
  logsSampleInExplore?: boolean;
  logsContextDatasourceUi?: boolean;
  lokiQuerySplitting?: boolean;
  lokiQuerySplittingConfig?: boolean;
  individualCookiePreferences?: boolean;
  onlyExternalOrgRoleSync?: boolean;
  traceqlSearch?: boolean;
  prometheusMetricEncyclopedia?: boolean;
  timeSeriesTable?: boolean;
  prometheusResourceBrowserCache?: boolean;
  influxdbBackendMigration?: boolean;
  clientTokenRotation?: boolean;
  prometheusDataplane?: boolean;
  lokiMetricDataplane?: boolean;
  dataplaneFrontendFallback?: boolean;
  disableSSEDataplane?: boolean;
  alertStateHistoryLokiSecondary?: boolean;
  alertStateHistoryLokiPrimary?: boolean;
  alertStateHistoryLokiOnly?: boolean;
  unifiedRequestLog?: boolean;
  renderAuthJWT?: boolean;
  pyroscopeFlameGraph?: boolean;
  externalServiceAuth?: boolean;
<<<<<<< HEAD
  dataplaneFrontendFallback?: boolean;
  refactorVariablesTimeRange?: boolean;
=======
>>>>>>> 4980b642
  useCachingService?: boolean;
  enableElasticsearchBackendQuerying?: boolean;
  authenticationConfigUI?: boolean;
  pluginsAPIManifestKey?: boolean;
  advancedDataSourcePicker?: boolean;
  faroDatasourceSelector?: boolean;
  enableDatagridEditing?: boolean;
  dataSourcePageHeader?: boolean;
  extraThemes?: boolean;
}<|MERGE_RESOLUTION|>--- conflicted
+++ resolved
@@ -88,11 +88,7 @@
   renderAuthJWT?: boolean;
   pyroscopeFlameGraph?: boolean;
   externalServiceAuth?: boolean;
-<<<<<<< HEAD
-  dataplaneFrontendFallback?: boolean;
   refactorVariablesTimeRange?: boolean;
-=======
->>>>>>> 4980b642
   useCachingService?: boolean;
   enableElasticsearchBackendQuerying?: boolean;
   authenticationConfigUI?: boolean;
