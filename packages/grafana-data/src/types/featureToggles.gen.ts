--- conflicted
+++ resolved
@@ -114,9 +114,6 @@
   disableTraceQLStreaming?: boolean;
   grafanaAPIServer?: boolean;
   featureToggleAdminPage?: boolean;
-<<<<<<< HEAD
   awsAsyncQueryCaching?: boolean;
-=======
   splitScopes?: boolean;
->>>>>>> a5016c9e
 }