--- conflicted
+++ resolved
@@ -175,10 +175,7 @@
   betterPageScrolling?: boolean;
   scopeFilters?: boolean;
   ssoSettingsSAML?: boolean;
-<<<<<<< HEAD
-  dashboardRestore?: boolean;
-=======
   usePrometheusFrontendPackage?: boolean;
   oauthRequireSubClaim?: boolean;
->>>>>>> 6ddced7b
+  dashboardRestore?: boolean;
 }