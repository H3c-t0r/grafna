--- conflicted
+++ resolved
@@ -80,9 +80,5 @@
   topNavCommandPalette?: boolean;
   logsSampleInExplore?: boolean;
   logsContextDatasourceUi?: boolean;
-<<<<<<< HEAD
-  individualCookiePreferences?: boolean;
-=======
   lokiQuerySplitting?: boolean;
->>>>>>> c637a554
 }