--- conflicted
+++ resolved
@@ -87,10 +87,6 @@
   sessionRemoteCache?: boolean;
   disablePrometheusExemplarSampling?: boolean;
   alertingBacktesting?: boolean;
-<<<<<<< HEAD
   editPanelCSVDragAndDrop?: boolean;
-=======
   alertingNoNormalState?: boolean;
-  azureMultipleResourcePicker?: boolean;
->>>>>>> 68445a7c
 }