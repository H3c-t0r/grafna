--- conflicted
+++ resolved
@@ -18,12 +18,6 @@
  * @public
  */
 export interface FeatureToggles {
-<<<<<<< HEAD
-  [name: string]: boolean | undefined; // support any string value
-
-  returnUnameHeader?: boolean;
-=======
->>>>>>> ae830f68
   trimDefaults?: boolean;
   disableEnvelopeEncryption?: boolean;
   ['live-service-web-worker']?: boolean;
@@ -48,15 +42,6 @@
   logRequestsInstrumentedAsUnknown?: boolean;
   dataConnectionsConsole?: boolean;
   topnav?: boolean;
-<<<<<<< HEAD
-  traceqlEditor?: boolean;
-  redshiftAsyncQueryDataSupport?: boolean;
-  athenaAsyncQueryDataSupport?: boolean;
-  increaseInMemDatabaseQueryCache?: boolean;
-  userRemoteCache?: boolean;
-  datasourceLogger?: boolean;
-  sessionRemoteCache?: boolean;
-=======
   dockedMegaMenu?: boolean;
   grpcServer?: boolean;
   entityStore?: boolean;
@@ -160,5 +145,4 @@
   cachingOptimizeSerializationMemoryUsage?: boolean;
   panelTitleSearchInV1?: boolean;
   pluginsInstrumentationStatusSource?: boolean;
->>>>>>> ae830f68
 }