// NOTE: This file was auto generated.  DO NOT EDIT DIRECTLY!
// To change feature flags, edit:
//  pkg/services/featuremgmt/registry.go
// Then run tests in:
//  pkg/services/featuremgmt/toggles_gen_test.go

/**
 * Describes available feature toggles in Grafana. These can be configured via
 * conf/custom.ini to enable features under development or not yet available in
 * stable version.
 *
 * Only enabled values will be returned in this interface.
 *
 * NOTE: the possible values may change between versions without notice, although
 * this may cause compilation issues when depending on removed feature keys, the
 * runtime state will continue to work.
 *
 * @public
 */
export interface FeatureToggles {
  alertingBigTransactions?: boolean;
  trimDefaults?: boolean;
  disableEnvelopeEncryption?: boolean;
  database_metrics?: boolean;
  dashboardPreviews?: boolean;
  ['live-service-web-worker']?: boolean;
  queryOverLive?: boolean;
  panelTitleSearch?: boolean;
  prometheusAzureOverrideAudience?: boolean;
  publicDashboards?: boolean;
  publicDashboardsEmailSharing?: boolean;
  lokiLive?: boolean;
  lokiDataframeApi?: boolean;
  featureHighlights?: boolean;
  migrationLocking?: boolean;
  storage?: boolean;
  k8s?: boolean;
  exploreMixedDatasource?: boolean;
  newTraceView?: boolean;
  correlations?: boolean;
  cloudWatchDynamicLabels?: boolean;
  datasourceQueryMultiStatus?: boolean;
  traceToMetrics?: boolean;
  newDBLibrary?: boolean;
  validateDashboardsOnSave?: boolean;
  autoMigrateOldPanels?: boolean;
  disableAngular?: boolean;
  prometheusWideSeries?: boolean;
  canvasPanelNesting?: boolean;
  scenes?: boolean;
  disableSecretsCompatibility?: boolean;
  logRequestsInstrumentedAsUnknown?: boolean;
  dataConnectionsConsole?: boolean;
  internationalization?: boolean;
  topnav?: boolean;
  grpcServer?: boolean;
  entityStore?: boolean;
  cloudWatchCrossAccountQuerying?: boolean;
  redshiftAsyncQueryDataSupport?: boolean;
  athenaAsyncQueryDataSupport?: boolean;
  newPanelChromeUI?: boolean;
  showDashboardValidationWarnings?: boolean;
  mysqlAnsiQuotes?: boolean;
  accessControlOnCall?: boolean;
  nestedFolders?: boolean;
  accessTokenExpirationCheck?: boolean;
  elasticsearchBackendMigration?: boolean;
  datasourceOnboarding?: boolean;
  emptyDashboardPage?: boolean;
  secureSocksDatasourceProxy?: boolean;
  authnService?: boolean;
  disablePrometheusExemplarSampling?: boolean;
  alertingBacktesting?: boolean;
  editPanelCSVDragAndDrop?: boolean;
  alertingNoNormalState?: boolean;
  logsSampleInExplore?: boolean;
  logsContextDatasourceUi?: boolean;
  lokiQuerySplitting?: boolean;
  lokiQuerySplittingConfig?: boolean;
  individualCookiePreferences?: boolean;
  onlyExternalOrgRoleSync?: boolean;
  drawerDataSourcePicker?: boolean;
  traceqlSearch?: boolean;
  prometheusMetricEncyclopedia?: boolean;
  timeSeriesTable?: boolean;
  influxdbBackendMigration?: boolean;
  clientTokenRotation?: boolean;
  disableElasticsearchBackendExploreQuery?: boolean;
<<<<<<< HEAD
  prometheusResourceBrowserCache?: boolean;
=======
  prometheusDataplane?: boolean;
  alertStateHistoryLokiSecondary?: boolean;
  alertStateHistoryLokiPrimary?: boolean;
  alertStateHistoryLokiOnly?: boolean;
>>>>>>> d7c9dc47
}<|MERGE_RESOLUTION|>--- conflicted
+++ resolved
@@ -86,12 +86,9 @@
   influxdbBackendMigration?: boolean;
   clientTokenRotation?: boolean;
   disableElasticsearchBackendExploreQuery?: boolean;
-<<<<<<< HEAD
   prometheusResourceBrowserCache?: boolean;
-=======
   prometheusDataplane?: boolean;
   alertStateHistoryLokiSecondary?: boolean;
   alertStateHistoryLokiPrimary?: boolean;
   alertStateHistoryLokiOnly?: boolean;
->>>>>>> d7c9dc47
 }