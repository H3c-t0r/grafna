// NOTE: This file was auto generated.  DO NOT EDIT DIRECTLY!
// To change feature flags, edit:
//  pkg/services/featuremgmt/registry.go
// Then run tests in:
//  pkg/services/featuremgmt/toggles_gen_test.go

/**
 * Describes available feature toggles in Grafana. These can be configured via
 * conf/custom.ini to enable features under development or not yet available in
 * stable version.
 *
 * Only enabled values will be returned in this interface.
 *
 * NOTE: the possible values may change between versions without notice, although
 * this may cause compilation issues when depending on removed feature keys, the
 * runtime state will continue to work.
 *
 * @public
 */
export interface FeatureToggles {
  alertingBigTransactions?: boolean;
  trimDefaults?: boolean;
  disableEnvelopeEncryption?: boolean;
  database_metrics?: boolean;
  dashboardPreviews?: boolean;
  ['live-service-web-worker']?: boolean;
  queryOverLive?: boolean;
  panelTitleSearch?: boolean;
  prometheusAzureOverrideAudience?: boolean;
  publicDashboards?: boolean;
  publicDashboardsEmailSharing?: boolean;
  lokiLive?: boolean;
  lokiDataframeApi?: boolean;
  featureHighlights?: boolean;
  migrationLocking?: boolean;
  storage?: boolean;
  k8s?: boolean;
  exploreMixedDatasource?: boolean;
  newTraceView?: boolean;
  correlations?: boolean;
  cloudWatchDynamicLabels?: boolean;
  datasourceQueryMultiStatus?: boolean;
  traceToMetrics?: boolean;
  newDBLibrary?: boolean;
  validateDashboardsOnSave?: boolean;
  autoMigrateOldPanels?: boolean;
  disableAngular?: boolean;
  prometheusWideSeries?: boolean;
  canvasPanelNesting?: boolean;
  scenes?: boolean;
  disableSecretsCompatibility?: boolean;
  logRequestsInstrumentedAsUnknown?: boolean;
  dataConnectionsConsole?: boolean;
  internationalization?: boolean;
  topnav?: boolean;
  grpcServer?: boolean;
  entityStore?: boolean;
  cloudWatchCrossAccountQuerying?: boolean;
  redshiftAsyncQueryDataSupport?: boolean;
  athenaAsyncQueryDataSupport?: boolean;
  newPanelChromeUI?: boolean;
  showDashboardValidationWarnings?: boolean;
  mysqlAnsiQuotes?: boolean;
  accessControlOnCall?: boolean;
  nestedFolders?: boolean;
  accessTokenExpirationCheck?: boolean;
  elasticsearchBackendMigration?: boolean;
  datasourceOnboarding?: boolean;
  secureSocksDatasourceProxy?: boolean;
  authnService?: boolean;
  disablePrometheusExemplarSampling?: boolean;
  alertingBacktesting?: boolean;
  editPanelCSVDragAndDrop?: boolean;
  alertingNoNormalState?: boolean;
  logsSampleInExplore?: boolean;
  logsContextDatasourceUi?: boolean;
  lokiQuerySplitting?: boolean;
  lokiQuerySplittingConfig?: boolean;
  individualCookiePreferences?: boolean;
  onlyExternalOrgRoleSync?: boolean;
  drawerDataSourcePicker?: boolean;
  traceqlSearch?: boolean;
  prometheusMetricEncyclopedia?: boolean;
  timeSeriesTable?: boolean;
  influxdbBackendMigration?: boolean;
<<<<<<< HEAD
  prometheusResourceBrowserCache?: boolean;
=======
  clientTokenRotation?: boolean;
  disableElasticsearchBackendExploreQuery?: boolean;
>>>>>>> f9484823
}<|MERGE_RESOLUTION|>--- conflicted
+++ resolved
@@ -83,10 +83,7 @@
   prometheusMetricEncyclopedia?: boolean;
   timeSeriesTable?: boolean;
   influxdbBackendMigration?: boolean;
-<<<<<<< HEAD
-  prometheusResourceBrowserCache?: boolean;
-=======
   clientTokenRotation?: boolean;
   disableElasticsearchBackendExploreQuery?: boolean;
->>>>>>> f9484823
+  prometheusResourceBrowserCache?: boolean;
 }