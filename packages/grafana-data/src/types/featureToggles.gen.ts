// NOTE: This file was auto generated.  DO NOT EDIT DIRECTLY!
// To change feature flags, edit:
//  pkg/services/featuremgmt/registry.go
// Then run tests in:
//  pkg/services/featuremgmt/toggles_gen_test.go

/**
 * Describes available feature toggles in Grafana. These can be configured via
 * conf/custom.ini to enable features under development or not yet available in
 * stable version.
 *
 * Only enabled values will be returned in this interface.
 *
 * NOTE: the possible values may change between versions without notice, although
 * this may cause compilation issues when depending on removed feature keys, the
 * runtime state will continue to work.
 *
 * @public
 */
export interface FeatureToggles {
  trimDefaults?: boolean;
  disableEnvelopeEncryption?: boolean;
  ['live-service-web-worker']?: boolean;
  queryOverLive?: boolean;
  panelTitleSearch?: boolean;
  publicDashboards?: boolean;
  publicDashboardsEmailSharing?: boolean;
  lokiExperimentalStreaming?: boolean;
  featureHighlights?: boolean;
  migrationLocking?: boolean;
  storage?: boolean;
  correlations?: boolean;
  datasourceQueryMultiStatus?: boolean;
  traceToMetrics?: boolean;
  newDBLibrary?: boolean;
  validateDashboardsOnSave?: boolean;
  autoMigrateOldPanels?: boolean;
  disableAngular?: boolean;
  prometheusWideSeries?: boolean;
  canvasPanelNesting?: boolean;
  scenes?: boolean;
  disableSecretsCompatibility?: boolean;
  logRequestsInstrumentedAsUnknown?: boolean;
  dataConnectionsConsole?: boolean;
  topnav?: boolean;
  grpcServer?: boolean;
  entityStore?: boolean;
  cloudWatchCrossAccountQuerying?: boolean;
  redshiftAsyncQueryDataSupport?: boolean;
  athenaAsyncQueryDataSupport?: boolean;
  newPanelChromeUI?: boolean;
  showDashboardValidationWarnings?: boolean;
  mysqlAnsiQuotes?: boolean;
  accessControlOnCall?: boolean;
  nestedFolders?: boolean;
  nestedFolderPicker?: boolean;
  accessTokenExpirationCheck?: boolean;
  emptyDashboardPage?: boolean;
  disablePrometheusExemplarSampling?: boolean;
  alertingBacktesting?: boolean;
  editPanelCSVDragAndDrop?: boolean;
  alertingNoNormalState?: boolean;
  logsContextDatasourceUi?: boolean;
  lokiQuerySplitting?: boolean;
  lokiQuerySplittingConfig?: boolean;
  individualCookiePreferences?: boolean;
  gcomOnlyExternalOrgRoleSync?: boolean;
  prometheusMetricEncyclopedia?: boolean;
  timeSeriesTable?: boolean;
  prometheusResourceBrowserCache?: boolean;
  influxdbBackendMigration?: boolean;
  clientTokenRotation?: boolean;
  prometheusDataplane?: boolean;
  lokiMetricDataplane?: boolean;
  lokiLogsDataplane?: boolean;
  dataplaneFrontendFallback?: boolean;
  disableSSEDataplane?: boolean;
  alertStateHistoryLokiSecondary?: boolean;
  alertingNotificationsPoliciesMatchingInstances?: boolean;
  alertStateHistoryLokiPrimary?: boolean;
  alertStateHistoryLokiOnly?: boolean;
  unifiedRequestLog?: boolean;
  renderAuthJWT?: boolean;
  pyroscopeFlameGraph?: boolean;
  externalServiceAuth?: boolean;
  refactorVariablesTimeRange?: boolean;
  useCachingService?: boolean;
  enableElasticsearchBackendQuerying?: boolean;
  advancedDataSourcePicker?: boolean;
  faroDatasourceSelector?: boolean;
  enableDatagridEditing?: boolean;
  dataSourcePageHeader?: boolean;
  extraThemes?: boolean;
  lokiPredefinedOperations?: boolean;
  pluginsFrontendSandbox?: boolean;
  dashboardEmbed?: boolean;
  frontendSandboxMonitorOnly?: boolean;
  sqlDatasourceDatabaseSelection?: boolean;
  lokiFormatQuery?: boolean;
  cloudWatchLogsMonacoEditor?: boolean;
  exploreScrollableLogsContainer?: boolean;
  recordedQueriesMulti?: boolean;
  pluginsDynamicAngularDetectionPatterns?: boolean;
  alertingLokiRangeToInstant?: boolean;
  vizAndWidgetSplit?: boolean;
  prometheusIncrementalQueryInstrumentation?: boolean;
  logsExploreTableVisualisation?: boolean;
  awsDatasourcesTempCredentials?: boolean;
  transformationsRedesign?: boolean;
  toggleLabelsInLogsUI?: boolean;
  mlExpressions?: boolean;
  traceQLStreaming?: boolean;
  grafanaAPIServer?: boolean;
  featureToggleAdminPage?: boolean;
  awsAsyncQueryCaching?: boolean;
  splitScopes?: boolean;
<<<<<<< HEAD
  influxdbSqlSupport?: boolean;
=======
  azureMonitorDataplane?: boolean;
  permissionsFilterRemoveSubquery?: boolean;
  prometheusConfigOverhaulAuth?: boolean;
  configurableSchedulerTick?: boolean;
>>>>>>> 2c26a02b
}<|MERGE_RESOLUTION|>--- conflicted
+++ resolved
@@ -114,12 +114,9 @@
   featureToggleAdminPage?: boolean;
   awsAsyncQueryCaching?: boolean;
   splitScopes?: boolean;
-<<<<<<< HEAD
-  influxdbSqlSupport?: boolean;
-=======
   azureMonitorDataplane?: boolean;
   permissionsFilterRemoveSubquery?: boolean;
   prometheusConfigOverhaulAuth?: boolean;
   configurableSchedulerTick?: boolean;
->>>>>>> 2c26a02b
+  influxdbSqlSupport?: boolean;
 }