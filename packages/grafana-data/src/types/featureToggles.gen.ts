// NOTE: This file was auto generated.  DO NOT EDIT DIRECTLY!
// To change feature flags, edit:
//  pkg/services/featuremgmt/registry.go
// Then run tests in:
//  pkg/services/featuremgmt/toggles_gen_test.go

/**
 * Describes available feature toggles in Grafana. These can be configured via
 * conf/custom.ini to enable features under development or not yet available in
 * stable version.
 *
 * Only enabled values will be returned in this interface.
 *
 * NOTE: the possible values may change between versions without notice, although
 * this may cause compilation issues when depending on removed feature keys, the
 * runtime state will continue to work.
 *
 * @public
 */
export interface FeatureToggles {
  disableEnvelopeEncryption?: boolean;
  ['live-service-web-worker']?: boolean;
  queryOverLive?: boolean;
  panelTitleSearch?: boolean;
  publicDashboards?: boolean;
  publicDashboardsEmailSharing?: boolean;
  lokiExperimentalStreaming?: boolean;
  featureHighlights?: boolean;
  migrationLocking?: boolean;
  storage?: boolean;
  correlations?: boolean;
  exploreContentOutline?: boolean;
  datasourceQueryMultiStatus?: boolean;
  traceToMetrics?: boolean;
  autoMigrateOldPanels?: boolean;
  disableAngular?: boolean;
  canvasPanelNesting?: boolean;
  newVizTooltips?: boolean;
  scenes?: boolean;
  disableSecretsCompatibility?: boolean;
  logRequestsInstrumentedAsUnknown?: boolean;
  dataConnectionsConsole?: boolean;
  topnav?: boolean;
  dockedMegaMenu?: boolean;
  grpcServer?: boolean;
  entityStore?: boolean;
  cloudWatchCrossAccountQuerying?: boolean;
  redshiftAsyncQueryDataSupport?: boolean;
  athenaAsyncQueryDataSupport?: boolean;
  cloudwatchNewRegionsHandler?: boolean;
  showDashboardValidationWarnings?: boolean;
  mysqlAnsiQuotes?: boolean;
  accessControlOnCall?: boolean;
  nestedFolders?: boolean;
  nestedFolderPicker?: boolean;
  accessTokenExpirationCheck?: boolean;
  emptyDashboardPage?: boolean;
  disablePrometheusExemplarSampling?: boolean;
  alertingBacktesting?: boolean;
  editPanelCSVDragAndDrop?: boolean;
  alertingNoNormalState?: boolean;
  logsContextDatasourceUi?: boolean;
  lokiQuerySplitting?: boolean;
  lokiQuerySplittingConfig?: boolean;
  individualCookiePreferences?: boolean;
  prometheusMetricEncyclopedia?: boolean;
  influxdbBackendMigration?: boolean;
  clientTokenRotation?: boolean;
  prometheusDataplane?: boolean;
  lokiMetricDataplane?: boolean;
  lokiLogsDataplane?: boolean;
  dataplaneFrontendFallback?: boolean;
  disableSSEDataplane?: boolean;
  alertStateHistoryLokiSecondary?: boolean;
  alertStateHistoryLokiPrimary?: boolean;
  alertStateHistoryLokiOnly?: boolean;
  unifiedRequestLog?: boolean;
  renderAuthJWT?: boolean;
  externalServiceAuth?: boolean;
  refactorVariablesTimeRange?: boolean;
  useCachingService?: boolean;
  enableElasticsearchBackendQuerying?: boolean;
  advancedDataSourcePicker?: boolean;
  faroDatasourceSelector?: boolean;
  enableDatagridEditing?: boolean;
  extraThemes?: boolean;
  lokiPredefinedOperations?: boolean;
  pluginsFrontendSandbox?: boolean;
  dashboardEmbed?: boolean;
  frontendSandboxMonitorOnly?: boolean;
  sqlDatasourceDatabaseSelection?: boolean;
  lokiFormatQuery?: boolean;
  cloudWatchLogsMonacoEditor?: boolean;
  exploreScrollableLogsContainer?: boolean;
  recordedQueriesMulti?: boolean;
  pluginsDynamicAngularDetectionPatterns?: boolean;
  vizAndWidgetSplit?: boolean;
  prometheusIncrementalQueryInstrumentation?: boolean;
  logsExploreTableVisualisation?: boolean;
  awsDatasourcesTempCredentials?: boolean;
  transformationsRedesign?: boolean;
  mlExpressions?: boolean;
  traceQLStreaming?: boolean;
  metricsSummary?: boolean;
  grafanaAPIServer?: boolean;
  grafanaAPIServerWithExperimentalAPIs?: boolean;
  featureToggleAdminPage?: boolean;
  awsAsyncQueryCaching?: boolean;
  splitScopes?: boolean;
  traceToProfiles?: boolean;
  tracesEmbeddedFlameGraph?: boolean;
  permissionsFilterRemoveSubquery?: boolean;
  prometheusConfigOverhaulAuth?: boolean;
  configurableSchedulerTick?: boolean;
  influxdbSqlSupport?: boolean;
  alertingNoDataErrorExecution?: boolean;
  angularDeprecationUI?: boolean;
  dashgpt?: boolean;
  reportingRetries?: boolean;
  sseGroupByDatasource?: boolean;
  requestInstrumentationStatusSource?: boolean;
  libraryPanelRBAC?: boolean;
  lokiRunQueriesInParallel?: boolean;
  wargamesTesting?: boolean;
  alertingInsights?: boolean;
  alertingContactPointsV2?: boolean;
  externalCorePlugins?: boolean;
  pluginsAPIMetrics?: boolean;
  httpSLOLevels?: boolean;
  idForwarding?: boolean;
  cloudWatchWildCardDimensionValues?: boolean;
  externalServiceAccounts?: boolean;
  panelMonitoring?: boolean;
  enableNativeHTTPHistogram?: boolean;
  formatString?: boolean;
  transformationsVariableSupport?: boolean;
  kubernetesPlaylists?: boolean;
  cloudWatchBatchQueries?: boolean;
  recoveryThreshold?: boolean;
  lokiStructuredMetadata?: boolean;
  teamHttpHeaders?: boolean;
  awsDatasourcesNewFormStyling?: boolean;
  cachingOptimizeSerializationMemoryUsage?: boolean;
  panelTitleSearchInV1?: boolean;
  pluginsInstrumentationStatusSource?: boolean;
  costManagementUi?: boolean;
  managedPluginsInstall?: boolean;
  prometheusPromQAIL?: boolean;
<<<<<<< HEAD
  nodeGraphDotLayout?: boolean;
=======
  addFieldFromCalculationStatFunctions?: boolean;
  alertmanagerRemoteSecondary?: boolean;
  alertmanagerRemotePrimary?: boolean;
  alertmanagerRemoteOnly?: boolean;
  annotationPermissionUpdate?: boolean;
  extractFieldsNameDeduplication?: boolean;
  dashboardSceneForViewers?: boolean;
  dashboardScene?: boolean;
  panelFilterVariable?: boolean;
  pdfTables?: boolean;
  ssoSettingsApi?: boolean;
  logsInfiniteScrolling?: boolean;
  flameGraphItemCollapsing?: boolean;
  alertingDetailsViewV2?: boolean;
  datatrails?: boolean;
  alertingSimplifiedRouting?: boolean;
  logRowsPopoverMenu?: boolean;
  pluginsSkipHostEnvVars?: boolean;
  regressionTransformation?: boolean;
>>>>>>> 9789c0cc
}<|MERGE_RESOLUTION|>--- conflicted
+++ resolved
@@ -146,9 +146,6 @@
   costManagementUi?: boolean;
   managedPluginsInstall?: boolean;
   prometheusPromQAIL?: boolean;
-<<<<<<< HEAD
-  nodeGraphDotLayout?: boolean;
-=======
   addFieldFromCalculationStatFunctions?: boolean;
   alertmanagerRemoteSecondary?: boolean;
   alertmanagerRemotePrimary?: boolean;
@@ -168,5 +165,5 @@
   logRowsPopoverMenu?: boolean;
   pluginsSkipHostEnvVars?: boolean;
   regressionTransformation?: boolean;
->>>>>>> 9789c0cc
+  nodeGraphDotLayout?: boolean;
 }