// NOTE: This file was auto generated.  DO NOT EDIT DIRECTLY!
// To change feature flags, edit:
//  pkg/services/featuremgmt/registry.go
// Then run tests in:
//  pkg/services/featuremgmt/toggles_gen_test.go

/**
 * Describes available feature toggles in Grafana. These can be configured via
 * conf/custom.ini to enable features under development or not yet available in
 * stable version.
 *
 * Only enabled values will be returned in this interface.
 *
 * NOTE: the possible values may change between versions without notice, although
 * this may cause compilation issues when depending on removed feature keys, the
 * runtime state will continue to work.
 *
 * @public
 */
export interface FeatureToggles {
  disableEnvelopeEncryption?: boolean;
  ['live-service-web-worker']?: boolean;
  queryOverLive?: boolean;
  panelTitleSearch?: boolean;
  publicDashboards?: boolean;
  publicDashboardsEmailSharing?: boolean;
  lokiExperimentalStreaming?: boolean;
  featureHighlights?: boolean;
  migrationLocking?: boolean;
  storage?: boolean;
  correlations?: boolean;
  exploreContentOutline?: boolean;
  datasourceQueryMultiStatus?: boolean;
  traceToMetrics?: boolean;
  autoMigrateOldPanels?: boolean;
  disableAngular?: boolean;
  canvasPanelNesting?: boolean;
  newVizTooltips?: boolean;
  scenes?: boolean;
  disableSecretsCompatibility?: boolean;
  logRequestsInstrumentedAsUnknown?: boolean;
  dataConnectionsConsole?: boolean;
  topnav?: boolean;
  returnToPrevious?: boolean;
  grpcServer?: boolean;
  unifiedStorage?: boolean;
  cloudWatchCrossAccountQuerying?: boolean;
  redshiftAsyncQueryDataSupport?: boolean;
  athenaAsyncQueryDataSupport?: boolean;
  showDashboardValidationWarnings?: boolean;
  mysqlAnsiQuotes?: boolean;
  accessControlOnCall?: boolean;
  nestedFolders?: boolean;
  nestedFolderPicker?: boolean;
  alertingBacktesting?: boolean;
  editPanelCSVDragAndDrop?: boolean;
  alertingNoNormalState?: boolean;
  logsContextDatasourceUi?: boolean;
  lokiQuerySplitting?: boolean;
  lokiQuerySplittingConfig?: boolean;
  individualCookiePreferences?: boolean;
  prometheusMetricEncyclopedia?: boolean;
  influxdbBackendMigration?: boolean;
  influxqlStreamingParser?: boolean;
  influxdbRunQueriesInParallel?: boolean;
  clientTokenRotation?: boolean;
  prometheusDataplane?: boolean;
  lokiMetricDataplane?: boolean;
  lokiLogsDataplane?: boolean;
  dataplaneFrontendFallback?: boolean;
  disableSSEDataplane?: boolean;
  alertStateHistoryLokiSecondary?: boolean;
  alertStateHistoryLokiPrimary?: boolean;
  alertStateHistoryLokiOnly?: boolean;
  unifiedRequestLog?: boolean;
  renderAuthJWT?: boolean;
  externalServiceAuth?: boolean;
  refactorVariablesTimeRange?: boolean;
  enableElasticsearchBackendQuerying?: boolean;
  faroDatasourceSelector?: boolean;
  enableDatagridEditing?: boolean;
  extraThemes?: boolean;
  lokiPredefinedOperations?: boolean;
  pluginsFrontendSandbox?: boolean;
  dashboardEmbed?: boolean;
  frontendSandboxMonitorOnly?: boolean;
  sqlDatasourceDatabaseSelection?: boolean;
  lokiFormatQuery?: boolean;
  cloudWatchLogsMonacoEditor?: boolean;
  exploreScrollableLogsContainer?: boolean;
  recordedQueriesMulti?: boolean;
  pluginsDynamicAngularDetectionPatterns?: boolean;
  vizAndWidgetSplit?: boolean;
  prometheusIncrementalQueryInstrumentation?: boolean;
  logsExploreTableVisualisation?: boolean;
  awsDatasourcesTempCredentials?: boolean;
  transformationsRedesign?: boolean;
  mlExpressions?: boolean;
  traceQLStreaming?: boolean;
  metricsSummary?: boolean;
  grafanaAPIServerWithExperimentalAPIs?: boolean;
  grafanaAPIServerEnsureKubectlAccess?: boolean;
  featureToggleAdminPage?: boolean;
  awsAsyncQueryCaching?: boolean;
  splitScopes?: boolean;
  permissionsFilterRemoveSubquery?: boolean;
  prometheusConfigOverhaulAuth?: boolean;
  configurableSchedulerTick?: boolean;
  influxdbSqlSupport?: boolean;
  alertingNoDataErrorExecution?: boolean;
  angularDeprecationUI?: boolean;
  dashgpt?: boolean;
  reportingRetries?: boolean;
  sseGroupByDatasource?: boolean;
  libraryPanelRBAC?: boolean;
  lokiRunQueriesInParallel?: boolean;
  wargamesTesting?: boolean;
  alertingInsights?: boolean;
  externalCorePlugins?: boolean;
  pluginsAPIMetrics?: boolean;
  idForwarding?: boolean;
  cloudWatchWildCardDimensionValues?: boolean;
  externalServiceAccounts?: boolean;
  panelMonitoring?: boolean;
  enableNativeHTTPHistogram?: boolean;
  formatString?: boolean;
  transformationsVariableSupport?: boolean;
  kubernetesPlaylists?: boolean;
  kubernetesSnapshots?: boolean;
  kubernetesQueryServiceRewrite?: boolean;
  cloudWatchBatchQueries?: boolean;
  recoveryThreshold?: boolean;
  lokiStructuredMetadata?: boolean;
  teamHttpHeaders?: boolean;
  awsDatasourcesNewFormStyling?: boolean;
  cachingOptimizeSerializationMemoryUsage?: boolean;
  panelTitleSearchInV1?: boolean;
  pluginsInstrumentationStatusSource?: boolean;
  managedPluginsInstall?: boolean;
  prometheusPromQAIL?: boolean;
  addFieldFromCalculationStatFunctions?: boolean;
  alertmanagerRemoteSecondary?: boolean;
  alertmanagerRemotePrimary?: boolean;
  alertmanagerRemoteOnly?: boolean;
  annotationPermissionUpdate?: boolean;
  extractFieldsNameDeduplication?: boolean;
  dashboardSceneForViewers?: boolean;
  dashboardScene?: boolean;
  panelFilterVariable?: boolean;
  pdfTables?: boolean;
  ssoSettingsApi?: boolean;
  canvasPanelPanZoom?: boolean;
  logsInfiniteScrolling?: boolean;
  flameGraphItemCollapsing?: boolean;
  alertingDetailsViewV2?: boolean;
  datatrails?: boolean;
  alertingSimplifiedRouting?: boolean;
  logRowsPopoverMenu?: boolean;
  pluginsSkipHostEnvVars?: boolean;
  tableSharedCrosshair?: boolean;
  regressionTransformation?: boolean;
  displayAnonymousStats?: boolean;
  lokiQueryHints?: boolean;
  kubernetesFeatureToggles?: boolean;
  alertingPreviewUpgrade?: boolean;
  enablePluginsTracingByDefault?: boolean;
  cloudRBACRoles?: boolean;
  alertingQueryOptimization?: boolean;
  newFolderPicker?: boolean;
  jitterAlertRules?: boolean;
  jitterAlertRulesWithinGroups?: boolean;
  onPremToCloudMigrations?: boolean;
  alertingSaveStatePeriodic?: boolean;
  promQLScope?: boolean;
  nodeGraphDotLayout?: boolean;
<<<<<<< HEAD
  newPDFRendering?: boolean;
=======
  groupToNestedTableTransformation?: boolean;
>>>>>>> ea96c83a
}<|MERGE_RESOLUTION|>--- conflicted
+++ resolved
@@ -173,9 +173,6 @@
   alertingSaveStatePeriodic?: boolean;
   promQLScope?: boolean;
   nodeGraphDotLayout?: boolean;
-<<<<<<< HEAD
+  groupToNestedTableTransformation?: boolean;
   newPDFRendering?: boolean;
-=======
-  groupToNestedTableTransformation?: boolean;
->>>>>>> ea96c83a
 }