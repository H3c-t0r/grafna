// NOTE: This file was auto generated.  DO NOT EDIT DIRECTLY!
// To change feature flags, edit:
//  pkg/services/featuremgmt/registry.go
// Then run tests in:
//  pkg/services/featuremgmt/toggles_gen_test.go

/**
 * Describes available feature toggles in Grafana. These can be configured via
 * conf/custom.ini to enable features under development or not yet available in
 * stable version.
 *
 * Only enabled values will be returned in this interface.
 *
 * NOTE: the possible values may change between versions without notice, although
 * this may cause compilation issues when depending on removed feature keys, the
 * runtime state will continue to work.
 *
 * @public
 */
export interface FeatureToggles {
  trimDefaults?: boolean;
  disableEnvelopeEncryption?: boolean;
  ['live-service-web-worker']?: boolean;
  queryOverLive?: boolean;
  panelTitleSearch?: boolean;
  publicDashboards?: boolean;
  publicDashboardsEmailSharing?: boolean;
  lokiExperimentalStreaming?: boolean;
  featureHighlights?: boolean;
  migrationLocking?: boolean;
  storage?: boolean;
  correlations?: boolean;
  datasourceQueryMultiStatus?: boolean;
  traceToMetrics?: boolean;
  newDBLibrary?: boolean;
  autoMigrateOldPanels?: boolean;
  disableAngular?: boolean;
  canvasPanelNesting?: boolean;
  scenes?: boolean;
  disableSecretsCompatibility?: boolean;
  logRequestsInstrumentedAsUnknown?: boolean;
  dataConnectionsConsole?: boolean;
  topnav?: boolean;
  dockedMegaMenu?: boolean;
  grpcServer?: boolean;
  entityStore?: boolean;
  cloudWatchCrossAccountQuerying?: boolean;
  redshiftAsyncQueryDataSupport?: boolean;
  athenaAsyncQueryDataSupport?: boolean;
  cloudwatchNewRegionsHandler?: boolean;
  showDashboardValidationWarnings?: boolean;
  mysqlAnsiQuotes?: boolean;
  accessControlOnCall?: boolean;
  nestedFolders?: boolean;
  nestedFolderPicker?: boolean;
  accessTokenExpirationCheck?: boolean;
  emptyDashboardPage?: boolean;
  disablePrometheusExemplarSampling?: boolean;
  alertingBacktesting?: boolean;
  editPanelCSVDragAndDrop?: boolean;
  alertingNoNormalState?: boolean;
  logsContextDatasourceUi?: boolean;
  lokiQuerySplitting?: boolean;
  lokiQuerySplittingConfig?: boolean;
  individualCookiePreferences?: boolean;
  gcomOnlyExternalOrgRoleSync?: boolean;
  prometheusMetricEncyclopedia?: boolean;
  timeSeriesTable?: boolean;
  prometheusResourceBrowserCache?: boolean;
  influxdbBackendMigration?: boolean;
  clientTokenRotation?: boolean;
  prometheusDataplane?: boolean;
  lokiMetricDataplane?: boolean;
  lokiLogsDataplane?: boolean;
  dataplaneFrontendFallback?: boolean;
  disableSSEDataplane?: boolean;
  alertStateHistoryLokiSecondary?: boolean;
  alertingNotificationsPoliciesMatchingInstances?: boolean;
  alertStateHistoryLokiPrimary?: boolean;
  alertStateHistoryLokiOnly?: boolean;
  unifiedRequestLog?: boolean;
  renderAuthJWT?: boolean;
  externalServiceAuth?: boolean;
  refactorVariablesTimeRange?: boolean;
  useCachingService?: boolean;
  enableElasticsearchBackendQuerying?: boolean;
  advancedDataSourcePicker?: boolean;
  faroDatasourceSelector?: boolean;
  enableDatagridEditing?: boolean;
  dataSourcePageHeader?: boolean;
  extraThemes?: boolean;
  lokiPredefinedOperations?: boolean;
  pluginsFrontendSandbox?: boolean;
  dashboardEmbed?: boolean;
  frontendSandboxMonitorOnly?: boolean;
  sqlDatasourceDatabaseSelection?: boolean;
  lokiFormatQuery?: boolean;
  cloudWatchLogsMonacoEditor?: boolean;
  exploreScrollableLogsContainer?: boolean;
  recordedQueriesMulti?: boolean;
  pluginsDynamicAngularDetectionPatterns?: boolean;
  vizAndWidgetSplit?: boolean;
  prometheusIncrementalQueryInstrumentation?: boolean;
  logsExploreTableVisualisation?: boolean;
  awsDatasourcesTempCredentials?: boolean;
  transformationsRedesign?: boolean;
  toggleLabelsInLogsUI?: boolean;
  mlExpressions?: boolean;
  traceQLStreaming?: boolean;
  metricsSummary?: boolean;
  grafanaAPIServer?: boolean;
  featureToggleAdminPage?: boolean;
  awsAsyncQueryCaching?: boolean;
  splitScopes?: boolean;
  azureMonitorDataplane?: boolean;
  permissionsFilterRemoveSubquery?: boolean;
  prometheusConfigOverhaulAuth?: boolean;
  configurableSchedulerTick?: boolean;
  influxdbSqlSupport?: boolean;
  noBasicRole?: boolean;
  alertingNoDataErrorExecution?: boolean;
  angularDeprecationUI?: boolean;
  dashgpt?: boolean;
  reportingRetries?: boolean;
  newBrowseDashboards?: boolean;
  sseGroupByDatasource?: boolean;
  requestInstrumentationStatusSource?: boolean;
  lokiRunQueriesInParallel?: boolean;
  wargamesTesting?: boolean;
  alertingInsights?: boolean;
  externalCorePlugins?: boolean;
  pluginsAPIMetrics?: boolean;
  httpSLOLevels?: boolean;
  idForwarding?: boolean;
  cloudWatchWildCardDimensionValues?: boolean;
<<<<<<< HEAD
  transformationsVariableSupport?: boolean;
=======
  externalServiceAccounts?: boolean;
>>>>>>> 3ee40d3a
}<|MERGE_RESOLUTION|>--- conflicted
+++ resolved
@@ -133,9 +133,6 @@
   httpSLOLevels?: boolean;
   idForwarding?: boolean;
   cloudWatchWildCardDimensionValues?: boolean;
-<<<<<<< HEAD
+  externalServiceAccounts?: boolean;
   transformationsVariableSupport?: boolean;
-=======
-  externalServiceAccounts?: boolean;
->>>>>>> 3ee40d3a
 }