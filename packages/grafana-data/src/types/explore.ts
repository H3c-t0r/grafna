--- conflicted
+++ resolved
@@ -11,10 +11,6 @@
   range: RawTimeRange;
   originPanelId?: number;
   context?: string;
-<<<<<<< HEAD
-  // TODO: this is WIP
-  settings?: Record<string, Record<string, string>>;
-=======
   panelsState?: ExplorePanelsState;
 }
 
@@ -24,7 +20,6 @@
 
 export interface ExploreTracePanelState {
   spanId?: string;
->>>>>>> ef35cb53
 }
 
 /**
