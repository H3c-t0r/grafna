import { getCategories } from './categories';
import { DecimalCount } from '../types/displayValue';

export type ValueFormatter = (
  value: number,
  decimals?: DecimalCount,
  scaledDecimals?: DecimalCount,
  isUtc?: boolean
) => string;

export interface ValueFormat {
  name: string;
  id: string;
  fn: ValueFormatter;
}

export interface ValueFormatCategory {
  name: string;
  formats: ValueFormat[];
}

interface ValueFormatterIndex {
  [id: string]: ValueFormatter;
}

// Globals & formats cache
let categories: ValueFormatCategory[] = [];
const index: ValueFormatterIndex = {};
let hasBuiltIndex = false;

export function toFixed(value: number, decimals?: DecimalCount): string {
  if (value === null) {
    return '';
  }
  if (value === Number.NEGATIVE_INFINITY || value === Number.POSITIVE_INFINITY) {
    return value.toLocaleString();
  }

  const factor = decimals ? Math.pow(10, Math.max(0, decimals)) : 1;
  const formatted = String(Math.round(value * factor) / factor);

  // if exponent return directly
  if (formatted.indexOf('e') !== -1 || value === 0) {
    return formatted;
  }

  // If tickDecimals was specified, ensure that we have exactly that
  // much precision; otherwise default to the value's own precision.
  if (decimals != null) {
    const decimalPos = formatted.indexOf('.');
    const precision = decimalPos === -1 ? 0 : formatted.length - decimalPos - 1;
    if (precision < decimals) {
      return (precision ? formatted : formatted + '.') + String(factor).substr(1, decimals - precision);
    }
  }

  return formatted;
}

export function toFixedScaled(
  value: number,
  decimals: DecimalCount,
  scaledDecimals: DecimalCount,
  additionalDecimals: number,
  ext?: string
) {
  if (scaledDecimals === null || scaledDecimals === undefined) {
    return toFixed(value, decimals) + ext;
  }
<<<<<<< HEAD
=======
  return toFixed(value, scaledDecimals + additionalDecimals) + ext;
>>>>>>> fad098c9
}

export function toFixedUnit(unit: string): ValueFormatter {
  return (size: number, decimals?: DecimalCount) => {
    if (size === null) {
      return '';
    }
    return toFixed(size, decimals) + ' ' + unit;
  };
}

// Formatter which scales the unit string geometrically according to the given
// numeric factor. Repeatedly scales the value down by the factor until it is
// less than the factor in magnitude, or the end of the array is reached.
export function scaledUnits(factor: number, extArray: string[]) {
  return (size: number, decimals?: DecimalCount, scaledDecimals?: DecimalCount) => {
    if (size === null) {
      return '';
    }
    if (size === Number.NEGATIVE_INFINITY || size === Number.POSITIVE_INFINITY || isNaN(size)) {
      return size.toLocaleString();
    }

    let steps = 0;
    const limit = extArray.length;

    while (Math.abs(size) >= factor) {
      steps++;
      size /= factor;

      if (steps >= limit) {
        return 'NA';
      }
    }

    if (steps > 0 && scaledDecimals !== null && scaledDecimals !== undefined) {
      decimals = scaledDecimals + 3 * steps;
    }

    return toFixed(size, decimals) + extArray[steps];
  };
}

export function locale(value: number, decimals: DecimalCount) {
  if (value == null) {
    return '';
  }
  return value.toLocaleString(undefined, { maximumFractionDigits: decimals as number });
}

export function simpleCountUnit(symbol: string) {
  const units = ['', 'K', 'M', 'B', 'T'];
  const scaler = scaledUnits(1000, units);
  return (size: number, decimals?: DecimalCount, scaledDecimals?: DecimalCount) => {
    if (size === null) {
      return '';
    }
    const scaled = scaler(size, decimals, scaledDecimals);
    return scaled + ' ' + symbol;
  };
}

function buildFormats() {
  categories = getCategories();

  for (const cat of categories) {
    for (const format of cat.formats) {
      index[format.id] = format.fn;
    }
  }

  hasBuiltIndex = true;
}

export function getValueFormat(id: string): ValueFormatter {
  if (!hasBuiltIndex) {
    buildFormats();
  }

  return index[id];
}

export function getValueFormatterIndex(): ValueFormatterIndex {
  if (!hasBuiltIndex) {
    buildFormats();
  }

  return index;
}

export function getValueFormats() {
  if (!hasBuiltIndex) {
    buildFormats();
  }

  return categories.map(cat => {
    return {
      text: cat.name,
      submenu: cat.formats.map(format => {
        return {
          text: format.name,
          value: format.id,
        };
      }),
    };
  });
}<|MERGE_RESOLUTION|>--- conflicted
+++ resolved
@@ -67,10 +67,7 @@
   if (scaledDecimals === null || scaledDecimals === undefined) {
     return toFixed(value, decimals) + ext;
   }
-<<<<<<< HEAD
-=======
   return toFixed(value, scaledDecimals + additionalDecimals) + ext;
->>>>>>> fad098c9
 }
 
 export function toFixedUnit(unit: string): ValueFormatter {
