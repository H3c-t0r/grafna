import { TimeZone } from '../types/time';
/* tslint:disable:import-blacklist ban ban-types */
import moment, { Moment, MomentInput, DurationInputArg1 } from 'moment';
export interface DateTimeBuiltinFormat {
  __momentBuiltinFormatBrand: any;
}
export const ISO_8601: DateTimeBuiltinFormat = moment.ISO_8601;
export type DateTimeInput = Date | string | number | Array<string | number> | DateTime; // null | undefined
export type FormatInput = string | DateTimeBuiltinFormat | undefined;
export type DurationInput = string | number | DateTimeDuration;
export type DurationUnit =
  | 'year'
  | 'years'
  | 'y'
  | 'month'
  | 'months'
  | 'M'
  | 'week'
  | 'weeks'
  | 'w'
  | 'day'
  | 'days'
  | 'd'
  | 'hour'
  | 'hours'
  | 'h'
  | 'minute'
  | 'minutes'
  | 'm'
  | 'second'
  | 'seconds'
  | 's'
  | 'millisecond'
  | 'milliseconds'
  | 'ms'
  | 'quarter'
  | 'quarters'
  | 'Q';

<<<<<<< HEAD
export type DateFormatter = (date: DateTimeInput, format?: string) => string;

=======
>>>>>>> 8484b430
export interface DateTimeLocale {
  firstDayOfWeek: () => number;
}

export interface DateTimeDuration {
  asHours: () => number;
  hours: () => number;
  minutes: () => number;
  seconds: () => number;
  asSeconds: () => number;
}

export interface DateTime extends Object {
  add: (amount?: DateTimeInput, unit?: DurationUnit) => DateTime;
  set: (unit: DurationUnit, amount: DateTimeInput) => void;
  diff: (amount: DateTimeInput, unit?: DurationUnit, truncate?: boolean) => number;
  endOf: (unitOfTime: DurationUnit) => DateTime;
  format: (formatInput?: FormatInput) => string;
  fromNow: (withoutSuffix?: boolean) => string;
  from: (formaInput: DateTimeInput) => string;
  isSame: (input?: DateTimeInput, granularity?: DurationUnit) => boolean;
  isValid: () => boolean;
  local: () => DateTime;
  locale: (locale: string) => DateTime;
  startOf: (unitOfTime: DurationUnit) => DateTime;
  subtract: (amount?: DateTimeInput, unit?: DurationUnit) => DateTime;
  toDate: () => Date;
  toISOString: () => string;
  isoWeekday: (day?: number | string) => number | string;
  valueOf: () => number;
  unix: () => number;
  utc: () => DateTime;
  utcOffset: () => number;
  hour?: () => number;
  minute?: () => number;
}

export const setLocale = (language: string) => {
  moment.locale(language);
};

export const getLocaleData = (): DateTimeLocale => {
  return moment.localeData();
};

export const isDateTime = (value: any): value is DateTime => {
  return moment.isMoment(value);
};

export const toUtc = (input?: DateTimeInput, formatInput?: FormatInput): DateTime => {
  return moment.utc(input as MomentInput, formatInput) as DateTime;
};

export const toDuration = (input?: DurationInput, unit?: DurationUnit): DateTimeDuration => {
  return moment.duration(input as DurationInputArg1, unit) as DateTimeDuration;
};

export const dateTime = (input?: DateTimeInput, formatInput?: FormatInput): DateTime => {
  return moment(input as MomentInput, formatInput) as DateTime;
};

export const dateTimeAsMoment = (input?: DateTimeInput) => {
  return dateTime(input) as Moment;
};

export const dateTimeForTimeZone = (
  timezone?: TimeZone,
  input?: DateTimeInput,
  formatInput?: FormatInput
): DateTime => {
  if (timezone === 'utc') {
    return toUtc(input, formatInput);
  }

  return dateTime(input, formatInput);
};<|MERGE_RESOLUTION|>--- conflicted
+++ resolved
@@ -37,11 +37,6 @@
   | 'quarters'
   | 'Q';
 
-<<<<<<< HEAD
-export type DateFormatter = (date: DateTimeInput, format?: string) => string;
-
-=======
->>>>>>> 8484b430
 export interface DateTimeLocale {
   firstDayOfWeek: () => number;
 }
