/**
 * localTimeFormat helps to generate date formats for momentjs based on browser's locale
 *
 * @param locale browser locale, or default
 * @param options DateTimeFormatOptions to format date
 * @param fallback default format if Intl API is not present
 */
export const localTimeFormat = (
  locale: string | string[],
  options: Intl.DateTimeFormatOptions,
  fallback: string
): string => {
  if (!window.Intl) {
    return fallback;
  }

  // https://momentjs.com/docs/#/displaying/format/
  const parts = new Intl.DateTimeFormat(locale, options).formatToParts(new Date());
  const mapping: { [key: string]: string } = {
    year: 'YYYY',
    month: 'MM',
    day: 'DD',
    hour: 'HH',
    minute: 'mm',
    second: 'ss',
    weekday: 'ddd',
    era: 'N',
    dayPeriod: 'A',
    timeZoneName: 'Z',
  };

  return parts.map(part => mapping[part.type] || part.value).join('');
};

export const DEFAULT_DATE_TIME_FORMAT = 'YYYY-MM-DD HH:mm:ss';
<<<<<<< HEAD
export const MS_DATE_TIME_FORMAT = 'YYYY-MM-DD HH:mm:ss.SSS';
=======
export const MS_DATE_TIME_FORMAT = 'YYYY-MM-DD HH:mm:ss.SSS';

/* export const DEFAULT_DATE_TIME_FORMAT = localTimeFormat(
  [...navigator.languages],
  {
    year: 'numeric',
    month: '2-digit',
    day: '2-digit',
    hour: '2-digit',
    minute: '2-digit',
    second: '2-digit',
    hour12: false,
  },
  'YYYY-MM-DD HH:mm:ss'
);
export const MS_DATE_TIME_FORMAT = localTimeFormat(
  [...navigator.languages],
  {
    year: 'numeric',
    month: '2-digit',
    day: '2-digit',
    hour: '2-digit',
    minute: '2-digit',
    second: '2-digit',
    hour12: false,
  },
  'YYYY-MM-DD HH:mm:ss'
).replace('ss', 'ss.SSS'); */
>>>>>>> bad465fd
<|MERGE_RESOLUTION|>--- conflicted
+++ resolved
@@ -33,35 +33,4 @@
 };
 
 export const DEFAULT_DATE_TIME_FORMAT = 'YYYY-MM-DD HH:mm:ss';
-<<<<<<< HEAD
-export const MS_DATE_TIME_FORMAT = 'YYYY-MM-DD HH:mm:ss.SSS';
-=======
-export const MS_DATE_TIME_FORMAT = 'YYYY-MM-DD HH:mm:ss.SSS';
-
-/* export const DEFAULT_DATE_TIME_FORMAT = localTimeFormat(
-  [...navigator.languages],
-  {
-    year: 'numeric',
-    month: '2-digit',
-    day: '2-digit',
-    hour: '2-digit',
-    minute: '2-digit',
-    second: '2-digit',
-    hour12: false,
-  },
-  'YYYY-MM-DD HH:mm:ss'
-);
-export const MS_DATE_TIME_FORMAT = localTimeFormat(
-  [...navigator.languages],
-  {
-    year: 'numeric',
-    month: '2-digit',
-    day: '2-digit',
-    hour: '2-digit',
-    minute: '2-digit',
-    second: '2-digit',
-    hour12: false,
-  },
-  'YYYY-MM-DD HH:mm:ss'
-).replace('ss', 'ss.SSS'); */
->>>>>>> bad465fd
+export const MS_DATE_TIME_FORMAT = 'YYYY-MM-DD HH:mm:ss.SSS';