import { css } from '@emotion/css';
import React, { useMemo, useState } from 'react';
import AutoSizer from 'react-virtualized-auto-sizer';

import {
  applyFieldOverrides,
  DataFrame,
  DataLinkClickEvent,
  Field,
  FieldType,
  GrafanaTheme2,
  MappingType,
} from '@grafana/data';
import {
  IconButton,
  Table,
  TableCellDisplayMode,
  TableCustomCellOptions,
  TableFieldOptions,
  TableSortByFieldState,
  useStyles2,
  useTheme2,
} from '@grafana/ui';

import { FlameGraphDataContainer } from '../FlameGraph/dataTransform';
import { TOP_TABLE_COLUMN_WIDTH } from '../constants';
import { TableData } from '../types';

type Props = {
  data: FlameGraphDataContainer;
  onSymbolClick: (symbol: string) => void;
<<<<<<< HEAD
  height?: number;
  // This is used for highlighting the search button in case there is exact match.
=======
>>>>>>> f6bd390b
  search?: string;
  // We use these to filter out rows in the table if users is doing text search.
  matchedLabels?: Set<string>;
  sandwichItem?: string;
  onSearch: (str: string) => void;
  onSandwich: (str?: string) => void;
  onTableSort?: (sort: string) => void;
};

const FlameGraphTopTableContainer = React.memo(
<<<<<<< HEAD
  ({
    data,
    onSymbolClick,
    height,
    search,
    matchedLabels,
    onSearch,
    sandwichItem,
    onSandwich,
    onTableSort,
    vertical,
  }: Props) => {
=======
  ({ data, onSymbolClick, search, onSearch, sandwichItem, onSandwich, onTableSort }: Props) => {
>>>>>>> f6bd390b
    const table = useMemo(() => {
      // Group the data by label, we show only one row per label and sum the values
      // TODO: should be by filename + funcName + linenumber?
      let filteredTable: { [key: string]: TableData } = {};
      for (let i = 0; i < data.data.length; i++) {
        const value = data.getValue(i);
        const valueRight = data.getValueRight(i);
        const self = data.getSelf(i);
        const label = data.getLabel(i);

        // If user is doing text search we filter out labels in the same way we highlight them in flamegraph.
        if (!matchedLabels || matchedLabels.has(label)) {
          filteredTable[label] = filteredTable[label] || {};
          filteredTable[label].self = filteredTable[label].self ? filteredTable[label].self + self : self;
          filteredTable[label].total = filteredTable[label].total ? filteredTable[label].total + value : value;
          filteredTable[label].totalRight = filteredTable[label].totalRight
            ? filteredTable[label].totalRight + valueRight
            : valueRight;
        }
      }
      return filteredTable;
    }, [data, matchedLabels]);

    const styles = useStyles2(getStyles);
    const theme = useTheme2();

    const [sort, setSort] = useState<TableSortByFieldState[]>([{ displayName: 'Self', desc: true }]);

    return (
      <div className={styles.topTableContainer} data-testid="topTable">
        <AutoSizer style={{ width: '100%' }}>
          {({ width, height }) => {
            if (width < 3 || height < 3) {
              return null;
            }

            const frame = buildTableDataFrame(
              data,
              table,
              width,
              onSymbolClick,
              onSearch,
              onSandwich,
              theme,
              search,
              sandwichItem
            );
            return (
              <Table
                initialSortBy={sort}
                onSortByChange={(s) => {
                  if (s && s.length) {
                    onTableSort?.(s[0].displayName + '_' + (s[0].desc ? 'desc' : 'asc'));
                  }
                  setSort(s);
                }}
                data={frame}
                width={width}
                height={height}
              />
            );
          }}
        </AutoSizer>
      </div>
    );
  }
);

FlameGraphTopTableContainer.displayName = 'FlameGraphTopTableContainer';

function buildTableDataFrame(
  data: FlameGraphDataContainer,
  table: { [key: string]: TableData },
  width: number,
  onSymbolClick: (str: string) => void,
  onSearch: (str: string) => void,
  onSandwich: (str?: string) => void,
  theme: GrafanaTheme2,
  search?: string,
  sandwichItem?: string
): DataFrame {
  const actionField: Field = createActionField(onSandwich, onSearch, search, sandwichItem);

  const symbolField: Field = {
    type: FieldType.string,
    name: 'Symbol',
    values: [],
    config: {
      custom: { width: width - actionColumnWidth - TOP_TABLE_COLUMN_WIDTH * 2 },
      links: [
        {
          title: 'Highlight symbol',
          url: '',
          onClick: (e: DataLinkClickEvent) => {
            const field: Field = e.origin.field;
            const value = field.values[e.origin.rowIndex];
            onSymbolClick(value);
          },
        },
      ],
    },
  };

  let frame;

  if (data.isDiffFlamegraph()) {
    symbolField.config.custom.width = width - actionColumnWidth - TOP_TABLE_COLUMN_WIDTH * 3;

    const baselineField = createNumberField('Baseline', 'percent');
    const comparisonField = createNumberField('Comparison', 'percent');
    const diffField = createNumberField('Diff', 'percent');
    diffField.config.custom.cellOptions.type = TableCellDisplayMode.ColorText;
    diffField.config.mappings = [
      { type: MappingType.ValueToText, options: { [Infinity]: { text: 'new', color: 'red' } } },
      { type: MappingType.ValueToText, options: { [-100]: { text: 'removed', color: 'green' } } },
      { type: MappingType.RangeToText, options: { from: 0, to: Infinity, result: { color: 'red' } } },
      { type: MappingType.RangeToText, options: { from: -Infinity, to: 0, result: { color: 'green' } } },
    ];

    // For this we don't really consider sandwich view even though you can switch it on.
    const levels = data.getLevels();
    const totalTicks = levels.length ? levels[0][0].value : 0;
    const totalTicksRight = levels.length ? levels[0][0].valueRight : undefined;

    for (let key in table) {
      actionField.values.push(null);
      symbolField.values.push(key);

      const ticksLeft = table[key].total;
      const ticksRight = table[key].totalRight;

      // We are iterating over table of the data so totalTicksRight needs to be defined
      const totalTicksLeft = totalTicks - totalTicksRight!;

      const percentageLeft = Math.round((10000 * ticksLeft) / totalTicksLeft) / 100;
      const percentageRight = Math.round((10000 * ticksRight) / totalTicksRight!) / 100;

      const diff = ((percentageRight - percentageLeft) / percentageLeft) * 100;

      diffField.values.push(diff);
      baselineField.values.push(percentageLeft);
      comparisonField.values.push(percentageRight);
    }

    frame = {
      fields: [actionField, symbolField, baselineField, comparisonField, diffField],
      length: symbolField.values.length,
    };
  } else {
    const selfField = createNumberField('Self', data.selfField.config.unit);
    const totalField = createNumberField('Total', data.valueField.config.unit);

    for (let key in table) {
      actionField.values.push(null);
      symbolField.values.push(key);
      selfField.values.push(table[key].self);
      totalField.values.push(table[key].total);
    }

    frame = { fields: [actionField, symbolField, selfField, totalField], length: symbolField.values.length };
  }

  const dataFrames = applyFieldOverrides({
    data: [frame],
    fieldConfig: {
      defaults: {},
      overrides: [],
    },
    replaceVariables: (value: string) => value,
    theme,
  });

  return dataFrames[0];
}

function createNumberField(name: string, unit?: string): Field {
  const tableFieldOptions: TableFieldOptions = {
    width: TOP_TABLE_COLUMN_WIDTH,
    align: 'auto',
    inspect: false,
    cellOptions: { type: TableCellDisplayMode.Auto },
  };

  return {
    type: FieldType.number,
    name,
    values: [],
    config: {
      unit,
      custom: tableFieldOptions,
    },
  };
}

const actionColumnWidth = 61;

function createActionField(
  onSandwich: (str?: string) => void,
  onSearch: (str: string) => void,
  search?: string,
  sandwichItem?: string
): Field {
  const options: TableCustomCellOptions = {
    type: TableCellDisplayMode.Custom,
    cellComponent: (props) => {
      return (
        <ActionCell
          frame={props.frame}
          onSandwich={onSandwich}
          onSearch={onSearch}
          search={search}
          sandwichItem={sandwichItem}
          rowIndex={props.rowIndex}
        />
      );
    },
  };

  const actionFieldTableConfig: TableFieldOptions = {
    filterable: false,
    width: actionColumnWidth,
    hideHeader: true,
    inspect: false,
    align: 'auto',
    cellOptions: options,
  };

  return {
    type: FieldType.number,
    name: 'actions',
    values: [],
    config: {
      custom: actionFieldTableConfig,
    },
  };
}

type ActionCellProps = {
  frame: DataFrame;
  rowIndex: number;
  search?: string;
  sandwichItem?: string;
  onSearch: (symbol: string) => void;
  onSandwich: (symbol: string) => void;
};

function ActionCell(props: ActionCellProps) {
  const styles = getStylesActionCell();
  const symbol = props.frame.fields.find((f: Field) => f.name === 'Symbol')?.values[props.rowIndex];
  const isSearched = props.search === symbol;
  const isSandwiched = props.sandwichItem === symbol;

  return (
    <div className={styles.actionCellWrapper}>
      <IconButton
        className={styles.actionCellButton}
        name={'search'}
        variant={isSearched ? 'primary' : 'secondary'}
        tooltip={isSearched ? 'Clear from search' : 'Search for symbol'}
        aria-label={isSearched ? 'Clear from search' : 'Search for symbol'}
        onClick={() => {
          props.onSearch(isSearched ? '' : symbol);
        }}
      />
      <IconButton
        className={styles.actionCellButton}
        name={'gf-show-context'}
        tooltip={isSandwiched ? 'Remove from sandwich view' : 'Show in sandwich view'}
        variant={isSandwiched ? 'primary' : 'secondary'}
        aria-label={isSandwiched ? 'Remove from sandwich view' : 'Show in sandwich view'}
        onClick={() => {
          props.onSandwich(isSandwiched ? undefined : symbol);
        }}
      />
    </div>
  );
}

const getStyles = (theme: GrafanaTheme2) => {
  return {
    topTableContainer: css({
      label: 'topTableContainer',
      padding: theme.spacing(1),
      backgroundColor: theme.colors.background.secondary,
      height: '100%',
    }),
  };
};

const getStylesActionCell = () => {
  return {
    actionCellWrapper: css`
      label: actionCellWrapper;
      display: flex;
      height: 24px;
    `,

    actionCellButton: css`
      label: actionCellButton;
      margin-right: 0;
      width: 24px;
    `,
  };
};

export default FlameGraphTopTableContainer;<|MERGE_RESOLUTION|>--- conflicted
+++ resolved
@@ -29,11 +29,7 @@
 type Props = {
   data: FlameGraphDataContainer;
   onSymbolClick: (symbol: string) => void;
-<<<<<<< HEAD
-  height?: number;
   // This is used for highlighting the search button in case there is exact match.
-=======
->>>>>>> f6bd390b
   search?: string;
   // We use these to filter out rows in the table if users is doing text search.
   matchedLabels?: Set<string>;
@@ -44,22 +40,7 @@
 };
 
 const FlameGraphTopTableContainer = React.memo(
-<<<<<<< HEAD
-  ({
-    data,
-    onSymbolClick,
-    height,
-    search,
-    matchedLabels,
-    onSearch,
-    sandwichItem,
-    onSandwich,
-    onTableSort,
-    vertical,
-  }: Props) => {
-=======
-  ({ data, onSymbolClick, search, onSearch, sandwichItem, onSandwich, onTableSort }: Props) => {
->>>>>>> f6bd390b
+  ({ data, onSymbolClick, search, matchedLabels, onSearch, sandwichItem, onSandwich, onTableSort }: Props) => {
     const table = useMemo(() => {
       // Group the data by label, we show only one row per label and sum the values
       // TODO: should be by filename + funcName + linenumber?
