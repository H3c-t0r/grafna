--- conflicted
+++ resolved
@@ -2,11 +2,7 @@
   "author": "Grafana Labs",
   "license": "Apache-2.0",
   "name": "@grafana/runtime",
-<<<<<<< HEAD
-  "version": "9.1.1",
-=======
   "version": "9.1.2",
->>>>>>> 3c13120c
   "description": "Grafana Runtime Library",
   "keywords": [
     "grafana",
@@ -27,15 +23,9 @@
   },
   "dependencies": {
     "@grafana/agent-web": "^0.4.0",
-<<<<<<< HEAD
-    "@grafana/data": "9.1.1",
-    "@grafana/e2e-selectors": "9.1.1",
-    "@grafana/ui": "9.1.1",
-=======
     "@grafana/data": "9.1.2",
     "@grafana/e2e-selectors": "9.1.2",
     "@grafana/ui": "9.1.2",
->>>>>>> 3c13120c
     "@sentry/browser": "6.19.7",
     "history": "4.10.1",
     "lodash": "4.17.21",
