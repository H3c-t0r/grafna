{
  "compilerOptions": {
    "baseUrl": ".",
    "declarationDir": "dist",
    "outDir": "compiled",
<<<<<<< HEAD
    "declarationMap": true
  }
=======
    "rootDirs": ["."],
    "paths": {
      "@grafana/slate-react": ["../grafana-ui/node_modules/@types/slate-react"]
    },
    "typeRoots": ["node_modules/@types"]
  },
  "exclude": ["dist", "node_modules"],
  "extends": "@grafana/tsconfig",
  "include": ["src/**/*.ts*", "../../public/app/types/jquery/*.ts"]
>>>>>>> 717e1a3b
}<|MERGE_RESOLUTION|>--- conflicted
+++ resolved
@@ -3,10 +3,6 @@
     "baseUrl": ".",
     "declarationDir": "dist",
     "outDir": "compiled",
-<<<<<<< HEAD
-    "declarationMap": true
-  }
-=======
     "rootDirs": ["."],
     "paths": {
       "@grafana/slate-react": ["../grafana-ui/node_modules/@types/slate-react"]
@@ -16,5 +12,4 @@
   "exclude": ["dist", "node_modules"],
   "extends": "@grafana/tsconfig",
   "include": ["src/**/*.ts*", "../../public/app/types/jquery/*.ts"]
->>>>>>> 717e1a3b
 }