import { ScopedVars, TimeRange, TypedVariableModel } from '@grafana/data';

/**
<<<<<<< HEAD
 * Represents interpolated expressions
 */
export type InterpolationsMap = Map<string, string | null>;
=======
 * Can be used to gain more information about an interpolation operation
 */
export interface VariableInterpolation {
  /** The full matched expression including, example: ${varName.field:regex} */
  match: string;
  /** In the expression ${varName.field:regex} variableName is varName */
  variableName: string;
  /** In the expression ${varName.fields[0].name:regex} the fieldPath is fields[0].name */
  fieldPath?: string;
  /** In the expression ${varName:regex} the regex part is the format */
  format?: string;
  /** The formatted value of the variable expresion. Will equal match when variable not found or scopedVar was undefined or null **/
  value: string;
  // When value === match this will be true, meaning the variable was not found
  found?: boolean;
}
>>>>>>> 2b73f8cf

/**
 * Via the TemplateSrv consumers get access to all the available template variables
 * that can be used within the current active dashboard.
 *
 * For a more in-depth description visit: https://grafana.com/docs/grafana/latest/reference/templating
 * @public
 */
export interface TemplateSrv {
  /**
   * List the dashboard variables
   */
  getVariables(): TypedVariableModel[];

  /**
   * Replace the values within the target string.  See also {@link InterpolateFunction}
   *
   * Note: interpolations array is being mutated by replace function by adding information about variables that
   * have been interpolated during replacement. Variables that were specified in the target but not found in
   * the list of available variables are also added to the array. See {@link VariableInterpolation} for more details.
   *
   * @param {VariableInterpolation[]} interpolations an optional map that is updated with interpolated variables
   */
  replace(
    target?: string,
    scopedVars?: ScopedVars,
    format?: string | Function,
<<<<<<< HEAD
    interpolations?: InterpolationsMap
=======
    interpolations?: VariableInterpolation[]
>>>>>>> 2b73f8cf
  ): string;

  /**
   * Checks if a target contains template variables.
   */
  containsTemplate(target?: string): boolean;

  /**
   * Update the current time range to be used when interpolating __from / __to variables.
   */
  updateTimeRange(timeRange: TimeRange): void;
}

let singletonInstance: TemplateSrv;

/**
 * Used during startup by Grafana to set the TemplateSrv so it is available
 * via the {@link getTemplateSrv} to the rest of the application.
 *
 * @internal
 */
export const setTemplateSrv = (instance: TemplateSrv) => {
  singletonInstance = instance;
};

/**
 * Used to retrieve the {@link TemplateSrv} that can be used to fetch available
 * template variables.
 *
 * @public
 */
export const getTemplateSrv = (): TemplateSrv => singletonInstance;<|MERGE_RESOLUTION|>--- conflicted
+++ resolved
@@ -1,11 +1,6 @@
 import { ScopedVars, TimeRange, TypedVariableModel } from '@grafana/data';
 
 /**
-<<<<<<< HEAD
- * Represents interpolated expressions
- */
-export type InterpolationsMap = Map<string, string | null>;
-=======
  * Can be used to gain more information about an interpolation operation
  */
 export interface VariableInterpolation {
@@ -22,7 +17,6 @@
   // When value === match this will be true, meaning the variable was not found
   found?: boolean;
 }
->>>>>>> 2b73f8cf
 
 /**
  * Via the TemplateSrv consumers get access to all the available template variables
@@ -50,11 +44,7 @@
     target?: string,
     scopedVars?: ScopedVars,
     format?: string | Function,
-<<<<<<< HEAD
-    interpolations?: InterpolationsMap
-=======
     interpolations?: VariableInterpolation[]
->>>>>>> 2b73f8cf
   ): string;
 
   /**
