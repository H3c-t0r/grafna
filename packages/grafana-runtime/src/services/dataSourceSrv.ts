--- conflicted
+++ resolved
@@ -28,14 +28,11 @@
     ref?: DataSourceRef | string | null,
     scopedVars?: ScopedVars
   ): DataSourceInstanceSettings | undefined;
-<<<<<<< HEAD
-=======
 
   /**
    * Reloads the DataSourceSrv
    */
   reload(): void;
->>>>>>> 0ca4ccfa
 }
 
 /** @public */
