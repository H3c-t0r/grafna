--- conflicted
+++ resolved
@@ -69,11 +69,8 @@
     recordedQueries: false,
     newNavigation: false,
     fullRangeLogsVolume: false,
-<<<<<<< HEAD
     lokiLive: false,
-=======
     dashboardPreviews: false,
->>>>>>> 88bc4744
   };
   licenseInfo: LicenseInfo = {} as LicenseInfo;
   rendererAvailable = false;
