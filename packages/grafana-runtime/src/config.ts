import merge from 'lodash/merge';
import { getTheme } from '@grafana/ui';
import {
  BuildInfo,
  DataSourceInstanceSettings,
  FeatureToggles,
  GrafanaConfig,
  GrafanaTheme,
  GrafanaThemeType,
  LicenseInfo,
  PanelPluginMeta,
  systemDateFormats,
  SystemDateFormatSettings,
} from '@grafana/data';

export class GrafanaBootConfig implements GrafanaConfig {
  datasources: { [str: string]: DataSourceInstanceSettings } = {};
  panels: { [key: string]: PanelPluginMeta } = {};
  minRefreshInterval = '';
  appUrl = '';
  appSubUrl = '';
  windowTitlePrefix = '';
  buildInfo: BuildInfo = {} as BuildInfo;
  newPanelTitle = '';
  bootData: any;
  externalUserMngLinkUrl = '';
  externalUserMngLinkName = '';
  externalUserMngInfo = '';
  allowOrgCreate = false;
  disableLoginForm = false;
  defaultDatasource = '';
  alertingEnabled = false;
  alertingErrorOrTimeout = '';
  alertingNoDataOrNullValues = '';
  alertingMinInterval = 1;
  authProxyEnabled = false;
  exploreEnabled = false;
  ldapEnabled = false;
  sigV4AuthEnabled = false;
  samlEnabled = false;
  autoAssignOrg = true;
  verifyEmailEnabled = false;
  oauth: any;
  disableUserSignUp = false;
  loginHint: any;
  passwordHint: any;
  loginError: any;
  navTree: any;
  viewersCanEdit = false;
  editorsCanAdmin = false;
  disableSanitizeHtml = false;
  theme: GrafanaTheme;
  pluginsToPreload: string[] = [];
  featureToggles: FeatureToggles = {
    live: false,
    expressions: false,
    meta: false,
    ngalert: false,
    traceToLogs: false,
  };
  licenseInfo: LicenseInfo = {} as LicenseInfo;
  rendererAvailable = false;
  http2Enabled = false;
  dateFormats?: SystemDateFormatSettings;
<<<<<<< HEAD
  sentry = {
    enabled: false,
    dsn: '',
    customEndpoint: '',
    sampleRate: 1,
  };
=======
  marketplaceUrl?: string;
>>>>>>> d2ac7dc0

  constructor(options: GrafanaBootConfig) {
    this.theme = options.bootData.user.lightTheme ? getTheme(GrafanaThemeType.Light) : getTheme(GrafanaThemeType.Dark);

    const defaults = {
      datasources: {},
      windowTitlePrefix: 'Grafana - ',
      panels: {},
      newPanelTitle: 'Panel Title',
      playlist_timespan: '1m',
      unsaved_changes_warning: true,
      appUrl: '',
      appSubUrl: '',
      buildInfo: {
        version: 'v1.0',
        commit: '1',
        env: 'production',
        isEnterprise: false,
      },
      viewersCanEdit: false,
      editorsCanAdmin: false,
      disableSanitizeHtml: false,
    };

    merge(this, defaults, options);

    if (this.dateFormats) {
      systemDateFormats.update(this.dateFormats);
    }
  }
}

const bootData = (window as any).grafanaBootData || {
  settings: {},
  user: {},
  navTree: [],
};

const options = bootData.settings;
options.bootData = bootData;

/**
 * Use this to access the {@link GrafanaBootConfig} for the current running Grafana instance.
 *
 * @public
 */
export const config = new GrafanaBootConfig(options);<|MERGE_RESOLUTION|>--- conflicted
+++ resolved
@@ -62,16 +62,13 @@
   rendererAvailable = false;
   http2Enabled = false;
   dateFormats?: SystemDateFormatSettings;
-<<<<<<< HEAD
   sentry = {
     enabled: false,
     dsn: '',
     customEndpoint: '',
     sampleRate: 1,
   };
-=======
   marketplaceUrl?: string;
->>>>>>> d2ac7dc0
 
   constructor(options: GrafanaBootConfig) {
     this.theme = options.bootData.user.lightTheme ? getTheme(GrafanaThemeType.Light) : getTheme(GrafanaThemeType.Dark);
