--- conflicted
+++ resolved
@@ -16,12 +16,9 @@
   transformations: boolean;
   inspect: boolean;
   expressions: boolean;
-<<<<<<< HEAD
-  tracing_integration: boolean;
-=======
   newEdit: boolean;
   meta: boolean;
->>>>>>> c6cc840c
+  tracing_integration: boolean;
 }
 
 interface LicenseInfo {
@@ -71,12 +68,9 @@
     transformations: false,
     inspect: false,
     expressions: false,
-<<<<<<< HEAD
-    tracing_integration: false,
-=======
     newEdit: false,
     meta: false,
->>>>>>> c6cc840c
+    tracing_integration: false,
   };
   licenseInfo: LicenseInfo = {} as LicenseInfo;
   phantomJSRenderer = false;
