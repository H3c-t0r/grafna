import { lastValueFrom, merge, Observable, of } from 'rxjs';
import { catchError, switchMap } from 'rxjs/operators';

import {
  DataFrame,
  dataFrameToJSON,
  DataQuery,
  DataQueryRequest,
  DataQueryResponse,
  DataSourceApi,
  DataSourceInstanceSettings,
  DataSourceJsonData,
  DataSourceRef,
  getDataSourceRef,
  makeClassES5Compatible,
  parseLiveChannelAddress,
  ScopedVars,
} from '@grafana/data';

import { config } from '../config';
import {
  BackendSrvRequest,
  FetchResponse,
  getBackendSrv,
  getDataSourceSrv,
  getGrafanaLiveSrv,
  StreamingFrameAction,
  StreamingFrameOptions,
} from '../services';

import { BackendDataSourceResponse, toDataQueryResponse } from './queryResponse';

/**
 * @internal
 */
export const ExpressionDatasourceRef = Object.freeze({
  type: '__expr__',
  uid: '__expr__',
  name: 'Expression',
});

/**
 * @internal
 */
export function isExpressionReference(ref?: DataSourceRef | string | null): boolean {
  if (!ref) {
    return false;
  }
  const v = typeof ref === 'string' ? ref : ref.type;
  return v === ExpressionDatasourceRef.type || v === ExpressionDatasourceRef.name || v === '-100'; // -100 was a legacy accident that should be removed
}

export class HealthCheckError extends Error {
  details: HealthCheckResultDetails;

  constructor(message: string, details: HealthCheckResultDetails) {
    super(message);
    this.details = details;
    this.name = 'HealthCheckError';
  }
}

/**
 * Describes the current health status of a data source plugin.
 *
 * @public
 */
export enum HealthStatus {
  Unknown = 'UNKNOWN',
  OK = 'OK',
  Error = 'ERROR',
}

// Internal for now
enum PluginRequestHeaders {
  PluginID = 'X-Plugin-Id', // can be used for routing
  DatasourceUID = 'X-Datasource-Uid', // can be used for routing/ load balancing
  DashboardUID = 'X-Dashboard-Uid', // mainly useful for debuging slow queries
  PanelID = 'X-Panel-Id', // mainly useful for debuging slow queries
  QueryGroupID = 'X-Query-Group-Id', // mainly useful to find related queries with query chunking
  FromExpression = 'X-Grafana-From-Expr', // used by datasources to identify expression queries
}

/**
 * Describes the details in the payload returned when checking the health of a data source
 * plugin.
 *
 * If the 'message' key exists, this will be displayed in the error message in DataSourceSettingsPage
 * If the 'verboseMessage' key exists, this will be displayed in the expandable details in the error message in DataSourceSettingsPage
 *
 * @public
 */
export type HealthCheckResultDetails = Record<string, unknown> | undefined;

/**
 * Describes the payload returned when checking the health of a data source
 * plugin.
 *
 * @public
 */
export interface HealthCheckResult {
  status: HealthStatus;
  message: string;
  details: HealthCheckResultDetails;
}

/**
 * Extend this class to implement a data source plugin that is depending on the Grafana
 * backend API.
 *
 * @public
 */
class DataSourceWithBackend<
  TQuery extends DataQuery = DataQuery,
  TOptions extends DataSourceJsonData = DataSourceJsonData
> extends DataSourceApi<TQuery, TOptions> {
  constructor(instanceSettings: DataSourceInstanceSettings<TOptions>) {
    super(instanceSettings);
  }

  /**
   * Ideally final -- any other implementation may not work as expected
   */
  query(request: DataQueryRequest<TQuery>): Observable<DataQueryResponse> {
    const {
      intervalMs,
      maxDataPoints,
      queryCachingTTL,
      range,
      requestId,
      appendRequestId,
      hideFromInspector = false,
    } = request;
    let targets = request.targets;

    if (this.filterQuery) {
      targets = targets.filter((q) => this.filterQuery!(q));
    }

    let hasExpr = false;
    const pluginIDs = new Set<string>();
    const dsUIDs = new Set<string>();
    const queries = targets.map((q) => {
      let datasource = this.getRef();
      let datasourceId = this.id;
      let shouldApplyTemplateVariables = true;

      if (isExpressionReference(q.datasource)) {
        hasExpr = true;
        return {
          ...q,
          datasource: ExpressionDatasourceRef,
        };
      }

      if (q.datasource) {
        const ds = getDataSourceSrv().getInstanceSettings(q.datasource, request.scopedVars);

        if (!ds) {
          throw new Error(`Unknown Datasource: ${JSON.stringify(q.datasource)}`);
        }

        const dsRef = ds.rawRef ?? getDataSourceRef(ds);
        const dsId = ds.id;
        if (dsRef.uid !== datasource.uid || datasourceId !== dsId) {
          datasource = dsRef;
          datasourceId = dsId;
          // If the query is using a different datasource, we would need to retrieve the datasource
          // instance (async) and apply the template variables but it seems it's not necessary for now.
          shouldApplyTemplateVariables = false;
        }
      }
      if (datasource.type?.length) {
        pluginIDs.add(datasource.type);
      }
      if (datasource.uid?.length) {
        dsUIDs.add(datasource.uid);
      }
      return {
        ...(shouldApplyTemplateVariables ? this.applyTemplateVariables(q, request.scopedVars) : q),
        datasource,
        datasourceId, // deprecated!
        intervalMs,
        maxDataPoints,
        queryCachingTTL,
      };
    });

    // Return early if no queries exist
    if (!queries.length) {
      return of({ data: [] });
    }

    const body: any = { queries };

    if (range) {
      body.range = range;
      body.from = range.from.valueOf().toString();
      body.to = range.to.valueOf().toString();
    }

    if (config.featureToggles.queryOverLive) {
      return getGrafanaLiveSrv().getQueryData({
        request,
        body,
      });
    }

<<<<<<< HEAD
    let queryStrObj: Record<string, string> = {};
=======
    const headers: Record<string, string> = {};
    headers[PluginRequestHeaders.PluginID] = Array.from(pluginIDs).join(', ');
    headers[PluginRequestHeaders.DatasourceUID] = Array.from(dsUIDs).join(', ');
>>>>>>> 52aed84a

    let url = '/api/ds/query';

    if (hasExpr) {
<<<<<<< HEAD
      queryStrObj.expression = 'true';
    }

    if (appendRequestId) {
      queryStrObj.requestId = requestId;
    }

    let queryStr = new URLSearchParams(queryStrObj).toString();

    if (queryStr.length > 0) {
      url += '?' + queryStr;
=======
      headers[PluginRequestHeaders.FromExpression] = 'true';
      url += '?expression=true';
>>>>>>> 52aed84a
    }

    if (request.dashboardUID) {
      headers[PluginRequestHeaders.DashboardUID] = request.dashboardUID;
    }
    if (request.panelId) {
      headers[PluginRequestHeaders.PanelID] = `${request.panelId}`;
    }
    if (request.queryGroupId) {
      headers[PluginRequestHeaders.QueryGroupID] = `${request.queryGroupId}`;
    }
    return getBackendSrv()
      .fetch<BackendDataSourceResponse>({
        url,
        method: 'POST',
        data: body,
        requestId,
        hideFromInspector,
        headers,
      })
      .pipe(
        switchMap((raw) => {
          const rsp = toDataQueryResponse(raw, queries as DataQuery[]);
          // Check if any response should subscribe to a live stream
          if (rsp.data?.length && rsp.data.find((f: DataFrame) => f.meta?.channel)) {
            return toStreamingDataResponse(rsp, request, this.streamOptionsProvider);
          }
          return of(rsp);
        }),
        catchError((err) => {
          return of(toDataQueryResponse(err));
        })
      );
  }

  /** Get request headers with plugin ID+UID set */
  protected getRequestHeaders(): Record<string, string> {
    const headers: Record<string, string> = {};
    headers[PluginRequestHeaders.PluginID] = this.type;
    headers[PluginRequestHeaders.DatasourceUID] = this.uid;
    return headers;
  }

  /**
   * Apply template variables for explore
   */
  interpolateVariablesInQueries(queries: TQuery[], scopedVars: ScopedVars | {}): TQuery[] {
    return queries.map((q) => this.applyTemplateVariables(q, scopedVars) as TQuery);
  }

  /**
   * Override to apply template variables.  The result is usually also `TQuery`, but sometimes this can
   * be used to modify the query structure before sending to the backend.
   *
   * NOTE: if you do modify the structure or use template variables, alerting queries may not work
   * as expected
   *
   * @virtual
   */
  applyTemplateVariables(query: TQuery, scopedVars: ScopedVars): Record<string, any> {
    return query;
  }

  /**
   * Optionally override the streaming behavior
   */
  streamOptionsProvider: StreamOptionsProvider<TQuery> = standardStreamOptionsProvider;

  /**
   * Make a GET request to the datasource resource path
   */
  async getResource<T = any>(
    path: string,
    params?: BackendSrvRequest['params'],
    options?: Partial<BackendSrvRequest>
  ): Promise<T> {
    const headers = this.getRequestHeaders();
    const result = await lastValueFrom(
      getBackendSrv().fetch<T>({
        ...options,
        method: 'GET',
        headers: options?.headers ? { ...options.headers, ...headers } : headers,
        params: params ?? options?.params,
        url: `/api/datasources/uid/${this.uid}/resources/${path}`,
      })
    );
    return result.data;
  }

  /**
   * Send a POST request to the datasource resource path
   */
  async postResource<T = any>(
    path: string,
    data?: BackendSrvRequest['data'],
    options?: Partial<BackendSrvRequest>
  ): Promise<T> {
    const headers = this.getRequestHeaders();
    const result = await lastValueFrom(
      getBackendSrv().fetch<T>({
        ...options,
        method: 'POST',
        headers: options?.headers ? { ...options.headers, ...headers } : headers,
        data: data ?? { ...data },
        url: `/api/datasources/uid/${this.uid}/resources/${path}`,
      })
    );
    return result.data;
  }

  /**
   * Run the datasource healthcheck
   */
  async callHealthCheck(): Promise<HealthCheckResult> {
    return lastValueFrom(
      getBackendSrv().fetch<HealthCheckResult>({
        method: 'GET',
        url: `/api/datasources/uid/${this.uid}/health`,
        showErrorAlert: false,
        headers: this.getRequestHeaders(),
      })
    )
      .then((v: FetchResponse) => v.data)
      .catch((err) => err.data);
  }

  /**
   * Checks the plugin health
   * see public/app/features/datasources/state/actions.ts for what needs to be returned here
   */
  async testDatasource(): Promise<any> {
    return this.callHealthCheck().then((res) => {
      if (res.status === HealthStatus.OK) {
        return {
          status: 'success',
          message: res.message,
        };
      }

      throw new HealthCheckError(res.message, res.details);
    });
  }
}

/**
 * @internal exported for tests
 */
export function toStreamingDataResponse<TQuery extends DataQuery = DataQuery>(
  rsp: DataQueryResponse,
  req: DataQueryRequest<TQuery>,
  getter: (req: DataQueryRequest<TQuery>, frame: DataFrame) => Partial<StreamingFrameOptions>
): Observable<DataQueryResponse> {
  const live = getGrafanaLiveSrv();
  if (!live) {
    return of(rsp); // add warning?
  }

  const staticdata: DataFrame[] = [];
  const streams: Array<Observable<DataQueryResponse>> = [];
  for (const f of rsp.data) {
    const addr = parseLiveChannelAddress(f.meta?.channel);
    if (addr) {
      const frame: DataFrame = f;
      streams.push(
        live.getDataStream({
          addr,
          buffer: getter(req, frame),
          frame: dataFrameToJSON(f),
        })
      );
    } else {
      staticdata.push(f);
    }
  }
  if (staticdata.length) {
    streams.push(of({ ...rsp, data: staticdata }));
  }
  if (streams.length === 1) {
    return streams[0]; // avoid merge wrapper
  }
  return merge(...streams);
}

/**
 * This allows data sources to customize the streaming connection query
 *
 * @public
 */
export type StreamOptionsProvider<TQuery extends DataQuery = DataQuery> = (
  request: DataQueryRequest<TQuery>,
  frame: DataFrame
) => Partial<StreamingFrameOptions>;

/**
 * @public
 */
export const standardStreamOptionsProvider: StreamOptionsProvider = (request: DataQueryRequest, frame: DataFrame) => {
  const opts: Partial<StreamingFrameOptions> = {
    maxLength: request.maxDataPoints ?? 500,
    action: StreamingFrameAction.Append,
  };

  // For recent queries, clamp to the current time range
  if (request.rangeRaw?.to === 'now') {
    opts.maxDelta = request.range.to.valueOf() - request.range.from.valueOf();
  }
  return opts;
};

//@ts-ignore
DataSourceWithBackend = makeClassES5Compatible(DataSourceWithBackend);

export { DataSourceWithBackend };<|MERGE_RESOLUTION|>--- conflicted
+++ resolved
@@ -206,33 +206,31 @@
       });
     }
 
-<<<<<<< HEAD
     let queryStrObj: Record<string, string> = {};
-=======
+
+    let url = '/api/ds/query';
+
+    if (hasExpr) {
+      queryStrObj.expression = 'true';
+    }
+
+    if (appendRequestId) {
+      queryStrObj.requestId = requestId;
+    }
+
+    let queryStr = new URLSearchParams(queryStrObj).toString();
+
+    if (queryStr.length > 0) {
+      url += '?' + queryStr;
+    }
+
     const headers: Record<string, string> = {};
     headers[PluginRequestHeaders.PluginID] = Array.from(pluginIDs).join(', ');
     headers[PluginRequestHeaders.DatasourceUID] = Array.from(dsUIDs).join(', ');
->>>>>>> 52aed84a
-
-    let url = '/api/ds/query';
 
     if (hasExpr) {
-<<<<<<< HEAD
-      queryStrObj.expression = 'true';
-    }
-
-    if (appendRequestId) {
-      queryStrObj.requestId = requestId;
-    }
-
-    let queryStr = new URLSearchParams(queryStrObj).toString();
-
-    if (queryStr.length > 0) {
-      url += '?' + queryStr;
-=======
       headers[PluginRequestHeaders.FromExpression] = 'true';
       url += '?expression=true';
->>>>>>> 52aed84a
     }
 
     if (request.dashboardUID) {
