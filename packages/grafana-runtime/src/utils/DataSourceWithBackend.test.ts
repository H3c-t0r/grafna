--- conflicted
+++ resolved
@@ -8,11 +8,6 @@
   DataSourceInstanceSettings,
   DataSourceJsonData,
   DataSourceRef,
-<<<<<<< HEAD
-  MutableDataFrame,
-} from '@grafana/data';
-
-=======
   createDataFrame,
   AdHocVariableFilter,
   ScopedVars,
@@ -20,22 +15,18 @@
 
 import { config } from '../config';
 
->>>>>>> ae830f68
 import {
   DataSourceWithBackend,
   isExpressionReference,
   standardStreamOptionsProvider,
   toStreamingDataResponse,
 } from './DataSourceWithBackend';
-<<<<<<< HEAD
-=======
 import { publicDashboardQueryHandler } from './publicDashboardQueryHandler';
 
 interface MyQuery extends DataQuery {
   filters?: AdHocVariableFilter[];
   applyTemplateVariablesCalled?: boolean;
 }
->>>>>>> ae830f68
 
 class MyDataSource extends DataSourceWithBackend<MyQuery, DataSourceJsonData> {
   constructor(instanceSettings: DataSourceInstanceSettings<DataSourceJsonData>) {
@@ -288,8 +279,6 @@
     expect(obs).toBeDefined();
   });
 
-<<<<<<< HEAD
-=======
   test('check that getResource uses the data source UID', () => {
     const { mock, ds } = createMockDatasource();
     ds.getResource('foo');
@@ -341,7 +330,6 @@
     });
   });
 
->>>>>>> ae830f68
   describe('isExpressionReference', () => {
     test('check all possible expression references', () => {
       expect(isExpressionReference('__expr__')).toBeTruthy(); // New UID
@@ -349,8 +337,6 @@
       expect(isExpressionReference('Expression')).toBeTruthy(); // Name
       expect(isExpressionReference({ type: '__expr__' })).toBeTruthy();
       expect(isExpressionReference({ type: '-100' })).toBeTruthy();
-<<<<<<< HEAD
-=======
       expect(isExpressionReference(null)).toBeFalsy();
       expect(isExpressionReference(undefined)).toBeFalsy();
     });
@@ -390,7 +376,6 @@
       ds.query(request);
 
       expect(publicDashboardQueryHandler).toHaveBeenCalledWith(request);
->>>>>>> ae830f68
     });
   });
 });
