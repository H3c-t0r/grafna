import { e2e } from '../index';

<<<<<<< HEAD
export const login = (username = 'admin', password = 'admin') => {
=======
const DEFAULT_USERNAME = 'admin';
const DEFAULT_PASSWORD = 'admin';

export const login = (username = DEFAULT_USERNAME, password = DEFAULT_PASSWORD) => {
>>>>>>> 02e4c2bb
  e2e().logToConsole('Logging in with username:', username);
  e2e.pages.Login.visit();
  e2e.pages.Login.username()
    .should('be.visible') // prevents flakiness
    .type(username);
  e2e.pages.Login.password().type(password);
  e2e.pages.Login.submit().click();

  // Local tests will have insecure credentials
  if (password === DEFAULT_PASSWORD) {
    e2e.pages.Login.skip()
      .should('be.visible')
      .click();
  }

  e2e()
    .get('.login-page')
    .should('not.exist');
  e2e().logToConsole('Logged in with username:', username);
};<|MERGE_RESOLUTION|>--- conflicted
+++ resolved
@@ -1,13 +1,9 @@
 import { e2e } from '../index';
 
-<<<<<<< HEAD
-export const login = (username = 'admin', password = 'admin') => {
-=======
 const DEFAULT_USERNAME = 'admin';
 const DEFAULT_PASSWORD = 'admin';
 
 export const login = (username = DEFAULT_USERNAME, password = DEFAULT_PASSWORD) => {
->>>>>>> 02e4c2bb
   e2e().logToConsole('Logging in with username:', username);
   e2e.pages.Login.visit();
   e2e.pages.Login.username()
