{
  "author": "Grafana Labs",
  "license": "Apache-2.0",
  "name": "@grafana/e2e",
<<<<<<< HEAD
  "version": "9.2.20",
=======
  "version": "10.2.0",
>>>>>>> ae830f68
  "description": "Grafana End-to-End Test Library",
  "keywords": [
    "cli",
    "grafana",
    "e2e",
    "typescript"
  ],
  "repository": {
    "type": "git",
    "url": "http://github.com/grafana/grafana.git",
    "directory": "packages/grafana-e2e"
  },
  "main": "src/index.ts",
  "types": "src/index.ts",
  "bin": {
    "grafana-e2e": "bin/grafana-e2e.js"
  },
  "publishConfig": {
    "main": "dist/index.js",
    "types": "dist/index.d.ts",
    "access": "public"
  },
  "files": [
    "cypress",
    "dist",
    "cli.js",
    "cypress.json",
    "./README.md",
    "./CHANGELOG.md",
    "LICENSE_APACHE2"
  ],
  "scripts": {
    "build": "tsc -p ./tsconfig.build.json && rollup -c rollup.config.ts",
    "bundle": "rollup -c rollup.config.ts",
    "clean": "rimraf ./dist ./compiled ./package.tgz",
    "open": "cypress open",
    "start": "cypress run --browser=chrome",
    "start-benchmark": "CYPRESS_NO_COMMAND_LOG=1 yarn start",
    "test": "pushd test && node ../dist/bin/grafana-e2e.js run",
    "typecheck": "tsc --emitDeclarationOnly false --noEmit",
    "prepack": "cp package.json package.json.bak && node ../../scripts/prepare-packagejson.js",
    "postpack": "mv package.json.bak package.json"
  },
  "devDependencies": {
    "@rollup/plugin-node-resolve": "15.2.3",
    "@types/chrome-remote-interface": "0.31.10",
    "@types/lodash": "4.14.195",
    "@types/node": "18.18.4",
    "@types/uuid": "9.0.2",
    "esbuild": "0.18.12",
    "rollup": "2.79.1",
    "rollup-plugin-dts": "^5.0.0",
    "rollup-plugin-esbuild": "5.0.0",
    "rollup-plugin-node-externals": "^5.0.0",
    "webpack": "5.88.1"
  },
  "dependencies": {
<<<<<<< HEAD
    "@babel/core": "7.19.0",
    "@babel/preset-env": "7.19.0",
    "@cypress/webpack-preprocessor": "5.12.0",
    "@grafana/e2e-selectors": "9.2.20",
=======
    "@babel/core": "7.23.0",
    "@babel/preset-env": "7.23.2",
    "@cypress/webpack-preprocessor": "5.17.1",
    "@grafana/e2e-selectors": "10.2.0",
    "@grafana/schema": "10.2.0",
>>>>>>> ae830f68
    "@grafana/tsconfig": "^1.2.0-rc1",
    "@mochajs/json-file-reporter": "^1.2.0",
    "babel-loader": "9.1.3",
    "blink-diff": "1.0.13",
    "chrome-remote-interface": "0.33.0",
    "commander": "8.3.0",
    "cypress": "9.5.1",
    "cypress-file-upload": "5.0.8",
    "devtools-protocol": "0.0.1170333",
    "execa": "5.1.1",
    "lodash": "4.17.21",
    "mocha": "10.2.0",
    "resolve-bin": "1.0.1",
    "rimraf": "5.0.1",
    "tracelib": "1.0.1",
    "ts-loader": "8.4.0",
<<<<<<< HEAD
    "tslib": "2.4.0",
    "typescript": "4.8.2",
    "uuid": "8.3.2",
=======
    "tslib": "2.6.0",
    "typescript": "4.8.4",
    "uuid": "9.0.0",
>>>>>>> ae830f68
    "yaml": "^2.0.0"
  }
}<|MERGE_RESOLUTION|>--- conflicted
+++ resolved
@@ -2,11 +2,7 @@
   "author": "Grafana Labs",
   "license": "Apache-2.0",
   "name": "@grafana/e2e",
-<<<<<<< HEAD
-  "version": "9.2.20",
-=======
   "version": "10.2.0",
->>>>>>> ae830f68
   "description": "Grafana End-to-End Test Library",
   "keywords": [
     "cli",
@@ -64,18 +60,11 @@
     "webpack": "5.88.1"
   },
   "dependencies": {
-<<<<<<< HEAD
-    "@babel/core": "7.19.0",
-    "@babel/preset-env": "7.19.0",
-    "@cypress/webpack-preprocessor": "5.12.0",
-    "@grafana/e2e-selectors": "9.2.20",
-=======
     "@babel/core": "7.23.0",
     "@babel/preset-env": "7.23.2",
     "@cypress/webpack-preprocessor": "5.17.1",
     "@grafana/e2e-selectors": "10.2.0",
     "@grafana/schema": "10.2.0",
->>>>>>> ae830f68
     "@grafana/tsconfig": "^1.2.0-rc1",
     "@mochajs/json-file-reporter": "^1.2.0",
     "babel-loader": "9.1.3",
@@ -92,15 +81,9 @@
     "rimraf": "5.0.1",
     "tracelib": "1.0.1",
     "ts-loader": "8.4.0",
-<<<<<<< HEAD
-    "tslib": "2.4.0",
-    "typescript": "4.8.2",
-    "uuid": "8.3.2",
-=======
     "tslib": "2.6.0",
     "typescript": "4.8.4",
     "uuid": "9.0.0",
->>>>>>> ae830f68
     "yaml": "^2.0.0"
   }
 }