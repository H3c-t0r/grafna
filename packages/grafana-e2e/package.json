{
  "author": "Grafana Labs",
  "license": "Apache-2.0",
  "name": "@grafana/e2e",
  "version": "8.3.0-pre",
  "description": "Grafana End-to-End Test Library",
  "keywords": [
    "cli",
    "grafana",
    "e2e",
    "typescript"
  ],
  "repository": {
    "type": "git",
    "url": "http://github.com/grafana/grafana.git",
    "directory": "packages/grafana-e2e"
  },
  "main": "src/index.ts",
  "bin": {
    "grafana-e2e": "bin/grafana-e2e.js"
  },
  "scripts": {
    "build": "grafana-toolkit package:build --scope=e2e",
    "bundle": "rollup -c rollup.config.ts",
    "clean": "rimraf ./dist ./compiled",
    "docsExtract": "mkdir -p ../../reports/docs && api-extractor run 2>&1 | tee ../../reports/docs/$(basename $(pwd)).log",
    "open": "cypress open",
    "start": "cypress run --headless --browser chrome",
    "test": "pushd test && node ../dist/bin/grafana-e2e.js run",
    "typecheck": "tsc --noEmit"
  },
  "devDependencies": {
    "@rollup/plugin-commonjs": "16.0.0",
    "@rollup/plugin-node-resolve": "10.0.0",
    "@types/node": "13.7.7",
    "@types/rollup-plugin-visualizer": "2.6.0",
    "date-fns": "2.21.3",
    "rollup": "2.33.3",
    "rollup-plugin-copy": "3.3.0",
    "rollup-plugin-sourcemaps": "0.6.3",
    "rollup-plugin-terser": "7.0.2",
    "rollup-plugin-typescript2": "0.29.0",
    "rollup-plugin-visualizer": "4.2.0"
  },
  "types": "src/index.ts",
  "dependencies": {
    "@cypress/webpack-preprocessor": "5.9.0",
    "@grafana/e2e-selectors": "8.3.0-pre",
    "@grafana/tsconfig": "^1.0.0-rc1",
    "@mochajs/json-file-reporter": "^1.2.0",
    "blink-diff": "1.0.13",
    "commander": "5.0.0",
    "cypress": "7.5.0",
    "cypress-file-upload": "5.0.7",
    "execa": "4.0.0",
    "resolve-as-bin": "2.1.0",
    "ts-loader": "6.2.1",
<<<<<<< HEAD
    "tslib": "2.2.0",
    "typescript": "4.3.4",
=======
    "typescript": "4.4.3",
>>>>>>> 00dad0f4
    "yaml": "^1.8.3"
  },
  "volta": {
    "extends": "../../package.json"
  }
}<|MERGE_RESOLUTION|>--- conflicted
+++ resolved
@@ -55,12 +55,8 @@
     "execa": "4.0.0",
     "resolve-as-bin": "2.1.0",
     "ts-loader": "6.2.1",
-<<<<<<< HEAD
     "tslib": "2.2.0",
-    "typescript": "4.3.4",
-=======
     "typescript": "4.4.3",
->>>>>>> 00dad0f4
     "yaml": "^1.8.3"
   },
   "volta": {
