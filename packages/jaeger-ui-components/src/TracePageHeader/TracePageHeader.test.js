// Copyright (c) 2017 Uber Technologies, Inc.
//
// Licensed under the Apache License, Version 2.0 (the "License");
// you may not use this file except in compliance with the License.
// You may obtain a copy of the License at
//
// http://www.apache.org/licenses/LICENSE-2.0
//
// Unless required by applicable law or agreed to in writing, software
// distributed under the License is distributed on an "AS IS" BASIS,
// WITHOUT WARRANTIES OR CONDITIONS OF ANY KIND, either express or implied.
// See the License for the specific language governing permissions and
// limitations under the License.

import { render, screen } from '@testing-library/react';
import React from 'react';

import traceGenerator from '../demo/trace-generators';
import { getTraceName } from '../model/trace-viewer';
import transformTraceData from '../model/transform-trace-data';

import TracePageHeader from './TracePageHeader';

const trace = transformTraceData(traceGenerator.trace({}));
const setup = (propOverrides) => {
  const defaultProps = {
    trace,
    hideMap: false,
    showArchiveButton: false,
    showShortcutsHelp: false,
    showStandaloneLink: false,
    showViewOptions: false,
    textFilter: '',
    viewRange: { time: { current: [10, 20] } },
    updateTextFilter: () => {},
    ...propOverrides,
  };

  return render(<TracePageHeader {...defaultProps} />);
};

describe('TracePageHeader test', () => {
  it('should render a header ', () => {
    setup();

    expect(screen.getByRole('banner')).toBeInTheDocument();
  });

  it('should render nothing if a trace is not present', () => {
    setup({ trace: null });

    expect(screen.queryByRole('banner')).not.toBeInTheDocument();
    expect(screen.queryByRole('heading', { traceName: getTraceName(trace.spans) })).not.toBeInTheDocument();
    expect(screen.queryAllByRole('listitem')).toHaveLength(0);
    expect(screen.queryByText(/Reset Selection/)).not.toBeInTheDocument();
  });

  it('should render the trace title', () => {
    setup();

    expect(screen.getByRole('heading', { traceName: getTraceName(trace.spans) })).toBeInTheDocument();
  });

  it('should render the header items', () => {
    setup();

    const headerItems = screen.queryAllByRole('listitem');

    expect(headerItems).toHaveLength(5);
    //                                                        Year-month-day hour-minute-second
    expect(headerItems[0].textContent.match(/Trace Start:\d{4}-\d{2}-\d{2}\s\d{2}:\d{2}:\d{2}\.\d{3}/g)).toBeTruthy();
    expect(headerItems[1].textContent.match(/Duration:[\d|\.][\.|\d|s][\.|\d|s]?[\d]?/)).toBeTruthy();
    expect(headerItems[2].textContent.match(/Services:\d\d?/g)).toBeTruthy();
    expect(headerItems[3].textContent.match(/Depth:\d\d?/)).toBeTruthy();
    expect(headerItems[4].textContent.match(/Total Spans:\d\d?\d?\d?/)).toBeTruthy();
  });

<<<<<<< HEAD
  it('renders start time in header with millisecond precision', () => {
    const startTimeMs = wrapper.find(LabeledList).props().items[0].value.props.children[1].props.children;
    expect(startTimeMs).toMatch(/:\d\d\.\d\d\d/g);
  });

  it('renders a <SpanGraph>', () => {
    expect(wrapper.find(SpanGraph).length).toBe(1);
=======
  it('should render a <SpanGraph>', () => {
    setup();

    expect(screen.getByText(/Reset Selection/)).toBeInTheDocument();
>>>>>>> 0ca4ccfa
  });

  describe('observes the visibility toggles for various UX elements', () => {
    it('hides the minimap when hideMap === true', () => {
      setup({ hideMap: true });

      expect(screen.queryByText(/Reset Selection/)).not.toBeInTheDocument();
    });

    it('hides the summary when hideSummary === true', () => {
      const { rerender } = setup({ hideSummary: false });
      expect(screen.queryAllByRole('listitem')).toHaveLength(5);

      rerender(<TracePageHeader hideSummary={false} trace={null} />);
      expect(screen.queryAllByRole('listitem')).toHaveLength(0);

      rerender(
        <TracePageHeader
          trace={trace}
          hideSummary={true}
          hideMap={false}
          showArchiveButton={false}
          showShortcutsHelp={false}
          showStandaloneLink={false}
          showViewOptions={false}
          textFilter=""
          viewRange={{ time: { current: [10, 20] } }}
          updateTextFilter={() => {}}
        />
      );
      expect(screen.queryAllByRole('listitem')).toHaveLength(0);

      rerender(
        <TracePageHeader
          trace={trace}
          hideSummary={false}
          hideMap={false}
          showArchiveButton={false}
          showShortcutsHelp={false}
          showStandaloneLink={false}
          showViewOptions={false}
          textFilter=""
          viewRange={{ time: { current: [10, 20] } }}
          updateTextFilter={() => {}}
        />
      );
      expect(screen.queryAllByRole('listitem')).toHaveLength(5);
    });
  });
});<|MERGE_RESOLUTION|>--- conflicted
+++ resolved
@@ -75,20 +75,10 @@
     expect(headerItems[4].textContent.match(/Total Spans:\d\d?\d?\d?/)).toBeTruthy();
   });
 
-<<<<<<< HEAD
-  it('renders start time in header with millisecond precision', () => {
-    const startTimeMs = wrapper.find(LabeledList).props().items[0].value.props.children[1].props.children;
-    expect(startTimeMs).toMatch(/:\d\d\.\d\d\d/g);
-  });
-
-  it('renders a <SpanGraph>', () => {
-    expect(wrapper.find(SpanGraph).length).toBe(1);
-=======
   it('should render a <SpanGraph>', () => {
     setup();
 
     expect(screen.getByText(/Reset Selection/)).toBeInTheDocument();
->>>>>>> 0ca4ccfa
   });
 
   describe('observes the visibility toggles for various UX elements', () => {
