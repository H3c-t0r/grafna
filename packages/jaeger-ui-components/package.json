--- conflicted
+++ resolved
@@ -9,13 +9,7 @@
     "typecheck": "tsc --noEmit"
   },
   "devDependencies": {
-<<<<<<< HEAD
-    "typescript": "4.3.4"
-=======
-    "@wojtekmaj/enzyme-adapter-react-17": "0.6.2",
-    "enzyme": "3.11.0",
     "typescript": "4.4.3"
->>>>>>> 00dad0f4
   },
   "dependencies": {
     "@emotion/css": "11.1.3",
