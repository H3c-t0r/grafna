--- conflicted
+++ resolved
@@ -158,14 +158,8 @@
   await clean();
   await prepare();
   await prettierCheckPlugin({ fix: false });
-  // @ts-ignore
-<<<<<<< HEAD
-  await lintPlugin();
+  await lintPlugin({ fix: false });
   await testPlugin({ updateSnapshot: false, coverage, watch: false });
-=======
-  await lintPlugin({ fix: false });
-  await testPlugin({ updateSnapshot: false, coverage });
->>>>>>> e56f98f0
   await bundlePlugin({ watch: false, production: true });
 };
 
