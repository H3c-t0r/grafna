{
  "author": "Grafana Labs",
  "license": "Apache-2.0",
  "name": "@grafana/ui",
<<<<<<< HEAD
  "version": "9.0.1",
=======
  "version": "9.0.2",
>>>>>>> 0641b5d0
  "description": "Grafana Components Library",
  "keywords": [
    "grafana",
    "react",
    "react-component",
    "typescript"
  ],
  "repository": {
    "type": "git",
    "url": "http://github.com/grafana/grafana.git",
    "directory": "packages/grafana-ui"
  },
  "main": "src/index.ts",
  "scripts": {
    "build": "grafana-toolkit package:build --scope=ui",
    "bundle": "rollup -c rollup.config.ts",
    "clean": "rimraf ./dist ./compiled",
    "docsExtract": "mkdir -p ../../reports/docs && api-extractor run 2>&1 | tee ../../reports/docs/$(basename $(pwd)).log",
    "storybook": "start-storybook -p 9001 -c .storybook",
    "storybook:build": "build-storybook -o ./dist/storybook -c .storybook",
    "typecheck": "tsc --noEmit"
  },
  "browserslist": [
    "defaults",
    "not IE 11"
  ],
  "dependencies": {
    "@emotion/css": "11.9.0",
    "@emotion/react": "11.9.0",
    "@grafana/aws-sdk": "0.0.36",
<<<<<<< HEAD
    "@grafana/data": "9.0.1",
    "@grafana/e2e-selectors": "9.0.1",
    "@grafana/schema": "9.0.1",
=======
    "@grafana/data": "9.0.2",
    "@grafana/e2e-selectors": "9.0.2",
    "@grafana/schema": "9.0.2",
>>>>>>> 0641b5d0
    "@grafana/slate-react": "0.22.10-grafana",
    "@monaco-editor/react": "4.3.1",
    "@popperjs/core": "2.11.5",
    "@react-aria/button": "3.4.4",
    "@react-aria/dialog": "3.1.9",
    "@react-aria/focus": "3.5.5",
    "@react-aria/menu": "3.4.4",
    "@react-aria/overlays": "3.8.2",
    "@react-stately/menu": "3.2.7",
    "@sentry/browser": "6.19.7",
    "ansicolor": "1.1.100",
    "calculate-size": "1.1.1",
    "classnames": "2.3.1",
    "core-js": "3.22.5",
    "d3": "5.15.0",
    "date-fns": "2.28.0",
    "hoist-non-react-statics": "3.3.2",
    "immutable": "4.0.0",
    "is-hotkey": "0.2.0",
    "jquery": "3.6.0",
    "lodash": "4.17.21",
    "memoize-one": "6.0.0",
    "moment": "2.29.3",
    "monaco-editor": "^0.31.1",
    "ol": "6.14.1",
    "prismjs": "1.28.0",
    "rc-cascader": "3.5.0",
    "rc-drawer": "4.4.3",
    "rc-slider": "9.7.5",
    "rc-time-picker": "^3.7.3",
    "react": "17.0.2",
    "react-beautiful-dnd": "13.1.0",
    "react-calendar": "3.7.0",
    "react-colorful": "5.5.1",
    "react-custom-scrollbars-2": "4.4.0",
    "react-dom": "17.0.2",
    "react-dropzone": "12.0.4",
    "react-highlight-words": "0.18.0",
    "react-hook-form": "7.5.3",
    "react-inlinesvg": "2.3.0",
    "react-popper": "2.3.0",
    "react-popper-tooltip": "^4.3.1",
    "react-router-dom": "^5.2.0",
    "react-select": "5.3.2",
    "react-select-event": "^5.1.0",
    "react-table": "7.8.0",
    "react-transition-group": "4.4.2",
    "react-use": "17.3.2",
    "react-window": "1.8.7",
    "rxjs": "7.5.5",
    "slate": "0.47.8",
    "slate-plain-serializer": "0.7.10",
    "tinycolor2": "1.4.2",
    "tslib": "2.4.0",
    "uplot": "1.6.21",
    "uuid": "8.3.2"
  },
  "devDependencies": {
    "@babel/core": "7.17.8",
    "@grafana/tsconfig": "^1.2.0-rc1",
    "@mdx-js/react": "1.6.22",
    "@rollup/plugin-alias": "^3.1.9",
    "@rollup/plugin-commonjs": "22.0.0",
    "@rollup/plugin-node-resolve": "13.3.0",
    "@storybook/addon-a11y": "6.4.21",
    "@storybook/addon-actions": "6.4.21",
    "@storybook/addon-docs": "6.4.21",
    "@storybook/addon-essentials": "6.4.21",
    "@storybook/addon-knobs": "6.4.0",
    "@storybook/addon-storysource": "6.4.21",
    "@storybook/addons": "6.4.21",
    "@storybook/api": "6.4.21",
    "@storybook/builder-webpack5": "6.4.21",
    "@storybook/components": "6.4.21",
    "@storybook/core-events": "6.4.21",
    "@storybook/manager-webpack5": "6.4.21",
    "@storybook/react": "6.4.21",
    "@storybook/theming": "6.4.21",
    "@swc/helpers": "0.3.13",
    "@testing-library/dom": "8.13.0",
    "@testing-library/jest-dom": "5.16.4",
    "@testing-library/react": "12.1.4",
    "@testing-library/react-hooks": "8.0.0",
    "@testing-library/user-event": "14.2.0",
    "@types/classnames": "2.3.0",
    "@types/common-tags": "^1.8.0",
    "@types/d3": "7.1.0",
    "@types/enzyme": "3.10.12",
    "@types/enzyme-adapter-react-16": "1.0.6",
    "@types/grafana__slate-react": "npm:@types/slate-react@0.22.5",
    "@types/hoist-non-react-statics": "3.3.1",
    "@types/is-hotkey": "0.1.7",
    "@types/jest": "27.4.1",
    "@types/jquery": "3.5.14",
    "@types/lodash": "4.14.182",
    "@types/mock-raf": "1.0.3",
    "@types/node": "16.11.36",
    "@types/prismjs": "1.26.0",
    "@types/react": "17.0.42",
    "@types/react-beautiful-dnd": "13.1.2",
    "@types/react-calendar": "3.5.1",
    "@types/react-color": "3.0.6",
    "@types/react-dom": "17.0.14",
    "@types/react-router-dom": "5.3.3",
    "@types/react-table": "7.7.12",
    "@types/react-test-renderer": "17.0.1",
    "@types/react-transition-group": "4.4.4",
    "@types/react-window": "1.8.5",
    "@types/slate": "0.47.2",
    "@types/slate-plain-serializer": "0.7.2",
    "@types/testing-library__jest-dom": "5.14.3",
    "@types/testing-library__react-hooks": "^3.2.0",
    "@types/tinycolor2": "1.4.3",
    "@types/uuid": "8.3.4",
    "@wojtekmaj/enzyme-adapter-react-17": "0.6.7",
    "babel-loader": "8.2.5",
    "common-tags": "1.8.2",
    "css-loader": "6.7.1",
    "css-minimizer-webpack-plugin": "4.0.0",
    "csstype": "3.1.0",
    "enzyme": "3.11.0",
    "expose-loader": "4.0.0",
    "mock-raf": "1.0.1",
    "postcss": "8.4.14",
    "postcss-loader": "7.0.0",
    "process": "^0.11.10",
    "raw-loader": "4.0.2",
    "react-docgen-typescript-loader": "3.7.2",
    "react-test-renderer": "17.0.2",
    "rimraf": "3.0.2",
    "rollup": "2.74.1",
    "rollup-plugin-sourcemaps": "0.6.3",
    "rollup-plugin-svg-import": "^1.6.0",
    "rollup-plugin-terser": "7.0.2",
    "sass-loader": "13.0.0",
    "storybook-dark-mode": "1.1.0",
    "style-loader": "3.3.1",
    "terser-webpack-plugin": "5.3.1",
    "ts-loader": "8.0.11",
    "typescript": "4.6.4",
    "webpack": "5.72.1",
    "webpack-filter-warnings-plugin": "1.2.1"
  },
  "types": "src/index.ts"
}<|MERGE_RESOLUTION|>--- conflicted
+++ resolved
@@ -2,11 +2,7 @@
   "author": "Grafana Labs",
   "license": "Apache-2.0",
   "name": "@grafana/ui",
-<<<<<<< HEAD
-  "version": "9.0.1",
-=======
   "version": "9.0.2",
->>>>>>> 0641b5d0
   "description": "Grafana Components Library",
   "keywords": [
     "grafana",
@@ -37,15 +33,9 @@
     "@emotion/css": "11.9.0",
     "@emotion/react": "11.9.0",
     "@grafana/aws-sdk": "0.0.36",
-<<<<<<< HEAD
-    "@grafana/data": "9.0.1",
-    "@grafana/e2e-selectors": "9.0.1",
-    "@grafana/schema": "9.0.1",
-=======
     "@grafana/data": "9.0.2",
     "@grafana/e2e-selectors": "9.0.2",
     "@grafana/schema": "9.0.2",
->>>>>>> 0641b5d0
     "@grafana/slate-react": "0.22.10-grafana",
     "@monaco-editor/react": "4.3.1",
     "@popperjs/core": "2.11.5",
