--- conflicted
+++ resolved
@@ -7,20 +7,13 @@
     "module": "esnext",
     "outDir": "compiled",
     "declaration": true,
-<<<<<<< HEAD
-=======
     "declarationDir": "dist",
->>>>>>> fef1733b
     "strict": true,
     "alwaysStrict": true,
     "noImplicitAny": true,
     "strictNullChecks": true,
     "typeRoots": ["./node_modules/@types", "types"],
-<<<<<<< HEAD
-    "skipLibCheck": true // Temp workaround for Duplicate identifier tsc errors
-=======
     "skipLibCheck": true, // Temp workaround for Duplicate identifier tsc errors,
     "removeComments": false
->>>>>>> fef1733b
   }
 }