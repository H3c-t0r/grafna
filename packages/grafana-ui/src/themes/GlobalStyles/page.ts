--- conflicted
+++ resolved
@@ -6,133 +6,6 @@
   const maxWidthBreakpoint =
     theme.breakpoints.values.xxl + theme.spacing.gridSize * 2 + theme.components.sidemenu.width;
 
-<<<<<<< HEAD
-  return css`
-    .grafana-app {
-      display: flex;
-      align-items: stretch;
-      position: absolute;
-      width: 100%;
-      height: 100%;
-      top: 0;
-      left: 0;
-    }
-
-    .main-view {
-      position: relative;
-      display: flex;
-      flex-direction: column;
-      flex-grow: 1;
-      height: 100%;
-      flex: 1 1 0;
-      min-width: 0;
-    }
-
-    .page-scrollbar-content {
-      display: flex;
-      min-height: 100%;
-      flex-direction: column;
-      width: 100%;
-      height: 100%;
-
-      // @PERCONA
-      // This adjusts our settings page
-      &.vertical-content > .page-container.page-body {
-        @media (min-width: ${theme.breakpoints.values.lg}px) {
-          margin-left: auto;
-          width: 70%;
-        }
-
-        @media (min-width: ${maxWidthBreakpoint}px) {
-          margin-left: auto;
-          width: 50%;
-        }
-      }
-    }
-
-    .page-container {
-      flex-grow: 1;
-      flex-basis: 100%;
-      padding-left: ${theme.spacing(2)};
-      padding-right: ${theme.spacing(2)};
-
-      ${theme.breakpoints.up('sm')} {
-        margin: ${theme.spacing(0, 1)};
-      }
-
-      ${theme.breakpoints.up('md')} {
-        margin: ${theme.spacing(0, 2)};
-      }
-
-      @media (min-width: ${maxWidthBreakpoint}px) {
-        max-width: ${theme.breakpoints.values.xxl}px;
-        margin-left: auto;
-        margin-right: auto;
-        width: 100%;
-      }
-    }
-
-    .page-full {
-      margin-left: ${theme.spacing(2)};
-      padding-left: ${theme.spacing(2)};
-      padding-right: ${theme.spacing(2)};
-    }
-
-    .page-body {
-      padding: ${theme.spacing(1)};
-      background: ${theme.components.panel.background};
-      border: 1px solid ${theme.components.panel.borderColor};
-      margin-bottom: 32px;
-
-      ${theme.breakpoints.up('md')} {
-        padding: ${theme.spacing(2)};
-      }
-
-      ${theme.breakpoints.up('lg')} {
-        padding: ${theme.spacing(3)};
-      }
-    }
-
-    .page-heading {
-      font-size: ${theme.typography.h4.fontSize};
-      margin-top: 0;
-      margin-bottom: ${theme.spacing(2)};
-    }
-
-    .page-action-bar {
-      margin-bottom: ${theme.spacing(2)};
-      display: flex;
-      align-items: flex-start;
-
-      > a,
-      > button {
-        margin-left: ${theme.spacing(2)};
-      }
-    }
-
-    .page-action-bar--narrow {
-      margin-bottom: 0;
-    }
-
-    .page-action-bar__spacer {
-      width: ${theme.spacing(2)};
-      flex-grow: 1;
-    }
-
-    .page-sub-heading {
-      margin-bottom: ${theme.spacing(2)};
-    }
-
-    .page-sub-heading-icon {
-      margin-left: ${theme.spacing(1)};
-      margin-top: ${theme.spacing(0.5)};
-    }
-
-    .page-hidden {
-      display: none;
-    }
-  `;
-=======
   return css({
     '.grafana-app': {
       display: 'flex',
@@ -160,6 +33,23 @@
       flexDirection: 'column',
       width: '100%',
       height: '100%',
+
+
+      // @PERCONA
+      // @PERCONA TODO check if it's still needed
+      // This adjusts our settings page
+      // &.vertical-content > .page-container.page-body {
+      //   @media (min-width: ${theme.breakpoints.values.lg}px) {
+      //     margin-left: auto;
+      //     width: 70%;
+      //   }
+
+      //   @media (min-width: ${maxWidthBreakpoint}px) {
+      //     margin-left: auto;
+      //     width: 50%;
+      //   }
+      // }
+      // }
     },
 
     '.page-container': {
@@ -240,5 +130,4 @@
       display: 'none',
     },
   });
->>>>>>> ae830f68
 }