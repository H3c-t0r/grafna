import { ThemeContext, withTheme } from './ThemeContext';
import { getTheme, mockTheme } from './getTheme';

<<<<<<< HEAD
let themeMock: ((name?: string) => GrafanaTheme) | null;

export let getTheme = (name?: string) => (themeMock && themeMock(name)) || (name === 'light' ? lightTheme : darkTheme);

export const mockTheme = (mock: (name?: string) => GrafanaTheme) => {
  themeMock = mock;
  return () => {
    themeMock = null;
  };
};
=======
export { ThemeContext, withTheme, mockTheme, getTheme };
>>>>>>> fef1733b
<|MERGE_RESOLUTION|>--- conflicted
+++ resolved
@@ -1,17 +1,4 @@
 import { ThemeContext, withTheme } from './ThemeContext';
 import { getTheme, mockTheme } from './getTheme';
 
-<<<<<<< HEAD
-let themeMock: ((name?: string) => GrafanaTheme) | null;
-
-export let getTheme = (name?: string) => (themeMock && themeMock(name)) || (name === 'light' ? lightTheme : darkTheme);
-
-export const mockTheme = (mock: (name?: string) => GrafanaTheme) => {
-  themeMock = mock;
-  return () => {
-    themeMock = null;
-  };
-};
-=======
-export { ThemeContext, withTheme, mockTheme, getTheme };
->>>>>>> fef1733b
+export { ThemeContext, withTheme, mockTheme, getTheme };