--- conflicted
+++ resolved
@@ -19,46 +19,7 @@
   const [rows, updateRows] = useState<ValueMappingEditRowModel[]>([]);
 
   useEffect(() => {
-<<<<<<< HEAD
     updateRows(buildEditRowModels(value));
-=======
-    const editRows: ValueMappingEditRowModel[] = [];
-
-    for (const mapping of value) {
-      switch (mapping.type) {
-        case MappingType.ValueToText:
-          for (const key of Object.keys(mapping.options)) {
-            editRows.push({
-              type: mapping.type,
-              result: mapping.options[key],
-              key,
-            });
-          }
-          break;
-        case MappingType.RangeToText:
-          editRows.push({
-            type: mapping.type,
-            result: mapping.options.result,
-            from: mapping.options.from ?? 0,
-            to: mapping.options.to ?? 0,
-          });
-          break;
-        case MappingType.SpecialValue:
-          editRows.push({
-            type: mapping.type,
-            result: mapping.options.result,
-            specialMatch: mapping.options.match ?? SpecialValueMatch.Null,
-          });
-      }
-    }
-
-    // Sort by index
-    editRows.sort((a, b) => {
-      return (a.result.index ?? 0) > (b.result.index ?? 0) ? 1 : -1;
-    });
-
-    updateRows(editRows);
->>>>>>> b5c146b7
   }, [value]);
 
   const onDragEnd = (result: DropResult) => {
@@ -230,11 +191,11 @@
           });
         }
         break;
-      case MappingType.NullToText:
+      case MappingType.SpecialValue:
         mappings.push({
           type: item.type,
           options: {
-            match: item.nullMatch!,
+            match: item.specialMatch!,
             result: {
               ...item.result,
               index,
@@ -272,11 +233,11 @@
           to: mapping.options.to ?? 0,
         });
         break;
-      case MappingType.NullToText:
+      case MappingType.SpecialValue:
         editRows.push({
           type: mapping.type,
           result: mapping.options.result,
-          nullMatch: mapping.options.match ?? NullToTextMatchType.Null,
+          specialMatch: mapping.options.match ?? SpecialValueMatch.Null,
         });
     }
   }
