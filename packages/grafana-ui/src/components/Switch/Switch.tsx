--- conflicted
+++ resolved
@@ -1,10 +1,7 @@
 import React, { PureComponent } from 'react';
 import uniqueId from 'lodash/uniqueId';
 import { Tooltip } from '../Tooltip/Tooltip';
-<<<<<<< HEAD
-=======
 import * as PopperJS from 'popper.js';
->>>>>>> 299a0e20
 
 export interface Props {
   label: string;
@@ -15,7 +12,6 @@
   tooltip?: string;
   tooltipPlacement?: PopperJS.Placement;
   transparent?: boolean;
-  tooltip?: string;
   onChange: (event?: React.SyntheticEvent<HTMLInputElement>) => void;
 }
 
@@ -34,9 +30,6 @@
   };
 
   render() {
-<<<<<<< HEAD
-    const { labelClass = '', switchClass = '', label, checked, transparent, className, tooltip } = this.props;
-=======
     const {
       labelClass = '',
       switchClass = '',
@@ -47,7 +40,6 @@
       tooltip,
       tooltipPlacement,
     } = this.props;
->>>>>>> 299a0e20
 
     const labelId = this.state.id;
     const labelClassName = `gf-form-label ${labelClass} ${transparent ? 'gf-form-label--transparent' : ''} pointer`;
@@ -60,11 +52,7 @@
             <div className={labelClassName}>
               {label}
               {tooltip && (
-<<<<<<< HEAD
-                <Tooltip placement="top" content={tooltip} theme={'info'}>
-=======
                 <Tooltip placement={tooltipPlacement ? tooltipPlacement : 'auto'} content={tooltip} theme={'info'}>
->>>>>>> 299a0e20
                   <div className="gf-form-help-icon gf-form-help-icon--right-normal">
                     <i className="fa fa-info-circle" />
                   </div>
