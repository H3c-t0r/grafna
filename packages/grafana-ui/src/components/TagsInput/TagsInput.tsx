import React, { ChangeEvent, KeyboardEvent, FC, useState } from 'react';
import { css, cx } from '@emotion/css';
import { Button } from '../Button';
import { TagItem } from './TagItem';
import { useStyles, useTheme2 } from '../../themes/ThemeContext';
import { GrafanaTheme } from '@grafana/data';
import { Input } from '../Input/Input';

export interface Props {
  placeholder?: string;
  tags?: string[];
  onChange: (tags: string[]) => void;
  width?: number;
<<<<<<< HEAD
  disabled?: boolean;
=======
  className?: string;
>>>>>>> 290e00cb
}

export const TagsInput: FC<Props> = ({
  placeholder = 'New tag (enter key to add)',
  tags = [],
  onChange,
  width,
<<<<<<< HEAD
  disabled,
=======
  className,
>>>>>>> 290e00cb
}) => {
  const [newTagName, setNewName] = useState('');
  const styles = useStyles(getStyles);
  const theme = useTheme2();

  const onNameChange = (event: ChangeEvent<HTMLInputElement>) => {
    setNewName(event.target.value);
  };

  const onRemove = (tagToRemove: string) => {
    onChange(tags?.filter((x) => x !== tagToRemove));
  };

  const onAdd = (event: React.MouseEvent) => {
    event.preventDefault();
    if (!tags.includes(newTagName)) {
      onChange(tags.concat(newTagName));
    }
    setNewName('');
  };

  const onKeyboardAdd = (event: KeyboardEvent) => {
    event.preventDefault();
    if (event.key === 'Enter' && newTagName !== '') {
      onChange(tags.concat(newTagName));
      setNewName('');
    }
  };

  return (
    <div className={cx(styles.wrapper, className, width ? css({ width: theme.spacing(width) }) : '')}>
      <div className={tags?.length ? styles.tags : undefined}>
        {tags?.map((tag: string, index: number) => {
          return <TagItem key={`${tag}-${index}`} name={tag} onRemove={onRemove} />;
        })}
      </div>
      <div>
        <Input
          disabled={disabled}
          placeholder={placeholder}
          onChange={onNameChange}
          value={newTagName}
          onKeyUp={onKeyboardAdd}
          suffix={
            newTagName.length > 0 && (
              <Button fill="text" className={styles.addButtonStyle} onClick={onAdd} size="md">
                Add
              </Button>
            )
          }
        />
      </div>
    </div>
  );
};

const getStyles = (theme: GrafanaTheme) => ({
  wrapper: css`
    min-height: ${theme.spacing.formInputHeight}px;
    align-items: center;
    display: flex;
    flex-wrap: wrap;
  `,
  tags: css`
    display: flex;
    justify-content: flex-start;
    flex-wrap: wrap;
    margin-right: ${theme.spacing.xs};
  `,
  addButtonStyle: css`
    margin: 0 -${theme.spacing.sm};
  `,
});<|MERGE_RESOLUTION|>--- conflicted
+++ resolved
@@ -11,11 +11,8 @@
   tags?: string[];
   onChange: (tags: string[]) => void;
   width?: number;
-<<<<<<< HEAD
+  className?: string;
   disabled?: boolean;
-=======
-  className?: string;
->>>>>>> 290e00cb
 }
 
 export const TagsInput: FC<Props> = ({
@@ -23,11 +20,8 @@
   tags = [],
   onChange,
   width,
-<<<<<<< HEAD
+  className,
   disabled,
-=======
-  className,
->>>>>>> 290e00cb
 }) => {
   const [newTagName, setNewName] = useState('');
   const styles = useStyles(getStyles);
