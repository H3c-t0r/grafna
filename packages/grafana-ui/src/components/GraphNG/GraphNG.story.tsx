import { FieldColorModeId, toDataFrame, dateTime } from '@grafana/data';
import React from 'react';
import { withCenteredStory } from '../../utils/storybook/withCenteredStory';
import { GraphNG, GraphNGProps } from './GraphNG';
import { LegendDisplayMode, LegendPlacement } from '../VizLegend/types';
import { prepDataForStorybook } from '../../utils/storybook/data';
import { useTheme } from '../../themes';
<<<<<<< HEAD
import { text, select } from '@storybook/addon-knobs';
import { StackingMode } from '..';
=======
import { Story } from '@storybook/react';
import { NOOP_CONTROL } from '../../utils/storybook/noopControl';
>>>>>>> 532b8d4b

export default {
  title: 'Visualizations/GraphNG',
  component: GraphNG,
  decorators: [withCenteredStory],
  parameters: {
    knobs: {
      disable: true,
    },
  },
  argTypes: {
    legendDisplayMode: { control: { type: 'radio', options: ['table', 'list', 'hidden'] } },
    placement: { control: { type: 'radio', options: ['bottom', 'right'] } },
    timeZone: { control: { type: 'radio', options: ['browser', 'utc'] } },
    width: { control: { type: 'range', min: 200, max: 800 } },
    height: { control: { type: 'range', min: 200, max: 800 } },
    className: NOOP_CONTROL,
    timeRange: NOOP_CONTROL,
    data: NOOP_CONTROL,
    legend: NOOP_CONTROL,
    fields: NOOP_CONTROL,
  },
};

interface StoryProps extends GraphNGProps {
  legendDisplayMode: string;
  placement: LegendPlacement;
  unit: string;
}
export const Lines: Story<StoryProps> = ({ placement, unit, legendDisplayMode, ...args }) => {
  const theme = useTheme();
  const seriesA = toDataFrame({
    target: 'SeriesA',
    datapoints: [
      [10, 1546372800000],
      [20, 1546376400000],
      [10, 1546380000000],
    ],
  });

  seriesA.fields[1].config.custom = { line: { show: true } };
  seriesA.fields[1].config.color = { mode: FieldColorModeId.PaletteClassic };
  seriesA.fields[1].config.unit = unit;

  const data = prepDataForStorybook([seriesA], theme);

  return (
    <GraphNG
      {...args}
      data={data}
      legend={{
        displayMode:
          legendDisplayMode === 'hidden'
            ? LegendDisplayMode.Hidden
            : legendDisplayMode === 'table'
            ? LegendDisplayMode.Table
            : LegendDisplayMode.List,
        placement: placement,
        calcs: [],
      }}
<<<<<<< HEAD
      legend={{ displayMode: LegendDisplayMode.List, placement: legendPlacement, calcs: [] }}
      timeZone="browser"
      stacking={StackingMode.None}
=======
>>>>>>> 532b8d4b
    />
  );
};
Lines.args = {
  width: 600,
  height: 400,
  timeRange: {
    from: dateTime(1546372800000),
    to: dateTime(1546380000000),
    raw: {
      from: dateTime(1546372800000),
      to: dateTime(1546380000000),
    },
  },
  legendDisplayMode: 'list',
  placement: 'bottom',
  unit: 'short',
  timeZone: 'browser',
};<|MERGE_RESOLUTION|>--- conflicted
+++ resolved
@@ -5,13 +5,9 @@
 import { LegendDisplayMode, LegendPlacement } from '../VizLegend/types';
 import { prepDataForStorybook } from '../../utils/storybook/data';
 import { useTheme } from '../../themes';
-<<<<<<< HEAD
-import { text, select } from '@storybook/addon-knobs';
+import { Story } from '@storybook/react';
 import { StackingMode } from '..';
-=======
-import { Story } from '@storybook/react';
 import { NOOP_CONTROL } from '../../utils/storybook/noopControl';
->>>>>>> 532b8d4b
 
 export default {
   title: 'Visualizations/GraphNG',
@@ -72,12 +68,8 @@
         placement: placement,
         calcs: [],
       }}
-<<<<<<< HEAD
-      legend={{ displayMode: LegendDisplayMode.List, placement: legendPlacement, calcs: [] }}
       timeZone="browser"
       stacking={StackingMode.None}
-=======
->>>>>>> 532b8d4b
     />
   );
 };
