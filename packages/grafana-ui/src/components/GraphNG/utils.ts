--- conflicted
+++ resolved
@@ -43,11 +43,8 @@
 export function alignDataFrames(frames: DataFrame[], fields?: XYFieldMatchers): AlignedFrameWithGapTest | null {
   const valuesFromFrames: AlignedData[] = [];
   const sourceFields: Field[] = [];
-<<<<<<< HEAD
   const sourceFieldsRefs: Record<number, FieldIndexRef> = {};
-=======
   const skipGaps: boolean[][] = [];
->>>>>>> e313c0ce
 
   // Default to timeseries config
   if (!fields) {
@@ -96,11 +93,9 @@
         spanNulls = true;
       }
 
-<<<<<<< HEAD
       const alignedFieldIndex = (valuesFromFrames.length + 1) * alignedData.length;
       sourceFieldsRefs[alignedFieldIndex] = { fieldIndex, frameIndex };
-=======
->>>>>>> e313c0ce
+
       alignedData.push(values);
       skipGapsFrame.push(spanNulls);
 
