import React from 'react';
import { AlignedData } from 'uplot';
import { DataFrame, FieldMatcherID, fieldMatchers, TimeRange, TimeZone } from '@grafana/data';
import { Themeable2 } from '../../types';
import { UPlotConfigBuilder } from '../uPlot/config/UPlotConfigBuilder';
import { GraphNGLegendEvent, XYFieldMatchers } from './types';
import { preparePlotConfigBuilder, preparePlotFrame } from './utils';
import { pluginLog, pluginLogger, preparePlotData } from '../uPlot/utils';
import { PlotLegend } from '../uPlot/PlotLegend';
import { UPlotChart } from '../uPlot/Plot';

import { LegendDisplayMode, VizLegendOptions } from '../VizLegend/models.gen';
import { VizLayout } from '../VizLayout/VizLayout';
<<<<<<< HEAD
import { PlotSyncConfig } from '../uPlot/context';
=======
import { withTheme2 } from '../../themes/ThemeContext';
>>>>>>> 45c763a7

/**
 * @internal -- not a public API
 */
export const FIXED_UNIT = '__fixed';

<<<<<<< HEAD
export interface GraphNGProps extends Themeable {
  data: DataFrame[];
=======
export interface GraphNGProps extends Themeable2 {
>>>>>>> 45c763a7
  width: number;
  height: number;
  timeRange: TimeRange;
  legend: VizLegendOptions;
  timeZone: TimeZone;
  structureRev?: number; // a number that will change when the data[] structure changes
  fields?: XYFieldMatchers; // default will assume timeseries data
  onLegendClick?: (event: GraphNGLegendEvent) => void;
  onSeriesColorChange?: (label: string, color: string) => void;
  children?: (builder: UPlotConfigBuilder, alignedDataFrame: DataFrame, debug?: () => boolean) => React.ReactNode;
  sync?: PlotSyncConfig | null;
}

/**
 * @internal -- not a public API
 */
export interface GraphNGState {
  alignedDataFrame: DataFrame;
  data: AlignedData;
  config?: UPlotConfigBuilder;
}

class UnthemedGraphNG extends React.Component<GraphNGProps, GraphNGState> {
  constructor(props: GraphNGProps) {
    super(props);

    pluginLog('GraphNG', false, 'constructor, data aligment');
    const alignedData = preparePlotFrame(props.data, {
      x: fieldMatchers.get(FieldMatcherID.firstTimeField).get({}),
      y: fieldMatchers.get(FieldMatcherID.numeric).get({}),
    });

    if (!alignedData) {
      return;
    }
    const config = preparePlotConfigBuilder(alignedData, props.theme, this.getTimeRange, this.getTimeZone, props.sync);

    this.state = {
      alignedDataFrame: alignedData,
      data: preparePlotData(alignedData),
      config,
    };
  }

  componentDidUpdate(prevProps: GraphNGProps) {
    const { theme, structureRev, data } = this.props;
    let shouldConfigUpdate = false;
    let stateUpdate = {} as GraphNGState;

    if (this.state.config === undefined || this.props.timeZone !== prevProps.timeZone) {
      shouldConfigUpdate = true;
    }

    if (data !== prevProps.data) {
      pluginLog('GraphNG', false, 'data changed');
      const hasStructureChanged = structureRev !== prevProps.structureRev || !structureRev;

      if (hasStructureChanged) {
        pluginLog('GraphNG', false, 'schema changed');
      }

      pluginLog('GraphNG', false, 'componentDidUpdate, data aligment');
      const alignedData = preparePlotFrame(data, {
        x: fieldMatchers.get(FieldMatcherID.firstTimeField).get({}),
        y: fieldMatchers.get(FieldMatcherID.numeric).get({}),
      });

      if (!alignedData) {
        return;
      }

      stateUpdate = {
        alignedDataFrame: alignedData,
        data: preparePlotData(alignedData),
      };

      if (shouldConfigUpdate || hasStructureChanged) {
        pluginLog('GraphNG', false, 'updating config');
        const config = preparePlotConfigBuilder(
          alignedData,
          theme,
          this.getTimeRange,
          this.getTimeZone,
          this.props.sync
        );

        stateUpdate = { ...stateUpdate, config };
      }
    }

    if (Object.keys(stateUpdate).length > 0) {
      this.setState(stateUpdate);
    }
  }

  getTimeRange = () => {
    return this.props.timeRange;
  };

  getTimeZone = () => {
    return this.props.timeZone;
  };

  renderLegend() {
    const { legend, onSeriesColorChange, onLegendClick, data } = this.props;
    const { config } = this.state;

    if (!config || (legend && legend.displayMode === LegendDisplayMode.Hidden)) {
      return;
    }

    return (
      <PlotLegend
        data={data}
        config={config}
        onSeriesColorChange={onSeriesColorChange}
        onLegendClick={onLegendClick}
        maxHeight="35%"
        maxWidth="60%"
        {...legend}
      />
    );
  }

  render() {
    const { width, height, children, timeRange } = this.props;
    const { config, alignedDataFrame } = this.state;
    if (!config) {
      return null;
    }
    return (
      <VizLayout width={width} height={height} legend={this.renderLegend()}>
        {(vizWidth: number, vizHeight: number) => (
          <UPlotChart
            config={this.state.config!}
            data={this.state.data}
            width={vizWidth}
            height={vizHeight}
            timeRange={timeRange}
          >
            {children ? children(config, alignedDataFrame, pluginLogger.isEnabled) : null}
          </UPlotChart>
        )}
      </VizLayout>
    );
  }
}

export const GraphNG = withTheme2(UnthemedGraphNG);
GraphNG.displayName = 'GraphNG';<|MERGE_RESOLUTION|>--- conflicted
+++ resolved
@@ -11,23 +11,16 @@
 
 import { LegendDisplayMode, VizLegendOptions } from '../VizLegend/models.gen';
 import { VizLayout } from '../VizLayout/VizLayout';
-<<<<<<< HEAD
 import { PlotSyncConfig } from '../uPlot/context';
-=======
 import { withTheme2 } from '../../themes/ThemeContext';
->>>>>>> 45c763a7
 
 /**
  * @internal -- not a public API
  */
 export const FIXED_UNIT = '__fixed';
 
-<<<<<<< HEAD
-export interface GraphNGProps extends Themeable {
+export interface GraphNGProps extends Themeable2 {
   data: DataFrame[];
-=======
-export interface GraphNGProps extends Themeable2 {
->>>>>>> 45c763a7
   width: number;
   height: number;
   timeRange: TimeRange;
