<<<<<<< HEAD
import React from 'react';
import { DataFrame, systemDateFormats } from '@grafana/data';
import { timeFormatToTemplate } from '../uPlot/utils';
import { alignAndSortDataFramesByFieldName } from './utils';
import { Area, Axis, Line, Point, Scale, SeriesGeometry } from '../uPlot/geometries';
import { UPlotChart } from '../uPlot/Plot';
import { PlotProps } from '../uPlot/types';
=======
import React, { useMemo } from 'react';
import {
  DataFrame,
  FieldConfig,
  FieldType,
  formattedValueToString,
  getFieldColorModeForField,
  getFieldDisplayName,
  getTimeField,
  TIME_SERIES_TIME_FIELD_NAME,
} from '@grafana/data';
import { alignAndSortDataFramesByFieldName } from './utils';
import { Area, Axis, Line, Point, Scale, SeriesGeometry } from '../uPlot/geometries';
import { UPlotChart } from '../uPlot/Plot';
import { AxisSide, GraphCustomFieldConfig, PlotProps } from '../uPlot/types';
import { useTheme } from '../../themes';
import { VizLayout } from '../VizLayout/VizLayout';
import { LegendItem, LegendOptions } from '../Legend/Legend';
import { GraphLegend } from '../Graph/GraphLegend';

const defaultFormatter = (v: any) => (v == null ? '-' : v.toFixed(1));
>>>>>>> b2dcf06b

interface GraphNGProps extends Omit<PlotProps, 'data'> {
  data: DataFrame[];
  legend?: LegendOptions;
}

<<<<<<< HEAD
export const GraphNG: React.FC<GraphNGProps> = () => {
  return <div>TODO! the plot!!!!</div>;
=======
export const GraphNG: React.FC<GraphNGProps> = ({
  data,
  children,
  width,
  height,
  legend,
  timeRange,
  timeZone,
  ...plotProps
}) => {
  const theme = useTheme();
  const alignedData = useMemo(() => alignAndSortDataFramesByFieldName(data, TIME_SERIES_TIME_FIELD_NAME), [data]);

  if (!alignedData) {
    return (
      <div className="panel-empty">
        <p>No data found in response</p>
      </div>
    );
  }

  const geometries: React.ReactNode[] = [];
  const scales: React.ReactNode[] = [];
  const axes: React.ReactNode[] = [];

  let { timeIndex } = getTimeField(alignedData);
  if (timeIndex === undefined) {
    timeIndex = 0; // assuming first field represents x-domain
    scales.push(<Scale key="scale-x" scaleKey="x" />);
  } else {
    scales.push(<Scale key="scale-x" scaleKey="x" isTime />);
  }

  axes.push(<Axis key="axis-scale-x" scaleKey="x" isTime side={AxisSide.Bottom} timeZone={timeZone} />);

  let seriesIdx = 0;
  const legendItems: LegendItem[] = [];
  const uniqueScales: Record<string, boolean> = {};

  for (let i = 0; i < alignedData.fields.length; i++) {
    const seriesGeometry = [];
    const field = alignedData.fields[i];
    const config = field.config as FieldConfig<GraphCustomFieldConfig>;
    const customConfig = config.custom;

    if (i === timeIndex || field.type !== FieldType.number) {
      continue;
    }

    const fmt = field.display ?? defaultFormatter;
    const scale = config.unit || '__fixed';

    if (!uniqueScales[scale]) {
      uniqueScales[scale] = true;
      scales.push(<Scale key={`scale-${scale}`} scaleKey={scale} />);
      axes.push(
        <Axis
          key={`axis-${scale}-${i}`}
          scaleKey={scale}
          label={config.custom?.axis?.label}
          size={config.custom?.axis?.width}
          side={config.custom?.axis?.side || AxisSide.Left}
          grid={config.custom?.axis?.grid}
          formatValue={v => formattedValueToString(fmt(v))}
        />
      );
    }

    // need to update field state here because we use a transform to merge framesP
    field.state = { ...field.state, seriesIndex: seriesIdx };

    const colorMode = getFieldColorModeForField(field);
    const seriesColor = colorMode.getCalculator(field, theme)(0, 0);

    if (customConfig?.line?.show) {
      seriesGeometry.push(
        <Line
          key={`line-${scale}-${i}`}
          scaleKey={scale}
          stroke={seriesColor}
          width={customConfig?.line.show ? customConfig?.line.width || 1 : 0}
        />
      );
    }

    if (customConfig?.points?.show) {
      seriesGeometry.push(
        <Point key={`point-${scale}-${i}`} scaleKey={scale} size={customConfig?.points?.radius} stroke={seriesColor} />
      );
    }

    if (customConfig?.fill?.alpha) {
      seriesGeometry.push(
        <Area key={`area-${scale}-${i}`} scaleKey={scale} fill={customConfig?.fill.alpha} color={seriesColor} />
      );
    }

    if (seriesGeometry.length > 1) {
      geometries.push(
        <SeriesGeometry key={`seriesGeometry-${scale}-${i}`} scaleKey={scale}>
          {seriesGeometry}
        </SeriesGeometry>
      );
    } else {
      geometries.push(seriesGeometry);
    }

    if (legend?.isVisible) {
      legendItems.push({
        color: seriesColor,
        label: getFieldDisplayName(field, alignedData),
        isVisible: true,
        yAxis: customConfig?.axis?.side === 1 ? 3 : 1,
      });
    }

    seriesIdx++;
  }

  let legendElement: React.ReactElement | undefined;

  if (legend?.isVisible && legendItems.length > 0) {
    legendElement = (
      <VizLayout.Legend position={legend.placement} maxHeight="35%" maxWidth="60%">
        <GraphLegend placement={legend.placement} items={legendItems} displayMode={legend.displayMode} />
      </VizLayout.Legend>
    );
  }

  return (
    <VizLayout width={width} height={height} legend={legendElement}>
      {(vizWidth: number, vizHeight: number) => (
        <UPlotChart
          data={alignedData}
          width={vizWidth}
          height={vizHeight}
          timeRange={timeRange}
          timeZone={timeZone}
          {...plotProps}
        >
          {scales}
          {axes}
          {geometries}
          {children}
        </UPlotChart>
      )}
    </VizLayout>
  );
>>>>>>> b2dcf06b
};<|MERGE_RESOLUTION|>--- conflicted
+++ resolved
@@ -1,12 +1,3 @@
-<<<<<<< HEAD
-import React from 'react';
-import { DataFrame, systemDateFormats } from '@grafana/data';
-import { timeFormatToTemplate } from '../uPlot/utils';
-import { alignAndSortDataFramesByFieldName } from './utils';
-import { Area, Axis, Line, Point, Scale, SeriesGeometry } from '../uPlot/geometries';
-import { UPlotChart } from '../uPlot/Plot';
-import { PlotProps } from '../uPlot/types';
-=======
 import React, { useMemo } from 'react';
 import {
   DataFrame,
@@ -21,24 +12,20 @@
 import { alignAndSortDataFramesByFieldName } from './utils';
 import { Area, Axis, Line, Point, Scale, SeriesGeometry } from '../uPlot/geometries';
 import { UPlotChart } from '../uPlot/Plot';
-import { AxisSide, GraphCustomFieldConfig, PlotProps } from '../uPlot/types';
+import { PlotProps } from '../uPlot/types';
+import { GraphFieldConfig, AxisPlacement, PointMode, GraphMode, getUPlotSideFromAxis } from '../uPlot/config';
 import { useTheme } from '../../themes';
 import { VizLayout } from '../VizLayout/VizLayout';
 import { LegendItem, LegendOptions } from '../Legend/Legend';
 import { GraphLegend } from '../Graph/GraphLegend';
 
 const defaultFormatter = (v: any) => (v == null ? '-' : v.toFixed(1));
->>>>>>> b2dcf06b
 
 interface GraphNGProps extends Omit<PlotProps, 'data'> {
   data: DataFrame[];
   legend?: LegendOptions;
 }
 
-<<<<<<< HEAD
-export const GraphNG: React.FC<GraphNGProps> = () => {
-  return <div>TODO! the plot!!!!</div>;
-=======
 export const GraphNG: React.FC<GraphNGProps> = ({
   data,
   children,
@@ -71,17 +58,26 @@
   } else {
     scales.push(<Scale key="scale-x" scaleKey="x" isTime />);
   }
-
-  axes.push(<Axis key="axis-scale-x" scaleKey="x" isTime side={AxisSide.Bottom} timeZone={timeZone} />);
+  axes.push(
+    <Axis
+      key="axis-scale-x"
+      scaleKey="x"
+      isTime
+      side={getUPlotSideFromAxis(AxisPlacement.Bottom)}
+      timeZone={timeZone}
+    />
+  );
 
   let seriesIdx = 0;
   const legendItems: LegendItem[] = [];
-  const uniqueScales: Record<string, boolean> = {};
+  const uniqueScales: Record<string, AxisPlacement> = {};
+  let hasLeftAxis = false;
+  let hasYAxis = false;
 
   for (let i = 0; i < alignedData.fields.length; i++) {
     const seriesGeometry = [];
     const field = alignedData.fields[i];
-    const config = field.config as FieldConfig<GraphCustomFieldConfig>;
+    const config = field.config as FieldConfig<GraphFieldConfig>;
     const customConfig = config.custom;
 
     if (i === timeIndex || field.type !== FieldType.number) {
@@ -91,20 +87,26 @@
     const fmt = field.display ?? defaultFormatter;
     const scale = config.unit || '__fixed';
 
-    if (!uniqueScales[scale]) {
-      uniqueScales[scale] = true;
+    if (!uniqueScales[scale] && config.custom?.axisPlacement !== AxisPlacement.Hide) {
+      const side = config.custom?.axisPlacement ?? (hasLeftAxis ? AxisPlacement.Right : AxisPlacement.Left);
+      if (side === AxisPlacement.Left) {
+        hasLeftAxis = true;
+      }
+
+      uniqueScales[scale] = side;
       scales.push(<Scale key={`scale-${scale}`} scaleKey={scale} />);
       axes.push(
         <Axis
           key={`axis-${scale}-${i}`}
           scaleKey={scale}
-          label={config.custom?.axis?.label}
-          size={config.custom?.axis?.width}
-          side={config.custom?.axis?.side || AxisSide.Left}
-          grid={config.custom?.axis?.grid}
+          label={config.custom?.axisLabel}
+          size={config.custom?.axisWidth}
+          side={getUPlotSideFromAxis(side)}
+          grid={!hasYAxis}
           formatValue={v => formattedValueToString(fmt(v))}
         />
       );
+      hasYAxis = true;
     }
 
     // need to update field state here because we use a transform to merge framesP
@@ -113,26 +115,26 @@
     const colorMode = getFieldColorModeForField(field);
     const seriesColor = colorMode.getCalculator(field, theme)(0, 0);
 
-    if (customConfig?.line?.show) {
+    if (customConfig?.mode !== GraphMode.Points) {
       seriesGeometry.push(
-        <Line
-          key={`line-${scale}-${i}`}
+        <Line key={`line-${scale}-${i}`} scaleKey={scale} stroke={seriesColor} width={customConfig?.lineWidth ?? 0} />
+      );
+    }
+
+    if (customConfig?.points !== PointMode.Never) {
+      seriesGeometry.push(
+        <Point
+          key={`point-${scale}-${i}`}
           scaleKey={scale}
+          size={customConfig?.pointRadius ?? 2}
           stroke={seriesColor}
-          width={customConfig?.line.show ? customConfig?.line.width || 1 : 0}
         />
       );
     }
 
-    if (customConfig?.points?.show) {
+    if (customConfig?.fillAlpha) {
       seriesGeometry.push(
-        <Point key={`point-${scale}-${i}`} scaleKey={scale} size={customConfig?.points?.radius} stroke={seriesColor} />
-      );
-    }
-
-    if (customConfig?.fill?.alpha) {
-      seriesGeometry.push(
-        <Area key={`area-${scale}-${i}`} scaleKey={scale} fill={customConfig?.fill.alpha} color={seriesColor} />
+        <Area key={`area-${scale}-${i}`} scaleKey={scale} fill={customConfig?.fillAlpha} color={seriesColor} />
       );
     }
 
@@ -151,7 +153,7 @@
         color: seriesColor,
         label: getFieldDisplayName(field, alignedData),
         isVisible: true,
-        yAxis: customConfig?.axis?.side === 1 ? 3 : 1,
+        yAxis: uniqueScales[scale] === AxisPlacement.Right ? 3 : 1,
       });
     }
 
@@ -187,5 +189,4 @@
       )}
     </VizLayout>
   );
->>>>>>> b2dcf06b
 };