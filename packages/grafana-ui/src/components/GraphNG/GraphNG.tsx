--- conflicted
+++ resolved
@@ -18,10 +18,6 @@
 } from '@grafana/data';
 import { useTheme } from '../../themes';
 import { UPlotChart } from '../uPlot/Plot';
-<<<<<<< HEAD
-import { AxisPlacement, DrawStyle, GraphFieldConfig, PointVisibility } from '../uPlot/config';
-=======
-import { PlotProps } from '../uPlot/types';
 import {
   AxisPlacement,
   DrawStyle,
@@ -30,7 +26,6 @@
   ScaleDirection,
   ScaleOrientation,
 } from '../uPlot/config';
->>>>>>> 2552fdb7
 import { VizLayout } from '../VizLayout/VizLayout';
 import { LegendDisplayMode, VizLegendItem, VizLegendOptions } from '../VizLegend/types';
 import { VizLegend } from '../VizLegend/VizLegend';
