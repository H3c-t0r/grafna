--- conflicted
+++ resolved
@@ -22,11 +22,8 @@
 import { VizLegend } from '../VizLegend/VizLegend';
 import { UPlotConfigBuilder } from '../uPlot/config/UPlotConfigBuilder';
 import { useRevision } from '../uPlot/hooks';
-<<<<<<< HEAD
-import { getFieldColorModeForField, getFieldSeriesColor } from '@grafana/data/src/field/fieldColor';
-=======
+import { getFieldColorModeForField, getFieldSeriesColor } from '@grafana/data';
 import { GraphNGLegendEvent, GraphNGLegendEventMode } from './types';
->>>>>>> 32758e7c
 
 const defaultFormatter = (v: any) => (v == null ? '-' : v.toFixed(1));
 
@@ -152,7 +149,8 @@
       const fmt = field.display ?? defaultFormatter;
       const scaleKey = config.unit || '__fixed';
       const colorMode = getFieldColorModeForField(field);
-      const seriesColor = colorMode.getCalculator(field, theme)(0, 0);
+      const scaleColor = getFieldSeriesColor(field, theme);
+      const seriesColor = scaleColor.color;
 
       if (customConfig.axisPlacement !== AxisPlacement.Hidden) {
         // The builder will manage unique scaleKeys and combine where appropriate
@@ -174,39 +172,25 @@
         });
       }
 
-<<<<<<< HEAD
-      // need to update field state here because we use a transform to merge framesP
-      field.state = { ...field.state, seriesIndex: seriesIdx };
-
-      const colorMode = getFieldColorModeForField(field);
-      const scaleColor = getFieldSeriesColor(field, theme);
-      const seriesColor = scaleColor.color;
-=======
->>>>>>> 32758e7c
       const showPoints = customConfig.drawStyle === DrawStyle.Points ? PointVisibility.Always : customConfig.showPoints;
       const dataFrameFieldIndex = getDataFrameFieldIndex ? getDataFrameFieldIndex(i) : undefined;
 
       builder.addSeries({
         scaleKey,
+        showPoints,
+        colorMode,
         drawStyle: customConfig.drawStyle!,
         lineColor: customConfig.lineColor ?? seriesColor,
         lineWidth: customConfig.lineWidth,
         lineInterpolation: customConfig.lineInterpolation,
         lineStyle: customConfig.lineStyle,
-        showPoints,
         pointSize: customConfig.pointSize,
         pointColor: customConfig.pointColor ?? seriesColor,
         fillOpacity: customConfig.fillOpacity,
         spanNulls: customConfig.spanNulls || false,
-<<<<<<< HEAD
+        show: !customConfig.hideFrom?.graph,
         gradientMode: customConfig.gradientMode,
         thresholds: config.thresholds,
-        colorMode: colorMode,
-      });
-=======
-        show: !customConfig.hideFrom?.graph,
-        fillGradient: customConfig.fillGradient,
->>>>>>> 32758e7c
 
         // The following properties are not used in the uPlot config, but are utilized as transport for legend config
         dataFrameFieldIndex,
