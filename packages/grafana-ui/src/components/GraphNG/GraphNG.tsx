import React, { useMemo, useRef } from 'react';
import {
  DataFrame,
  FieldConfig,
  FieldType,
  formattedValueToString,
  getFieldColorModeForField,
  getFieldDisplayName,
  getTimeField,
  TIME_SERIES_TIME_FIELD_NAME,
} from '@grafana/data';
import { alignAndSortDataFramesByFieldName } from './utils';
import { UPlotChart } from '../uPlot/Plot';
import { PlotProps } from '../uPlot/types';
import { GraphFieldConfig, AxisPlacement, PointMode, GraphMode, getUPlotSideFromAxis } from '../uPlot/config';
import { useTheme } from '../../themes';
import { VizLayout } from '../VizLayout/VizLayout';
import { LegendDisplayMode, LegendItem, LegendOptions } from '../Legend/Legend';
import { GraphLegend } from '../Graph/GraphLegend';
import { UPlotConfigBuilder } from '../uPlot/config/UPlotConfigBuilder';

const defaultFormatter = (v: any) => (v == null ? '-' : v.toFixed(1));

interface GraphNGProps extends Omit<PlotProps, 'data' | 'config'> {
  data: DataFrame[];
  legend?: LegendOptions;
}

const defaultConfig: GraphFieldConfig = {
  mode: GraphMode.Line,
  points: PointMode.Auto,
  axisPlacement: AxisPlacement.Auto,
};

export const GraphNG: React.FC<GraphNGProps> = ({
  data,
  children,
  width,
  height,
  legend,
  timeRange,
  timeZone,
  ...plotProps
}) => {
  const theme = useTheme();
  const alignedData = useMemo(() => alignAndSortDataFramesByFieldName(data, TIME_SERIES_TIME_FIELD_NAME), [data]);
  const legendItemsRef = useRef<LegendItem[]>([]);
  const hasLegend = legend && legend.displayMode !== LegendDisplayMode.Hidden;

  if (!alignedData) {
    return (
      <div className="panel-empty">
        <p>No data found in response</p>
      </div>
    );
  }

<<<<<<< HEAD
  const geometries: React.ReactNode[] = [];
  const scales: React.ReactNode[] = [];
  const axes: React.ReactNode[] = [];

  let { timeIndex } = getTimeField(alignedData);
  if (timeIndex === undefined) {
    timeIndex = 0; // assuming first field represents x-domain
    scales.push(<Scale key="scale-x" scaleKey="x" />);
  } else {
    scales.push(<Scale key="scale-x" scaleKey="x" isTime />);
  }
  axes.push(
    <Axis
      key="axis-scale-x"
      scaleKey="x"
      isTime
      side={getUPlotSideFromAxis(AxisPlacement.Bottom)}
      timeZone={timeZone}
    />
  );

  let seriesIdx = 0;
  const legendItems: LegendItem[] = [];
  const uniqueScales: Record<string, AxisPlacement> = {};
  const hasLegend = legend && legend.displayMode !== LegendDisplayMode.Hidden;
  let hasLeftAxis = false;
  let hasYAxis = false;

  for (let i = 0; i < alignedData.fields.length; i++) {
    const seriesGeometry = [];
    const field = alignedData.fields[i];
    const config = field.config as FieldConfig<GraphFieldConfig>;
    const customConfig = config.custom ?? defaultConfig;

    if (i === timeIndex || field.type !== FieldType.number) {
      continue;
    }

    const fmt = field.display ?? defaultFormatter;
    const scale = config.unit || '__fixed';

    if (!uniqueScales[scale] && customConfig.axisPlacement !== AxisPlacement.Hidden) {
      const side = customConfig.axisPlacement ?? (hasLeftAxis ? AxisPlacement.Right : AxisPlacement.Left);
      if (side === AxisPlacement.Left) {
        hasLeftAxis = true;
      }

      uniqueScales[scale] = side;
      scales.push(<Scale key={`scale-${scale}`} scaleKey={scale} />);
      axes.push(
        <Axis
          key={`axis-${scale}-${i}`}
          scaleKey={scale}
          label={customConfig.axisLabel}
          size={customConfig.axisWidth}
          side={getUPlotSideFromAxis(side)}
          grid={!hasYAxis}
          formatValue={v => formattedValueToString(fmt(v))}
        />
      );
      hasYAxis = true;
    }

    // need to update field state here because we use a transform to merge framesP
    field.state = { ...field.state, seriesIndex: seriesIdx };

    const colorMode = getFieldColorModeForField(field);
    const seriesColor = colorMode.getCalculator(field, theme)(0, 0);
    if ((customConfig.mode ?? GraphMode.Line) === GraphMode.Line) {
      seriesGeometry.push(
        <Line
          key={`line-${scale}-${i}`}
          scaleKey={scale}
          stroke={seriesColor}
          width={customConfig.lineWidth ?? 0}
          // ??? interpolation={customConfig.lineMode}
        />
      );
    }

    if (customConfig.points !== PointMode.Never) {
      seriesGeometry.push(
        <Point key={`point-${scale}-${i}`} scaleKey={scale} size={customConfig.pointRadius ?? 2} stroke={seriesColor} />
      );
    }

    if (customConfig.fillAlpha) {
      seriesGeometry.push(
        <Area key={`area-${scale}-${i}`} scaleKey={scale} fill={customConfig.fillAlpha} color={seriesColor} />
      );
    }

    if (seriesGeometry.length > 1) {
      geometries.push(
        <SeriesGeometry key={`seriesGeometry-${scale}-${i}`} scaleKey={scale}>
          {seriesGeometry}
        </SeriesGeometry>
      );
=======
  const configBuilder = useMemo(() => {
    const builder = new UPlotConfigBuilder();

    let { timeIndex } = getTimeField(alignedData);

    if (timeIndex === undefined) {
      timeIndex = 0; // assuming first field represents x-domain
      builder.addScale({
        scaleKey: 'x',
      });
>>>>>>> d2fb9109
    } else {
      builder.addScale({
        scaleKey: 'x',
        isTime: true,
      });
    }

<<<<<<< HEAD
    if (hasLegend) {
      legendItems.push({
        color: seriesColor,
        label: getFieldDisplayName(field, alignedData),
        yAxis: uniqueScales[scale] === AxisPlacement.Right ? 3 : 1,
=======
    builder.addAxis({
      scaleKey: 'x',
      isTime: true,
      side: AxisSide.Bottom,
      timeZone,
      theme,
    });

    let seriesIdx = 0;
    const legendItems: LegendItem[] = [];

    for (let i = 0; i < alignedData.fields.length; i++) {
      const field = alignedData.fields[i];
      const config = field.config as FieldConfig<GraphCustomFieldConfig>;
      const customConfig = config.custom;

      if (i === timeIndex || field.type !== FieldType.number) {
        continue;
      }

      const fmt = field.display ?? defaultFormatter;
      const scale = config.unit || '__fixed';

      if (!builder.hasScale(scale)) {
        builder.addScale({ scaleKey: scale });
        builder.addAxis({
          scaleKey: scale,
          label: config.custom?.axis?.label,
          size: config.custom?.axis?.width,
          side: config.custom?.axis?.side || AxisSide.Left,
          grid: config.custom?.axis?.grid,
          formatValue: v => formattedValueToString(fmt(v)),
          theme,
        });
      }

      // need to update field state here because we use a transform to merge framesP
      field.state = { ...field.state, seriesIndex: seriesIdx };

      const colorMode = getFieldColorModeForField(field);
      const seriesColor = colorMode.getCalculator(field, theme)(0, 0);

      builder.addSeries({
        scaleKey: scale,
        line: customConfig?.line?.show,
        lineColor: seriesColor,
        lineWidth: customConfig?.line?.width,
        points: customConfig?.points?.show,
        pointSize: customConfig?.points?.radius,
        pointColor: seriesColor,
        fill: customConfig?.fill?.alpha !== undefined,
        fillOpacity: customConfig?.fill?.alpha,
        fillColor: seriesColor,
>>>>>>> d2fb9109
      });

      if (hasLegend) {
        legendItems.push({
          color: seriesColor,
          label: getFieldDisplayName(field, alignedData),
          yAxis: customConfig?.axis?.side === 1 ? 3 : 1,
        });
      }

      seriesIdx++;
    }

    legendItemsRef.current = legendItems;
    return builder;
  }, [alignedData, hasLegend]);

  let legendElement: React.ReactElement | undefined;

  if (hasLegend && legendItemsRef.current.length > 0) {
    legendElement = (
      <VizLayout.Legend position={legend!.placement} maxHeight="35%" maxWidth="60%">
        <GraphLegend placement={legend!.placement} items={legendItemsRef.current} displayMode={legend!.displayMode} />
      </VizLayout.Legend>
    );
  }

  return (
    <VizLayout width={width} height={height} legend={legendElement}>
      {(vizWidth: number, vizHeight: number) => (
        <UPlotChart
          data={alignedData}
          config={configBuilder}
          width={vizWidth}
          height={vizHeight}
          timeRange={timeRange}
          timeZone={timeZone}
          {...plotProps}
        >
          {children}
        </UPlotChart>
      )}
    </VizLayout>
  );
};<|MERGE_RESOLUTION|>--- conflicted
+++ resolved
@@ -12,7 +12,7 @@
 import { alignAndSortDataFramesByFieldName } from './utils';
 import { UPlotChart } from '../uPlot/Plot';
 import { PlotProps } from '../uPlot/types';
-import { GraphFieldConfig, AxisPlacement, PointMode, GraphMode, getUPlotSideFromAxis } from '../uPlot/config';
+import { AxisPlacement, getUPlotSideFromAxis, GraphFieldConfig, GraphMode, PointMode } from '../uPlot/config';
 import { useTheme } from '../../themes';
 import { VizLayout } from '../VizLayout/VizLayout';
 import { LegendDisplayMode, LegendItem, LegendOptions } from '../Legend/Legend';
@@ -55,106 +55,6 @@
     );
   }
 
-<<<<<<< HEAD
-  const geometries: React.ReactNode[] = [];
-  const scales: React.ReactNode[] = [];
-  const axes: React.ReactNode[] = [];
-
-  let { timeIndex } = getTimeField(alignedData);
-  if (timeIndex === undefined) {
-    timeIndex = 0; // assuming first field represents x-domain
-    scales.push(<Scale key="scale-x" scaleKey="x" />);
-  } else {
-    scales.push(<Scale key="scale-x" scaleKey="x" isTime />);
-  }
-  axes.push(
-    <Axis
-      key="axis-scale-x"
-      scaleKey="x"
-      isTime
-      side={getUPlotSideFromAxis(AxisPlacement.Bottom)}
-      timeZone={timeZone}
-    />
-  );
-
-  let seriesIdx = 0;
-  const legendItems: LegendItem[] = [];
-  const uniqueScales: Record<string, AxisPlacement> = {};
-  const hasLegend = legend && legend.displayMode !== LegendDisplayMode.Hidden;
-  let hasLeftAxis = false;
-  let hasYAxis = false;
-
-  for (let i = 0; i < alignedData.fields.length; i++) {
-    const seriesGeometry = [];
-    const field = alignedData.fields[i];
-    const config = field.config as FieldConfig<GraphFieldConfig>;
-    const customConfig = config.custom ?? defaultConfig;
-
-    if (i === timeIndex || field.type !== FieldType.number) {
-      continue;
-    }
-
-    const fmt = field.display ?? defaultFormatter;
-    const scale = config.unit || '__fixed';
-
-    if (!uniqueScales[scale] && customConfig.axisPlacement !== AxisPlacement.Hidden) {
-      const side = customConfig.axisPlacement ?? (hasLeftAxis ? AxisPlacement.Right : AxisPlacement.Left);
-      if (side === AxisPlacement.Left) {
-        hasLeftAxis = true;
-      }
-
-      uniqueScales[scale] = side;
-      scales.push(<Scale key={`scale-${scale}`} scaleKey={scale} />);
-      axes.push(
-        <Axis
-          key={`axis-${scale}-${i}`}
-          scaleKey={scale}
-          label={customConfig.axisLabel}
-          size={customConfig.axisWidth}
-          side={getUPlotSideFromAxis(side)}
-          grid={!hasYAxis}
-          formatValue={v => formattedValueToString(fmt(v))}
-        />
-      );
-      hasYAxis = true;
-    }
-
-    // need to update field state here because we use a transform to merge framesP
-    field.state = { ...field.state, seriesIndex: seriesIdx };
-
-    const colorMode = getFieldColorModeForField(field);
-    const seriesColor = colorMode.getCalculator(field, theme)(0, 0);
-    if ((customConfig.mode ?? GraphMode.Line) === GraphMode.Line) {
-      seriesGeometry.push(
-        <Line
-          key={`line-${scale}-${i}`}
-          scaleKey={scale}
-          stroke={seriesColor}
-          width={customConfig.lineWidth ?? 0}
-          // ??? interpolation={customConfig.lineMode}
-        />
-      );
-    }
-
-    if (customConfig.points !== PointMode.Never) {
-      seriesGeometry.push(
-        <Point key={`point-${scale}-${i}`} scaleKey={scale} size={customConfig.pointRadius ?? 2} stroke={seriesColor} />
-      );
-    }
-
-    if (customConfig.fillAlpha) {
-      seriesGeometry.push(
-        <Area key={`area-${scale}-${i}`} scaleKey={scale} fill={customConfig.fillAlpha} color={seriesColor} />
-      );
-    }
-
-    if (seriesGeometry.length > 1) {
-      geometries.push(
-        <SeriesGeometry key={`seriesGeometry-${scale}-${i}`} scaleKey={scale}>
-          {seriesGeometry}
-        </SeriesGeometry>
-      );
-=======
   const configBuilder = useMemo(() => {
     const builder = new UPlotConfigBuilder();
 
@@ -165,7 +65,6 @@
       builder.addScale({
         scaleKey: 'x',
       });
->>>>>>> d2fb9109
     } else {
       builder.addScale({
         scaleKey: 'x',
@@ -173,28 +72,23 @@
       });
     }
 
-<<<<<<< HEAD
-    if (hasLegend) {
-      legendItems.push({
-        color: seriesColor,
-        label: getFieldDisplayName(field, alignedData),
-        yAxis: uniqueScales[scale] === AxisPlacement.Right ? 3 : 1,
-=======
     builder.addAxis({
       scaleKey: 'x',
       isTime: true,
-      side: AxisSide.Bottom,
+      side: getUPlotSideFromAxis(AxisPlacement.Bottom),
       timeZone,
       theme,
     });
 
     let seriesIdx = 0;
     const legendItems: LegendItem[] = [];
+    let hasLeftAxis = false;
+    let hasYAxis = false;
 
     for (let i = 0; i < alignedData.fields.length; i++) {
       const field = alignedData.fields[i];
-      const config = field.config as FieldConfig<GraphCustomFieldConfig>;
-      const customConfig = config.custom;
+      const config = field.config as FieldConfig<GraphFieldConfig>;
+      const customConfig = config.custom || defaultConfig;
 
       if (i === timeIndex || field.type !== FieldType.number) {
         continue;
@@ -202,18 +96,23 @@
 
       const fmt = field.display ?? defaultFormatter;
       const scale = config.unit || '__fixed';
+      const side = customConfig.axisPlacement ?? (hasLeftAxis ? AxisPlacement.Right : AxisPlacement.Left);
 
-      if (!builder.hasScale(scale)) {
+      if (!builder.hasScale(scale) && customConfig.axisPlacement !== AxisPlacement.Hidden) {
+        if (side === AxisPlacement.Left) {
+          hasLeftAxis = true;
+        }
+
         builder.addScale({ scaleKey: scale });
         builder.addAxis({
           scaleKey: scale,
-          label: config.custom?.axis?.label,
-          size: config.custom?.axis?.width,
-          side: config.custom?.axis?.side || AxisSide.Left,
-          grid: config.custom?.axis?.grid,
+          label: customConfig.axisLabel,
+          side: getUPlotSideFromAxis(side),
+          grid: !hasYAxis,
           formatValue: v => formattedValueToString(fmt(v)),
           theme,
         });
+        hasYAxis = true;
       }
 
       // need to update field state here because we use a transform to merge framesP
@@ -224,23 +123,22 @@
 
       builder.addSeries({
         scaleKey: scale,
-        line: customConfig?.line?.show,
+        line: (customConfig.mode ?? GraphMode.Line) === GraphMode.Line,
         lineColor: seriesColor,
-        lineWidth: customConfig?.line?.width,
-        points: customConfig?.points?.show,
-        pointSize: customConfig?.points?.radius,
+        lineWidth: customConfig.lineWidth,
+        points: customConfig.points !== PointMode.Never,
+        pointSize: customConfig.pointRadius,
         pointColor: seriesColor,
-        fill: customConfig?.fill?.alpha !== undefined,
-        fillOpacity: customConfig?.fill?.alpha,
+        fill: customConfig.fillAlpha !== undefined,
+        fillOpacity: customConfig.fillAlpha,
         fillColor: seriesColor,
->>>>>>> d2fb9109
       });
 
       if (hasLegend) {
         legendItems.push({
           color: seriesColor,
           label: getFieldDisplayName(field, alignedData),
-          yAxis: customConfig?.axis?.side === 1 ? 3 : 1,
+          yAxis: side === AxisPlacement.Right ? 3 : 1,
         });
       }
 
