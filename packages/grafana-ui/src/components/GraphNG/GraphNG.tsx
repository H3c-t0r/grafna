--- conflicted
+++ resolved
@@ -255,16 +255,10 @@
       <VizLayout.Legend position={legend.placement} maxHeight="35%" maxWidth="60%">
         <VizLegend
           onLabelClick={onLabelClick}
-<<<<<<< HEAD
           placement={legend.placement}
           items={legendItems}
           displayMode={legend.displayMode}
-=======
-          placement={legend!.placement}
-          items={legendItemsRef.current}
-          displayMode={legend!.displayMode}
           onSeriesColorChange={onSeriesColorChange}
->>>>>>> 2ef1b865
         />
       </VizLayout.Legend>
     );
