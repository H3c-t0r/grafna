--- conflicted
+++ resolved
@@ -77,13 +77,8 @@
         onChange={e => onChange({ ...header, value: e.target.value })}
         onBlur={onBlur}
       />
-<<<<<<< HEAD
-      <Button variant="destructive" size="xs" onClick={_e => onRemove(header.id)}>
+      <Button variant="secondary" size="xs" onClick={_e => onRemove(header.id)}>
         <Icon name="trash-alt" />
-=======
-      <Button variant="secondary" size="xs" onClick={_e => onRemove(header.id)}>
-        <i className="fa fa-trash" />
->>>>>>> 1ba8f164
       </Button>
     </div>
   );
