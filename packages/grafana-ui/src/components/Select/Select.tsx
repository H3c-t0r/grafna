// Libraries
import classNames from 'classnames';
import React, { PureComponent } from 'react';

// Ignoring because I couldn't get @types/react-select work wih Torkel's fork
// @ts-ignore
import { default as ReactSelect, Creatable } from '@torkelo/react-select';
// @ts-ignore
import { Creatable } from '@torkelo/react-select/lib/creatable';
// @ts-ignore
import { default as ReactAsyncSelect } from '@torkelo/react-select/lib/Async';
// @ts-ignore
import { components } from '@torkelo/react-select';

// Components
import { SelectOption } from './SelectOption';
import { SingleValue } from './SingleValue';
import SelectOptionGroup from './SelectOptionGroup';
import IndicatorsContainer from './IndicatorsContainer';
import NoOptionsMessage from './NoOptionsMessage';
import resetSelectStyles from './resetSelectStyles';
import { CustomScrollbar } from '../CustomScrollbar/CustomScrollbar';
import { PopoverContent } from '../Tooltip/Tooltip';
import { Tooltip } from '../Tooltip/Tooltip';
import { SelectableValue } from '@grafana/data';

export interface CommonProps<T> {
  defaultValue?: any;
  getOptionLabel?: (item: SelectableValue<T>) => string;
  getOptionValue?: (item: SelectableValue<T>) => string;
  onChange: (item: SelectableValue<T>) => {} | void;
  placeholder?: string;
  width?: number;
  value?: SelectableValue<T>;
  className?: string;
  isDisabled?: boolean;
  isSearchable?: boolean;
  isClearable?: boolean;
  autoFocus?: boolean;
  openMenuOnFocus?: boolean;
  onBlur?: () => void;
  maxMenuHeight?: number;
  isLoading?: boolean;
  noOptionsMessage?: () => string;
  isMulti?: boolean;
  backspaceRemovesValue?: boolean;
  isOpen?: boolean;
  components?: any;
  tooltipContent?: PopoverContent;
  onOpenMenu?: () => void;
  onCloseMenu?: () => void;
  tabSelectsValue?: boolean;
<<<<<<< HEAD
  isCollapsed?: boolean;
=======
  allowCustomValue: boolean;
>>>>>>> f8c474fa
}

export interface SelectProps<T> extends CommonProps<T> {
  options: Array<SelectableValue<T>>;
}

interface AsyncProps<T> extends CommonProps<T> {
  defaultOptions: boolean;
  loadOptions: (query: string) => Promise<Array<SelectableValue<T>>>;
  loadingMessage?: () => string;
}

export const MenuList = (props: any) => {
  return (
    <components.MenuList {...props}>
      <CustomScrollbar autoHide={false} autoHeightMax="inherit">
        {props.children}
      </CustomScrollbar>
    </components.MenuList>
  );
};

export class Select<T> extends PureComponent<SelectProps<T>> {
  static defaultProps: Partial<SelectProps<any>> = {
    className: '',
    isDisabled: false,
    isSearchable: true,
    isClearable: false,
    isMulti: false,
    openMenuOnFocus: false,
    autoFocus: false,
    isLoading: false,
    backspaceRemovesValue: true,
    maxMenuHeight: 300,
    tabSelectsValue: true,
    allowCustomValue: false,
    components: {
      Option: SelectOption,
      SingleValue,
      IndicatorsContainer,
      MenuList,
      Group: SelectOptionGroup,
    },
  };

  render() {
    const {
      defaultValue,
      getOptionLabel,
      getOptionValue,
      onChange,
      options,
      placeholder,
      width,
      value,
      className,
      isDisabled,
      isLoading,
      isSearchable,
      isClearable,
      backspaceRemovesValue,
      isMulti,
      autoFocus,
      openMenuOnFocus,
      onBlur,
      maxMenuHeight,
      noOptionsMessage,
      isOpen,
      components,
      tooltipContent,
      tabSelectsValue,
      onCloseMenu,
      onOpenMenu,
<<<<<<< HEAD
      isCollapsed,
=======
      allowCustomValue,
>>>>>>> f8c474fa
    } = this.props;

    let widthClass = '';
    if (width) {
      widthClass = 'width-' + width;
    }

<<<<<<< HEAD
    let collapseClass = '';
    if (isCollapsed) {
      collapseClass = 'collapsed';
    }

    const selectClassNames = classNames(
      'gf-form-input',
      'gf-form-input--form-dropdown',
      widthClass,
      className,
      collapseClass
    );
=======
    let SelectComponent: ReactSelect | Creatable = ReactSelect;
    const creatableOptions: any = {};

    if (allowCustomValue) {
      SelectComponent = Creatable;
      creatableOptions.formatCreateLabel = (input: string) => input;
    }

    const selectClassNames = classNames('gf-form-input', 'gf-form-input--form-dropdown', widthClass, className);
>>>>>>> f8c474fa
    const selectComponents = { ...Select.defaultProps.components, ...components };

    return (
      <WrapInTooltip onCloseMenu={onCloseMenu} onOpenMenu={onOpenMenu} tooltipContent={tooltipContent} isOpen={isOpen}>
        {(onOpenMenuInternal, onCloseMenuInternal) => {
          return (
            <SelectComponent
              classNamePrefix="gf-form-select-box"
              className={selectClassNames}
              components={selectComponents}
              defaultValue={defaultValue}
              value={value}
              getOptionLabel={getOptionLabel}
              getOptionValue={getOptionValue}
              menuShouldScrollIntoView={false}
              isSearchable={isSearchable}
              onChange={onChange}
              options={options}
              placeholder={placeholder || 'Choose'}
              styles={resetSelectStyles()}
              isDisabled={isDisabled}
              isLoading={isLoading}
              isClearable={isClearable}
              autoFocus={autoFocus}
              onBlur={onBlur}
              openMenuOnFocus={openMenuOnFocus}
              maxMenuHeight={maxMenuHeight}
              noOptionsMessage={noOptionsMessage}
              isMulti={isMulti}
              backspaceRemovesValue={backspaceRemovesValue}
              menuIsOpen={isOpen}
              onMenuOpen={onOpenMenuInternal}
              onMenuClose={onCloseMenuInternal}
              tabSelectsValue={tabSelectsValue}
              {...creatableOptions}
            />
          );
        }}
      </WrapInTooltip>
    );
  }
}

export class AsyncSelect<T> extends PureComponent<AsyncProps<T>> {
  static defaultProps: Partial<AsyncProps<any>> = {
    className: '',
    components: {},
    loadingMessage: () => 'Loading...',
    isDisabled: false,
    isClearable: false,
    isMulti: false,
    isSearchable: true,
    backspaceRemovesValue: true,
    autoFocus: false,
    openMenuOnFocus: false,
    maxMenuHeight: 300,
  };

  render() {
    const {
      defaultValue,
      getOptionLabel,
      getOptionValue,
      onChange,
      placeholder,
      width,
      value,
      className,
      loadOptions,
      defaultOptions,
      isLoading,
      loadingMessage,
      noOptionsMessage,
      isDisabled,
      isSearchable,
      isClearable,
      backspaceRemovesValue,
      autoFocus,
      onBlur,
      openMenuOnFocus,
      maxMenuHeight,
      isMulti,
      tooltipContent,
      onCloseMenu,
      onOpenMenu,
      isOpen,
    } = this.props;

    let widthClass = '';
    if (width) {
      widthClass = 'width-' + width;
    }

    const selectClassNames = classNames('gf-form-input', 'gf-form-input--form-dropdown', widthClass, className);

    return (
      <WrapInTooltip onCloseMenu={onCloseMenu} onOpenMenu={onOpenMenu} tooltipContent={tooltipContent} isOpen={isOpen}>
        {(onOpenMenuInternal, onCloseMenuInternal) => {
          return (
            <ReactAsyncSelect
              classNamePrefix="gf-form-select-box"
              className={selectClassNames}
              components={{
                Option: SelectOption,
                SingleValue,
                IndicatorsContainer,
                NoOptionsMessage,
              }}
              defaultValue={defaultValue}
              value={value}
              getOptionLabel={getOptionLabel}
              getOptionValue={getOptionValue}
              menuShouldScrollIntoView={false}
              onChange={onChange}
              loadOptions={loadOptions}
              isLoading={isLoading}
              defaultOptions={defaultOptions}
              placeholder={placeholder || 'Choose'}
              styles={resetSelectStyles()}
              loadingMessage={loadingMessage}
              noOptionsMessage={noOptionsMessage}
              isDisabled={isDisabled}
              isSearchable={isSearchable}
              isClearable={isClearable}
              autoFocus={autoFocus}
              onBlur={onBlur}
              openMenuOnFocus={openMenuOnFocus}
              maxMenuHeight={maxMenuHeight}
              isMulti={isMulti}
              backspaceRemovesValue={backspaceRemovesValue}
            />
          );
        }}
      </WrapInTooltip>
    );
  }
}

export interface TooltipWrapperProps {
  children: (onOpenMenu: () => void, onCloseMenu: () => void) => React.ReactNode;
  onOpenMenu?: () => void;
  onCloseMenu?: () => void;
  isOpen?: boolean;
  tooltipContent?: PopoverContent;
}

export interface TooltipWrapperState {
  isOpenInternal: boolean;
}

export class WrapInTooltip extends PureComponent<TooltipWrapperProps, TooltipWrapperState> {
  state: TooltipWrapperState = {
    isOpenInternal: false,
  };

  onOpenMenu = () => {
    const { onOpenMenu } = this.props;
    if (onOpenMenu) {
      onOpenMenu();
    }
    this.setState({ isOpenInternal: true });
  };

  onCloseMenu = () => {
    const { onCloseMenu } = this.props;
    if (onCloseMenu) {
      onCloseMenu();
    }
    this.setState({ isOpenInternal: false });
  };

  render() {
    const { children, isOpen, tooltipContent } = this.props;
    const { isOpenInternal } = this.state;

    let showTooltip: boolean | undefined = undefined;

    if (isOpenInternal || isOpen) {
      showTooltip = false;
    }

    if (tooltipContent) {
      return (
        <Tooltip show={showTooltip} content={tooltipContent} placement="bottom">
          <div>
            {/* div needed for tooltip */}
            {children(this.onOpenMenu, this.onCloseMenu)}
          </div>
        </Tooltip>
      );
    } else {
      return <div>{children(this.onOpenMenu, this.onCloseMenu)}</div>;
    }
  }
}

export default Select;<|MERGE_RESOLUTION|>--- conflicted
+++ resolved
@@ -50,11 +50,8 @@
   onOpenMenu?: () => void;
   onCloseMenu?: () => void;
   tabSelectsValue?: boolean;
-<<<<<<< HEAD
-  isCollapsed?: boolean;
-=======
+  hideTextValue: boolean;
   allowCustomValue: boolean;
->>>>>>> f8c474fa
 }
 
 export interface SelectProps<T> extends CommonProps<T> {
@@ -128,11 +125,8 @@
       tabSelectsValue,
       onCloseMenu,
       onOpenMenu,
-<<<<<<< HEAD
-      isCollapsed,
-=======
+      hideTextValue,
       allowCustomValue,
->>>>>>> f8c474fa
     } = this.props;
 
     let widthClass = '';
@@ -140,20 +134,6 @@
       widthClass = 'width-' + width;
     }
 
-<<<<<<< HEAD
-    let collapseClass = '';
-    if (isCollapsed) {
-      collapseClass = 'collapsed';
-    }
-
-    const selectClassNames = classNames(
-      'gf-form-input',
-      'gf-form-input--form-dropdown',
-      widthClass,
-      className,
-      collapseClass
-    );
-=======
     let SelectComponent: ReactSelect | Creatable = ReactSelect;
     const creatableOptions: any = {};
 
@@ -163,7 +143,6 @@
     }
 
     const selectClassNames = classNames('gf-form-input', 'gf-form-input--form-dropdown', widthClass, className);
->>>>>>> f8c474fa
     const selectComponents = { ...Select.defaultProps.components, ...components };
 
     return (
