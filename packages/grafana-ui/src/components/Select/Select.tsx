// Libraries
import classNames from 'classnames';
import React, { PureComponent } from 'react';

// Ignoring because I couldn't get @types/react-select work wih Torkel's fork
// @ts-ignore
import { default as ReactSelect } from '@torkelo/react-select';
// @ts-ignore
<<<<<<< HEAD
import { default as ReactAsyncSelect } from '@torkelo/react-select/lib/Async';
=======
import Creatable from '@torkelo/react-select';
// @ts-ignore
import { CreatableProps } from 'react-select';
// @ts-ignore
import { default as ReactAsyncSelect } from '@torkelo/react-select/async';
>>>>>>> c89cee59
// @ts-ignore
import { components } from '@torkelo/react-select';

// Components
import { SelectOption } from './SelectOption';
import { SelectOptionGroup } from '../Forms/Select/SelectOptionGroup';
import { SingleValue } from '../Forms/Select/SingleValue';
import { SelectCommonProps, SelectAsyncProps } from '../Forms/Select/SelectBase';
import IndicatorsContainer from './IndicatorsContainer';
import NoOptionsMessage from './NoOptionsMessage';
import resetSelectStyles from '../Forms/Select/resetSelectStyles';
import { CustomScrollbar } from '../CustomScrollbar/CustomScrollbar';
import { PopoverContent } from '../Tooltip/Tooltip';
import { Tooltip } from '../Tooltip/Tooltip';
import { SelectableValue } from '@grafana/data';

/**
 * Changes in new selects:
 * - noOptionsMessage & loadingMessage is of string type
 * - isDisabled is renamed to disabled
 */
type LegacyCommonProps<T> = Omit<SelectCommonProps<T>, 'noOptionsMessage' | 'disabled' | 'value'>;

interface AsyncProps<T> extends LegacyCommonProps<T>, Omit<SelectAsyncProps<T>, 'loadingMessage'> {
  loadingMessage?: () => string;
  noOptionsMessage?: () => string;
  tooltipContent?: PopoverContent;
  isDisabled?: boolean;
  value?: SelectableValue<T>;
}

interface LegacySelectProps<T> extends LegacyCommonProps<T> {
  tooltipContent?: PopoverContent;
  noOptionsMessage?: () => string;
  isDisabled?: boolean;
  value?: SelectableValue<T>;
}

export const MenuList = (props: any) => {
  return (
    <components.MenuList {...props}>
      <CustomScrollbar autoHide={false} autoHeightMax="inherit">
        {props.children}
      </CustomScrollbar>
    </components.MenuList>
  );
};
export class Select<T> extends PureComponent<LegacySelectProps<T>> {
  static defaultProps: Partial<LegacySelectProps<any>> = {
    className: '',
    isDisabled: false,
    isSearchable: true,
    isClearable: false,
    isMulti: false,
    openMenuOnFocus: false,
    autoFocus: false,
    isLoading: false,
    backspaceRemovesValue: true,
    maxMenuHeight: 300,
    tabSelectsValue: true,
    allowCustomValue: false,
    components: {
      Option: SelectOption,
      SingleValue,
      IndicatorsContainer,
      MenuList,
      Group: SelectOptionGroup,
    },
  };

  render() {
    const {
      defaultValue,
      getOptionLabel,
      getOptionValue,
      onChange,
      options,
      placeholder,
      width,
      value,
      className,
      isDisabled,
      isLoading,
      isSearchable,
      isClearable,
      backspaceRemovesValue,
      isMulti,
      autoFocus,
      openMenuOnFocus,
      onBlur,
      maxMenuHeight,
      noOptionsMessage,
      isOpen,
      components,
      tooltipContent,
      tabSelectsValue,
      onCloseMenu,
      onOpenMenu,
      allowCustomValue,
      formatCreateLabel,
    } = this.props;

    let widthClass = '';
    if (width) {
      widthClass = 'width-' + width;
    }

    let SelectComponent: ReactSelect | Creatable = ReactSelect;
    const creatableOptions: any = {};

    if (allowCustomValue) {
      SelectComponent = Creatable;
      creatableOptions.formatCreateLabel = formatCreateLabel ?? ((input: string) => input);
    }

    const selectClassNames = classNames('gf-form-input', 'gf-form-input--form-dropdown', widthClass, className);
    const selectComponents = { ...Select.defaultProps.components, ...components };
    return (
      <WrapInTooltip onCloseMenu={onCloseMenu} onOpenMenu={onOpenMenu} tooltipContent={tooltipContent} isOpen={isOpen}>
        {(onOpenMenuInternal, onCloseMenuInternal) => {
          return (
            <SelectComponent
              classNamePrefix="gf-form-select-box"
              className={selectClassNames}
              components={selectComponents}
              defaultValue={defaultValue}
              value={value}
              getOptionLabel={getOptionLabel}
              getOptionValue={getOptionValue}
              menuShouldScrollIntoView={false}
              isSearchable={isSearchable}
              onChange={onChange}
              options={options}
              placeholder={placeholder || 'Choose'}
              styles={resetSelectStyles()}
              isDisabled={isDisabled}
              isLoading={isLoading}
              isClearable={isClearable}
              autoFocus={autoFocus}
              onBlur={onBlur}
              openMenuOnFocus={openMenuOnFocus}
              maxMenuHeight={maxMenuHeight}
              noOptionsMessage={() => noOptionsMessage}
              isMulti={isMulti}
              backspaceRemovesValue={backspaceRemovesValue}
              menuIsOpen={isOpen}
              onMenuOpen={onOpenMenuInternal}
              onMenuClose={onCloseMenuInternal}
              tabSelectsValue={tabSelectsValue}
              {...creatableOptions}
            />
          );
        }}
      </WrapInTooltip>
    );
  }
}

export class AsyncSelect<T> extends PureComponent<AsyncProps<T>> {
  static defaultProps: Partial<AsyncProps<any>> = {
    className: '',
    components: {},
    loadingMessage: () => 'Loading...',
    isDisabled: false,
    isClearable: false,
    isMulti: false,
    isSearchable: true,
    backspaceRemovesValue: true,
    autoFocus: false,
    openMenuOnFocus: false,
    maxMenuHeight: 300,
  };

  render() {
    const {
      defaultValue,
      getOptionLabel,
      getOptionValue,
      onChange,
      placeholder,
      width,
      value,
      className,
      loadOptions,
      defaultOptions,
      isLoading,
      loadingMessage,
      noOptionsMessage,
      isDisabled,
      isSearchable,
      isClearable,
      backspaceRemovesValue,
      autoFocus,
      onBlur,
      openMenuOnFocus,
      maxMenuHeight,
      isMulti,
      tooltipContent,
      onCloseMenu,
      onOpenMenu,
      isOpen,
    } = this.props;

    let widthClass = '';
    if (width) {
      widthClass = 'width-' + width;
    }

    const selectClassNames = classNames('gf-form-input', 'gf-form-input--form-dropdown', widthClass, className);

    return (
      <WrapInTooltip onCloseMenu={onCloseMenu} onOpenMenu={onOpenMenu} tooltipContent={tooltipContent} isOpen={isOpen}>
        {(onOpenMenuInternal, onCloseMenuInternal) => {
          return (
            <ReactAsyncSelect
              classNamePrefix="gf-form-select-box"
              className={selectClassNames}
              components={{
                Option: SelectOption,
                SingleValue,
                IndicatorsContainer,
                NoOptionsMessage,
              }}
              defaultValue={defaultValue}
              value={value}
              getOptionLabel={getOptionLabel}
              getOptionValue={getOptionValue}
              menuShouldScrollIntoView={false}
              onChange={onChange}
              loadOptions={loadOptions}
              isLoading={isLoading}
              defaultOptions={defaultOptions}
              placeholder={placeholder || 'Choose'}
              styles={resetSelectStyles()}
              loadingMessage={() => loadingMessage}
              noOptionsMessage={noOptionsMessage}
              isDisabled={isDisabled}
              isSearchable={isSearchable}
              isClearable={isClearable}
              autoFocus={autoFocus}
              onBlur={onBlur}
              openMenuOnFocus={openMenuOnFocus}
              maxMenuHeight={maxMenuHeight}
              isMulti={isMulti}
              backspaceRemovesValue={backspaceRemovesValue}
            />
          );
        }}
      </WrapInTooltip>
    );
  }
}

export interface TooltipWrapperProps {
  children: (onOpenMenu: () => void, onCloseMenu: () => void) => React.ReactNode;
  onOpenMenu?: () => void;
  onCloseMenu?: () => void;
  isOpen?: boolean;
  tooltipContent?: PopoverContent;
}

export interface TooltipWrapperState {
  isOpenInternal: boolean;
}

export class WrapInTooltip extends PureComponent<TooltipWrapperProps, TooltipWrapperState> {
  state: TooltipWrapperState = {
    isOpenInternal: false,
  };

  onOpenMenu = () => {
    const { onOpenMenu } = this.props;
    if (onOpenMenu) {
      onOpenMenu();
    }
    this.setState({ isOpenInternal: true });
  };

  onCloseMenu = () => {
    const { onCloseMenu } = this.props;
    if (onCloseMenu) {
      onCloseMenu();
    }
    this.setState({ isOpenInternal: false });
  };

  render() {
    const { children, isOpen, tooltipContent } = this.props;
    const { isOpenInternal } = this.state;

    let showTooltip: boolean | undefined = undefined;

    if (isOpenInternal || isOpen) {
      showTooltip = false;
    }

    if (tooltipContent) {
      return (
        <Tooltip show={showTooltip} content={tooltipContent} placement="bottom">
          <div>
            {/* div needed for tooltip */}
            {children(this.onOpenMenu, this.onCloseMenu)}
          </div>
        </Tooltip>
      );
    } else {
      return <div>{children(this.onOpenMenu, this.onCloseMenu)}</div>;
    }
  }
}

export default Select;<|MERGE_RESOLUTION|>--- conflicted
+++ resolved
@@ -6,15 +6,11 @@
 // @ts-ignore
 import { default as ReactSelect } from '@torkelo/react-select';
 // @ts-ignore
-<<<<<<< HEAD
-import { default as ReactAsyncSelect } from '@torkelo/react-select/lib/Async';
-=======
 import Creatable from '@torkelo/react-select';
 // @ts-ignore
 import { CreatableProps } from 'react-select';
 // @ts-ignore
 import { default as ReactAsyncSelect } from '@torkelo/react-select/async';
->>>>>>> c89cee59
 // @ts-ignore
 import { components } from '@torkelo/react-select';
 
