--- conflicted
+++ resolved
@@ -1,9 +1,3 @@
-<<<<<<< HEAD
-import React, { FC, RefCallback } from 'react';
-import { useTheme2 } from '../../themes/ThemeContext';
-import { getSelectStyles } from './getSelectStyles';
-=======
->>>>>>> 0ca4ccfa
 import { cx } from '@emotion/css';
 import React, { FC, RefCallback } from 'react';
 
@@ -70,10 +64,7 @@
       )}
       {...innerProps}
       aria-label="Select option"
-<<<<<<< HEAD
-=======
       title={data.title}
->>>>>>> 0ca4ccfa
     >
       {data.icon && <Icon name={data.icon as IconName} className={styles.optionIcon} />}
       {data.imgUrl && <img className={styles.optionImage} src={data.imgUrl} alt={data.label || data.value} />}
