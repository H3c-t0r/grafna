--- conflicted
+++ resolved
@@ -7,11 +7,7 @@
     menu: css`
       label: grafana-select-menu;
       background: ${theme.v2.components.dropdown.background};
-<<<<<<< HEAD
-      box-shadow: ${theme.v2.shadows.z2};
-=======
       box-shadow: ${theme.v2.shadows.z3};
->>>>>>> b05d324b
       position: relative;
       min-width: 100%;
       z-index: 1;
