<<<<<<< HEAD
import React, { PureComponent, ReactElement } from 'react';
import { css } from 'emotion';
import Select from './Select';
import { PopoverContent } from '../Tooltip/Tooltip';
import { Icon } from '../Icon/Icon';
import { SelectableValue } from '@grafana/data';

interface ButtonComponentProps {
  label: ReactElement | string | undefined;
  className: string | undefined;
  iconClass?: string;
}

const ButtonComponent = (buttonProps: ButtonComponentProps) => (props: any) => {
  const { label, className, iconClass } = buttonProps;
  const iconClassName = css`
    margin-top: 3px;
  `;

  return (
    <div // changed to div because of FireFox on MacOs issue below
      ref={props.innerRef}
      className={`btn navbar-button navbar-button--tight ${className}`}
      onClick={props.selectProps.menuIsOpen ? props.selectProps.onMenuClose : props.selectProps.onMenuOpen}
      onBlur={props.selectProps.onMenuClose}
      tabIndex={0} // necessary to get onBlur to work https://developer.mozilla.org/en-US/docs/Web/HTML/Element/button#Clicking_and_focus
    >
      <div className="select-button">
        {iconClass && <i className={`select-button-icon ${iconClass}`} />}
        <span className="select-button-value">{label ? label : ''}</span>
        {!props.menuIsOpen && <Icon name="angle-down" className={iconClassName} />}
        {props.menuIsOpen && <Icon name="angle-up" className={iconClassName} />}
      </div>
    </div>
  );
};

export interface Props<T> {
  className: string | undefined;
  options: Array<SelectableValue<T>>;
  value?: SelectableValue<T>;
  label?: ReactElement | string;
  iconClass?: string;
  components?: any;
  maxMenuHeight?: number;
  onChange: (item: SelectableValue<T>) => void;
  tooltipContent?: PopoverContent;
  isMenuOpen?: boolean;
  onOpenMenu?: () => void;
  onCloseMenu?: () => void;
  tabSelectsValue?: boolean;
  autoFocus?: boolean;
=======
import React from 'react';
import { css } from 'emotion';
import { GrafanaTheme } from '@grafana/data';

import { Button, ButtonVariant, ButtonProps } from '../Button';
import { ComponentSize } from '../../types/size';
import { SelectCommonProps, CustomControlProps } from './types';
import { SelectBase } from './SelectBase';
import { stylesFactory, useTheme } from '../../themes';
import { Icon } from '../Icon/Icon';
import { IconName } from '../../types';

interface ButtonSelectProps<T> extends Omit<SelectCommonProps<T>, 'renderControl' | 'size' | 'prefix'> {
  icon?: IconName;
  variant?: ButtonVariant;
  size?: ComponentSize;
>>>>>>> 2d48bb89
}

interface SelectButtonProps extends Omit<ButtonProps, 'icon'> {
  icon?: IconName;
  isOpen?: boolean;
}

const SelectButton = React.forwardRef<HTMLButtonElement, SelectButtonProps>(
  ({ icon, children, isOpen, ...buttonProps }, ref) => {
    const getStyles = stylesFactory((theme: GrafanaTheme) => ({
      wrapper: css`
        display: flex;
        align-items: center;
        justify-content: space-between;
        max-width: 200px;
        text-overflow: ellipsis;
      `,
      iconWrap: css`
        padding: 0 15px 0 0;
      `,
      caretWrap: css`
        padding-left: ${theme.spacing.sm};
        margin-left: ${theme.spacing.sm};
        margin-right: -${theme.spacing.sm};
        height: 100%;
      `,
    }));
    const styles = getStyles(useTheme());
    return (
      <Button {...buttonProps} ref={ref} icon={icon}>
        <span className={styles.wrapper}>
          <span>{children}</span>
          <span className={styles.caretWrap}>
            <Icon name={isOpen ? 'angle-up' : 'angle-down'} />
          </span>
        </span>
      </Button>
    );
  }
);

export function ButtonSelect<T>({
  placeholder,
  icon,
  variant = 'primary',
  size = 'md',
  className,
  disabled,
  ...selectProps
}: ButtonSelectProps<T>) {
  const buttonProps = {
    icon,
    variant,
    size,
    className,
    disabled,
  };

  return (
    <SelectBase
      {...selectProps}
      renderControl={React.forwardRef<any, CustomControlProps<T>>(({ onBlur, onClick, value, isOpen }, ref) => {
        return (
          <SelectButton {...buttonProps} ref={ref} onBlur={onBlur} onClick={onClick} isOpen={isOpen}>
            {value ? value.label : placeholder}
          </SelectButton>
        );
      })}
    />
  );
}<|MERGE_RESOLUTION|>--- conflicted
+++ resolved
@@ -1,57 +1,3 @@
-<<<<<<< HEAD
-import React, { PureComponent, ReactElement } from 'react';
-import { css } from 'emotion';
-import Select from './Select';
-import { PopoverContent } from '../Tooltip/Tooltip';
-import { Icon } from '../Icon/Icon';
-import { SelectableValue } from '@grafana/data';
-
-interface ButtonComponentProps {
-  label: ReactElement | string | undefined;
-  className: string | undefined;
-  iconClass?: string;
-}
-
-const ButtonComponent = (buttonProps: ButtonComponentProps) => (props: any) => {
-  const { label, className, iconClass } = buttonProps;
-  const iconClassName = css`
-    margin-top: 3px;
-  `;
-
-  return (
-    <div // changed to div because of FireFox on MacOs issue below
-      ref={props.innerRef}
-      className={`btn navbar-button navbar-button--tight ${className}`}
-      onClick={props.selectProps.menuIsOpen ? props.selectProps.onMenuClose : props.selectProps.onMenuOpen}
-      onBlur={props.selectProps.onMenuClose}
-      tabIndex={0} // necessary to get onBlur to work https://developer.mozilla.org/en-US/docs/Web/HTML/Element/button#Clicking_and_focus
-    >
-      <div className="select-button">
-        {iconClass && <i className={`select-button-icon ${iconClass}`} />}
-        <span className="select-button-value">{label ? label : ''}</span>
-        {!props.menuIsOpen && <Icon name="angle-down" className={iconClassName} />}
-        {props.menuIsOpen && <Icon name="angle-up" className={iconClassName} />}
-      </div>
-    </div>
-  );
-};
-
-export interface Props<T> {
-  className: string | undefined;
-  options: Array<SelectableValue<T>>;
-  value?: SelectableValue<T>;
-  label?: ReactElement | string;
-  iconClass?: string;
-  components?: any;
-  maxMenuHeight?: number;
-  onChange: (item: SelectableValue<T>) => void;
-  tooltipContent?: PopoverContent;
-  isMenuOpen?: boolean;
-  onOpenMenu?: () => void;
-  onCloseMenu?: () => void;
-  tabSelectsValue?: boolean;
-  autoFocus?: boolean;
-=======
 import React from 'react';
 import { css } from 'emotion';
 import { GrafanaTheme } from '@grafana/data';
@@ -68,7 +14,6 @@
   icon?: IconName;
   variant?: ButtonVariant;
   size?: ComponentSize;
->>>>>>> 2d48bb89
 }
 
 interface SelectButtonProps extends Omit<ButtonProps, 'icon'> {
