--- conflicted
+++ resolved
@@ -146,10 +146,7 @@
 
   const reactSelectRef = useRef<{ controlRef: HTMLElement }>(null);
   const [closeToBottom, setCloseToBottom] = useState<boolean>(false);
-<<<<<<< HEAD
-=======
   const selectStyles = useCustomSelectStyles(theme, width);
->>>>>>> 0ca4ccfa
 
   // Infer the menu position for asynchronously loaded options. menuPlacement="auto" doesn't work when the menu is
   // automatically opened when the component is created (it happens in SegmentSelect by setting menuIsOpen={true}).
