import React, { useCallback } from 'react';
import { default as ReactSelect } from 'react-select';
import Creatable from 'react-select/creatable';
import { default as ReactAsyncSelect } from 'react-select/async';
import { default as AsyncCreatable } from 'react-select/async-creatable';

import { Icon } from '../Icon/Icon';
import { Spinner } from '../Spinner/Spinner';
import { css, cx } from '@emotion/css';
import resetSelectStyles from './resetSelectStyles';
import { SelectMenu, SelectMenuOptions } from './SelectMenu';
import { IndicatorsContainer } from './IndicatorsContainer';
import { ValueContainer } from './ValueContainer';
import { InputControl } from './InputControl';
import { DropdownIndicator } from './DropdownIndicator';
import { SelectOptionGroup } from './SelectOptionGroup';
import { SingleValue } from './SingleValue';
import { MultiValueContainer, MultiValueRemove } from './MultiValue';
import { useTheme2 } from '../../themes';
import { getSelectStyles } from './getSelectStyles';
import { cleanValue, findSelectedValue } from './utils';
import { SelectBaseProps, SelectValue } from './types';

interface ExtraValuesIndicatorProps {
  maxVisibleValues?: number | undefined;
  selectedValuesCount: number;
  menuIsOpen: boolean;
  showAllSelectedWhenOpen: boolean;
}

const renderExtraValuesIndicator = (props: ExtraValuesIndicatorProps) => {
  const { maxVisibleValues, selectedValuesCount, menuIsOpen, showAllSelectedWhenOpen } = props;

  if (
    maxVisibleValues !== undefined &&
    selectedValuesCount > maxVisibleValues &&
    !(showAllSelectedWhenOpen && menuIsOpen)
  ) {
    return (
      <span key="excess-values" id="excess-values">
        (+{selectedValuesCount - maxVisibleValues})
      </span>
    );
  }

  return null;
};

const CustomControl = (props: any) => {
  const {
    children,
    innerProps,
    selectProps: { menuIsOpen, onMenuClose, onMenuOpen },
    isFocused,
    isMulti,
    getValue,
    innerRef,
  } = props;
  const selectProps = props.selectProps as SelectBaseProps<any>;

  if (selectProps.renderControl) {
    return React.createElement(selectProps.renderControl, {
      isOpen: menuIsOpen,
      value: isMulti ? getValue() : getValue()[0],
      ref: innerRef,
      onClick: menuIsOpen ? onMenuClose : onMenuOpen,
      onBlur: onMenuClose,
      disabled: !!selectProps.disabled,
      invalid: !!selectProps.invalid,
    });
  }

  return (
    <InputControl
      ref={innerRef}
      innerProps={innerProps}
      prefix={selectProps.prefix}
      focused={isFocused}
      invalid={!!selectProps.invalid}
      disabled={!!selectProps.disabled}
    >
      {children}
    </InputControl>
  );
};

export function SelectBase<T>({
  allowCustomValue = false,
  'aria-label': ariaLabel,
  autoFocus = false,
  backspaceRemovesValue = true,
  cacheOptions,
  className,
  closeMenuOnSelect = true,
  components,
  defaultOptions,
  defaultValue,
  disabled = false,
  filterOption,
  formatCreateLabel,
  getOptionLabel,
  getOptionValue,
  inputValue,
  invalid,
  isClearable = false,
  id,
  isLoading = false,
  isMulti = false,
  inputId,
  isOpen,
  isOptionDisabled,
  isSearchable = true,
  loadOptions,
  loadingMessage = 'Loading options...',
  maxMenuHeight = 300,
  minMenuHeight,
  maxVisibleValues,
  menuPlacement = 'bottom',
  menuPosition,
  noOptionsMessage = 'No options found',
  onBlur,
  onChange,
  onCloseMenu,
  onCreateOption,
  onInputChange,
  onKeyDown,
  onOpenMenu,
  openMenuOnFocus = false,
  options = [],
  placeholder = 'Choose',
  prefix,
  renderControl,
  showAllSelectedWhenOpen = true,
  tabSelectsValue = true,
  value,
  width,
}: SelectBaseProps<T>) {
<<<<<<< HEAD
  // Using the document.body as our portal target to let the react-select
  // append the select menu div to the document.body when we open the select.
  const portalNode = document.body;

  const theme = useTheme();
=======
  const theme = useTheme2();
>>>>>>> ff262ed3
  const styles = getSelectStyles(theme);
  const onChangeWithEmpty = useCallback(
    (value: SelectValue<T>) => {
      if (isMulti && (value === undefined || value === null)) {
        return onChange([]);
      }
      onChange(value);
    },
    [isMulti, onChange]
  );

  let ReactSelectComponent = ReactSelect;

  const creatableProps: any = {};
  let asyncSelectProps: any = {};
  let selectedValue;
  if (isMulti && loadOptions) {
    selectedValue = value as any;
  } else {
    // If option is passed as a plain value (value property from SelectableValue property)
    // we are selecting the corresponding value from the options
    if (isMulti && value && Array.isArray(value) && !loadOptions) {
      // @ts-ignore
      selectedValue = value.map((v) => findSelectedValue(v.value ?? v, options));
    } else if (loadOptions) {
      const hasValue = defaultValue || value;
      selectedValue = hasValue ? [hasValue] : [];
    } else {
      selectedValue = cleanValue(value, options);
    }
  }

  const commonSelectProps = {
    'aria-label': ariaLabel,
    autoFocus,
    backspaceRemovesValue,
    captureMenuScroll: false,
    closeMenuOnSelect,
    defaultValue,
    // Also passing disabled, as this is the new Select API, and I want to use this prop instead of react-select's one
    disabled,
    filterOption,
    getOptionLabel,
    getOptionValue,
    inputValue,
    invalid,
    isClearable,
    id,
    // Passing isDisabled as react-select accepts this prop
    isDisabled: disabled,
    isLoading,
    isMulti,
    inputId,
    isOptionDisabled,
    isSearchable,
    maxMenuHeight,
    minMenuHeight,
    maxVisibleValues,
    menuIsOpen: isOpen,
    menuPlacement,
    menuPosition,
    menuShouldScrollIntoView: false,
    onBlur,
    onChange: onChangeWithEmpty,
    onInputChange,
    onKeyDown,
    onMenuClose: onCloseMenu,
    onMenuOpen: onOpenMenu,
    openMenuOnFocus,
    options,
    placeholder,
    prefix,
    renderControl,
    showAllSelectedWhenOpen,
    tabSelectsValue,
    value: isMulti ? selectedValue : selectedValue?.[0],
    menuPortalTarget: portalNode,
  };

  if (allowCustomValue) {
    ReactSelectComponent = Creatable as any;
    creatableProps.formatCreateLabel = formatCreateLabel ?? ((input: string) => `Create: ${input}`);
    creatableProps.onCreateOption = onCreateOption;
  }

  // Instead of having AsyncSelect, as a separate component we render ReactAsyncSelect
  if (loadOptions) {
    ReactSelectComponent = (allowCustomValue ? AsyncCreatable : ReactAsyncSelect) as any;
    asyncSelectProps = {
      loadOptions,
      cacheOptions,
      defaultOptions,
    };
  }

  return (
    <>
      <ReactSelectComponent
        components={{
          MenuList: SelectMenu,
          Group: SelectOptionGroup,
          ValueContainer,
          Placeholder(props: any) {
            return (
              <div
                {...props.innerProps}
                className={cx(
                  css(props.getStyles('placeholder', props)),
                  css`
                    display: inline-block;
                    color: ${theme.colors.text.disabled};
                    position: absolute;
                    top: 50%;
                    transform: translateY(-50%);
                    box-sizing: border-box;
                    line-height: 1;
                  `
                )}
              >
                {props.children}
              </div>
            );
          },
          IndicatorsContainer(props: any) {
            const { selectProps } = props;
            const { value, showAllSelectedWhenOpen, maxVisibleValues, menuIsOpen } = selectProps;

            if (maxVisibleValues !== undefined) {
              const selectedValuesCount = value.length;
              const indicatorChildren = [...props.children];
              indicatorChildren.splice(
                -1,
                0,
                renderExtraValuesIndicator({
                  maxVisibleValues,
                  selectedValuesCount,
                  showAllSelectedWhenOpen,
                  menuIsOpen,
                })
              );
              return <IndicatorsContainer {...props}>{indicatorChildren}</IndicatorsContainer>;
            }

            return <IndicatorsContainer {...props} />;
          },
          IndicatorSeparator() {
            return <></>;
          },
          Control: CustomControl,
          Option: SelectMenuOptions,
          ClearIndicator(props: any) {
            const { clearValue } = props;
            return (
              <Icon
                name="times"
                onMouseDown={(e) => {
                  e.preventDefault();
                  e.stopPropagation();
                  clearValue();
                }}
              />
            );
          },
          LoadingIndicator(props: any) {
            return <Spinner inline={true} />;
          },
          LoadingMessage(props: any) {
            return <div className={styles.loadingMessage}>{loadingMessage}</div>;
          },
          NoOptionsMessage(props: any) {
            return (
              <div className={styles.loadingMessage} aria-label="No options provided">
                {noOptionsMessage}
              </div>
            );
          },
          DropdownIndicator(props: any) {
            return <DropdownIndicator isOpen={props.selectProps.menuIsOpen} />;
          },
          SingleValue: SingleValue,
          MultiValueContainer: MultiValueContainer,
          MultiValueRemove: MultiValueRemove,
          ...components,
        }}
        styles={{
          ...resetSelectStyles(),
          menuPortal: (base: any) => ({
            ...base,
            zIndex: theme.zIndex.portal,
          }),
          //These are required for the menu positioning to function
          menu: ({ top, bottom, position }: any) => ({
            top,
            bottom,
            position,
            marginBottom: !!bottom ? '10px' : '0',
            minWidth: '100%',
            zIndex: theme.zIndex.dropdown,
          }),
          container: () => ({
            position: 'relative',
            width: width ? `${8 * width}px` : '100%',
          }),
          option: (provided: any, state: any) => ({
            ...provided,
            opacity: state.isDisabled ? 0.5 : 1,
          }),
        }}
        className={className}
        {...commonSelectProps}
        {...creatableProps}
        {...asyncSelectProps}
      />
    </>
  );
}<|MERGE_RESOLUTION|>--- conflicted
+++ resolved
@@ -135,15 +135,11 @@
   value,
   width,
 }: SelectBaseProps<T>) {
-<<<<<<< HEAD
   // Using the document.body as our portal target to let the react-select
   // append the select menu div to the document.body when we open the select.
   const portalNode = document.body;
 
-  const theme = useTheme();
-=======
   const theme = useTheme2();
->>>>>>> ff262ed3
   const styles = getSelectStyles(theme);
   const onChangeWithEmpty = useCallback(
     (value: SelectValue<T>) => {
