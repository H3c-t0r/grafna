--- conflicted
+++ resolved
@@ -265,13 +265,9 @@
           }),
           container: () => ({
             position: 'relative',
-<<<<<<< HEAD
-            width: inputSizesPixels(size),
             // This puts the menu above Inputs (z-index: 1)
             zIndex: theme.zIndex.dropdown,
-=======
             width: width ? `${8 * width}px` : '100%',
->>>>>>> 97bb3dcf
           }),
         }}
         className={cx('select-container', className)}
