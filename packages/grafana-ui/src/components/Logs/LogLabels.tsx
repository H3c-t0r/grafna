import React, { FunctionComponent } from 'react';
import { css, cx } from 'emotion';
import { Labels } from '@grafana/data';

import { stylesFactory } from '../../themes';
import { Themeable } from '../../types/theme';
import { GrafanaTheme } from '@grafana/data';
import { selectThemeVariant } from '../../themes/selectThemeVariant';
import { withTheme } from '../../themes/ThemeContext';

// Levels are already encoded in color, filename is a Loki-ism
const HIDDEN_LABELS = ['level', 'lvl', 'filename'];

const getStyles = stylesFactory((theme: GrafanaTheme) => {
  return {
    logsLabels: css`
      display: flex;
      flex-wrap: wrap;
      font-size: ${theme.typography.size.xs};
    `,
    logsLabel: css`
      label: logs-label;
      display: flex;
      padding: 0 2px;
<<<<<<< HEAD
      background-color: ${selectThemeVariant({ light: theme.colors.gray5, dark: theme.colors.dark6 }, theme.type)};
      border-radius: ${theme.border.radius};
      margin: 0 4px 2px 0;
=======
      background-color: ${selectThemeVariant({ light: theme.palette.gray5, dark: theme.palette.dark6 }, theme.type)};
      border-radius: ${theme.border.radius};
      margin: 1px 4px 0 0;
>>>>>>> 773dbb79
      text-overflow: ellipsis;
      white-space: nowrap;
      overflow: hidden;
    `,
    logsLabelValue: css`
      label: logs-label__value;
      display: inline-block;
      max-width: 20em;
      text-overflow: ellipsis;
      overflow: hidden;
    `,
  };
});

interface Props extends Themeable {
  labels: Labels;
}

export const UnThemedLogLabels: FunctionComponent<Props> = ({ labels, theme }) => {
  const styles = getStyles(theme);
  const displayLabels = Object.keys(labels).filter(label => !label.startsWith('_') && !HIDDEN_LABELS.includes(label));

  if (displayLabels.length === 0) {
    return (
      <span className={cx([styles.logsLabels])}>
        <span className={cx([styles.logsLabel])}>(no unique labels)</span>
      </span>
    );
  }

  return (
    <span className={cx([styles.logsLabels])}>
      {displayLabels.map(label => {
        const value = labels[label];
        const tooltip = `${label}: ${value}`;
        return (
          <span key={label} className={cx([styles.logsLabel])}>
            <span className={cx([styles.logsLabelValue])} title={tooltip}>
              {value}
            </span>
          </span>
        );
      })}
    </span>
  );
};

export const LogLabels = withTheme(UnThemedLogLabels);
LogLabels.displayName = 'LogLabels';<|MERGE_RESOLUTION|>--- conflicted
+++ resolved
@@ -22,15 +22,9 @@
       label: logs-label;
       display: flex;
       padding: 0 2px;
-<<<<<<< HEAD
-      background-color: ${selectThemeVariant({ light: theme.colors.gray5, dark: theme.colors.dark6 }, theme.type)};
-      border-radius: ${theme.border.radius};
-      margin: 0 4px 2px 0;
-=======
       background-color: ${selectThemeVariant({ light: theme.palette.gray5, dark: theme.palette.dark6 }, theme.type)};
       border-radius: ${theme.border.radius};
       margin: 1px 4px 0 0;
->>>>>>> 773dbb79
       text-overflow: ellipsis;
       white-space: nowrap;
       overflow: hidden;
