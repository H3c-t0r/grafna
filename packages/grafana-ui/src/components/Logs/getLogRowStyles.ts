--- conflicted
+++ resolved
@@ -122,10 +122,7 @@
     logsRowToggleDetails: css`
       label: logs-row-toggle-details__level;
       position: relative;
-<<<<<<< HEAD
-=======
       width: 15px;
->>>>>>> b12dc890
       font-size: 9px;
       padding-top: 5px;
     `,
@@ -152,35 +149,22 @@
     //Log details sepcific CSS
     logDetailsContainer: css`
       label: logs-row-details-table;
-<<<<<<< HEAD
       width: 100%;
       border: 1px solid ${borderColor};
       padding: 0 ${theme.spacing.sm} ${theme.spacing.sm};
       border-radius: 3px;
       margin: 20px 10px 20px 0;
-=======
-      border: 1px solid ${borderColor};
-      padding: 0 ${theme.spacing.sm} ${theme.spacing.sm};
-      border-radius: 3px;
-      margin: 20px 0;
->>>>>>> b12dc890
       cursor: default;
     `,
     logDetailsTable: css`
       label: logs-row-details-table;
-<<<<<<< HEAD
       table-layout: auto;
-=======
->>>>>>> b12dc890
       width: 100%;
     `,
     logsDetailsIcon: css`
       label: logs-row-details__icon;
       position: relative;
-<<<<<<< HEAD
       width: 2.5em;
-=======
->>>>>>> b12dc890
       padding-right: ${theme.spacing.sm};
       color: ${theme.colors.gray3};
     `,
