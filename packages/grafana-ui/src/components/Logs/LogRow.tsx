<<<<<<< HEAD
import React, { Component } from 'react';
import { Field, LinkModel, LogRowModel, TimeZone } from '@grafana/data';
=======
import React, { PureComponent } from 'react';
import { LogRowModel, TimeZone, DataQueryResponse } from '@grafana/data';
>>>>>>> a45ce365
import { cx } from 'emotion';
import {
  LogRowContextRows,
  LogRowContextQueryErrors,
  HasMoreContextRows,
  LogRowContextProvider,
} from './LogRowContextProvider';
import { LogLabels } from './LogLabels';
import { Themeable } from '../../types/theme';
import { withTheme } from '../../themes/index';
import { getLogRowStyles } from './getLogRowStyles';
import { LogRowMessage } from './LogRowMessage';

interface Props extends Themeable {
  highlighterExpressions?: string[];
  row: LogRowModel;
  showDuplicates: boolean;
  showLabels: boolean;
  showTime: boolean;
  timeZone: TimeZone;
  getRows: () => LogRowModel[];
  onClickLabel?: (label: string, value: string) => void;
  onContextClick?: () => void;
  getRowContext: (row: LogRowModel, options?: any) => Promise<DataQueryResponse>;
  getFieldLinks?: (field: Field, rowIndex: number) => Array<LinkModel<Field>>;
}

interface State {
  showContext: boolean;
  showDetails: boolean;
}

/**
 * Renders a log line.
 *
 * When user hovers over it for a certain time, it lazily parses the log line.
 * Once a parser is found, it will determine fields, that will be highlighted.
 * When the user requests stats for a field, they will be calculated and rendered below the row.
 */
class UnThemedLogRow extends Component<Props, State> {
  state: State = {
    showContext: false,
    showDetails: false,
  };

  toggleContext = () => {
    this.setState(state => {
      return {
        showContext: !state.showContext,
      };
    });
  };

  renderLogRow(
    context?: LogRowContextRows,
    errors?: LogRowContextQueryErrors,
    hasMoreContextRows?: HasMoreContextRows,
    updateLimit?: () => void
  ) {
    const {
      getRows,
      highlighterExpressions,
      onClickLabel,
      row,
      showDuplicates,
      showLabels,
      timeZone,
      showTime,
      theme,
      getFieldLinks,
    } = this.props;
    const { showContext, showDetails } = this.state;
    const style = getLogRowStyles(theme, row.logLevel);
    const showUtc = timeZone === 'utc';

    return (
      <div>
        <div
          className={cx([style.logsRow])}
          onClick={async () => {
            this.setState({
              showDetails: !showDetails,
            });
          }}
        >
          {showDuplicates && (
            <div className={cx([style.logsRowDuplicates])}>
              {row.duplicates && row.duplicates > 0 ? `${row.duplicates + 1}x` : null}
            </div>
          )}
          <div className={cx([style.logsRowLevel])} />
          {showTime && showUtc && (
            <div className={cx([style.logsRowLocalTime])} title={`Local: ${row.timeLocal} (${row.timeFromNow})`}>
              {row.timeUtc}
            </div>
          )}
          {showTime && !showUtc && (
            <div className={cx([style.logsRowLocalTime])} title={`${row.timeUtc} (${row.timeFromNow})`}>
              {row.timeLocal}
            </div>
          )}
          {showLabels && (
            <div className={cx([style.logsRowLabels])}>
              <LogLabels
                getRows={getRows}
                labels={row.uniqueLabels ? row.uniqueLabels : {}}
                onClickLabel={onClickLabel}
              />
            </div>
          )}
          <LogRowMessage
            highlighterExpressions={highlighterExpressions}
            row={row}
            getRows={getRows}
            errors={errors}
            hasMoreContextRows={hasMoreContextRows}
            updateLimit={updateLimit}
            context={context}
            showContext={showContext}
            onToggleContext={this.toggleContext}
          />
        </div>
        {showDetails && (
          <div
            style={{
              padding: 20,
            }}
          >
            {row.dataFrame.fields
              .filter(field => !['id', 'line'].includes(field.name))
              .map(field => {
                const links = getFieldLinks ? getFieldLinks(field, row.rowIndex) : [];
                if (links.length) {
                  return (
                    <div key={field.name}>
                      {field.name} = <a href={links[0].href}>{field.values.get(row.rowIndex)}</a>
                    </div>
                  );
                }
                return (
                  <div key={field.name}>
                    {field.name} = {field.values.get(row.rowIndex)}
                  </div>
                );
              })}
          </div>
        )}
      </div>
    );
  }

  render() {
    const { showContext } = this.state;

    if (showContext) {
      return (
        <>
          <LogRowContextProvider row={this.props.row} getRowContext={this.props.getRowContext}>
            {({ result, errors, hasMoreContextRows, updateLimit }) => {
              return <>{this.renderLogRow(result, errors, hasMoreContextRows, updateLimit)}</>;
            }}
          </LogRowContextProvider>
        </>
      );
    }

    return this.renderLogRow();
  }
}

export const LogRow = withTheme(UnThemedLogRow);
LogRow.displayName = 'LogRow';<|MERGE_RESOLUTION|>--- conflicted
+++ resolved
@@ -1,10 +1,5 @@
-<<<<<<< HEAD
 import React, { Component } from 'react';
-import { Field, LinkModel, LogRowModel, TimeZone } from '@grafana/data';
-=======
-import React, { PureComponent } from 'react';
-import { LogRowModel, TimeZone, DataQueryResponse } from '@grafana/data';
->>>>>>> a45ce365
+import { Field, LinkModel, LogRowModel, TimeZone, DataQueryResponse } from '@grafana/data';
 import { cx } from 'emotion';
 import {
   LogRowContextRows,
