import { css } from '@emotion/css';
import { useButton } from '@react-aria/button';
import { FocusScope } from '@react-aria/focus';
import { useMenuTrigger } from '@react-aria/menu';
import { useMenuTriggerState } from '@react-stately/menu';
import React, { HTMLAttributes } from 'react';

import { GrafanaTheme2, SelectableValue } from '@grafana/data';

import { useStyles2 } from '../../themes/ThemeContext';
import { ButtonGroup } from '../Button';
import { ClickOutsideWrapper } from '../ClickOutsideWrapper/ClickOutsideWrapper';
import { Menu } from '../Menu/Menu';
import { MenuItem } from '../Menu/MenuItem';
import { ToolbarButton, ToolbarButtonVariant } from '../ToolbarButton';
import { PopoverContent } from '../Tooltip';

export interface Props<T> extends HTMLAttributes<HTMLButtonElement> {
  className?: string;
  options: Array<SelectableValue<T>>;
  value?: SelectableValue<T>;
  onChange: (item: SelectableValue<T>) => void;
  tooltipContent?: PopoverContent;
  narrow?: boolean;
  variant?: ToolbarButtonVariant;
}

/**
 * @internal
 * A temporary component until we have a proper dropdown component
 */
const ButtonSelectComponent = <T,>(props: Props<T>) => {
  const { className, options, value, onChange, narrow, variant, ...restProps } = props;
  const styles = useStyles2(getStyles);
  const state = useMenuTriggerState({});

  const ref = React.useRef(null);
  const { menuTriggerProps, menuProps } = useMenuTrigger({}, state, ref);
  const { buttonProps } = useButton(menuTriggerProps, ref);

  const onChangeInternal = (item: SelectableValue<T>) => {
    onChange(item);
    state.close();
  };

  return (
    <ButtonGroup className={styles.wrapper}>
      <ToolbarButton
        className={className}
        isOpen={state.isOpen}
        narrow={narrow}
        variant={variant}
        ref={ref}
        {...buttonProps}
        {...restProps}
      >
<<<<<<< HEAD
        {value?.label || value?.value != null ? String(value?.value) : null}
=======
        {value?.label || (value?.value != null ? String(value?.value) : null)}
>>>>>>> 85e53260
      </ToolbarButton>
      {state.isOpen && (
        <div className={styles.menuWrapper}>
          <ClickOutsideWrapper onClick={state.close} parent={document} includeButtonPress={false}>
            <FocusScope contain autoFocus restoreFocus>
              {/*
                tabIndex=-1 is needed here to support highlighting text within the menu when using FocusScope
                see https://github.com/adobe/react-spectrum/issues/1604#issuecomment-781574668
              */}
              <Menu tabIndex={-1} onClose={state.close} {...menuProps}>
                {options.map((item) => (
                  <MenuItem
                    key={`${item.value}`}
                    label={item.label ?? String(item.value)}
                    onClick={() => onChangeInternal(item)}
                    active={item.value === value?.value}
                    ariaChecked={item.value === value?.value}
                    ariaLabel={item.ariaLabel || item.label}
                    role="menuitemradio"
                  />
                ))}
              </Menu>
            </FocusScope>
          </ClickOutsideWrapper>
        </div>
      )}
    </ButtonGroup>
  );
};

ButtonSelectComponent.displayName = 'ButtonSelect';

export const ButtonSelect = React.memo(ButtonSelectComponent) as typeof ButtonSelectComponent;

const getStyles = (theme: GrafanaTheme2) => {
  return {
    wrapper: css`
      position: relative;
      display: inline-flex;
    `,
    menuWrapper: css`
      position: absolute;
      z-index: ${theme.zIndex.dropdown};
      top: ${theme.spacing(4)};
      right: 0;
    `,
  };
};<|MERGE_RESOLUTION|>--- conflicted
+++ resolved
@@ -54,11 +54,7 @@
         {...buttonProps}
         {...restProps}
       >
-<<<<<<< HEAD
-        {value?.label || value?.value != null ? String(value?.value) : null}
-=======
         {value?.label || (value?.value != null ? String(value?.value) : null)}
->>>>>>> 85e53260
       </ToolbarButton>
       {state.isOpen && (
         <div className={styles.menuWrapper}>
