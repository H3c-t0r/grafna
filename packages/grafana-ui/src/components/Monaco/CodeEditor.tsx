import React from 'react';
import { withTheme } from '../../themes';
import { Themeable } from '../../types';
import { CodeEditorProps } from './types';
import { registerSuggestions } from './suggestions';
import * as monaco from 'monaco-editor/esm/vs/editor/editor.api';
import ReactMonaco from 'react-monaco-editor';

<<<<<<< HEAD
=======
export interface CodeEditorProps {
  value: string;
  language: string;
  width?: number | string;
  height?: number | string;

  readOnly?: boolean;
  showMiniMap?: boolean;
  showLineNumbers?: boolean;

  /**
   * Callback after the editor has mounted that gives you raw access to monaco
   *
   * @experimental
   */
  onEditorDidMount?: (editor: editor.IStandaloneCodeEditor) => void;

  /** Handler to be performed when editor is blurred */
  onBlur?: CodeEditorChangeHandler;

  /** Handler to be performed when Cmd/Ctrl+S is pressed */
  onSave?: CodeEditorChangeHandler;
}

>>>>>>> 68614996
type Props = CodeEditorProps & Themeable;

class UnthemedCodeEditor extends React.PureComponent<Props> {
  completionCancel?: monaco.IDisposable;

  componentWillUnmount() {
    if (this.completionCancel) {
      console.log('dispose of the custom completion stuff');
      this.completionCancel.dispose();
    }
  }

  getEditorValue = () => '';

  onBlur = () => {
    const { onBlur } = this.props;
    if (onBlur) {
      onBlur(this.getEditorValue());
    }
  };

  editorDidMount = (editor: monaco.editor.IStandaloneCodeEditor) => {
    const { onSave, onEditorDidMount, language, getSuggestions } = this.props;

    this.getEditorValue = () => editor.getValue();

    if (onSave) {
      editor.addCommand(monaco.KeyMod.CtrlCmd | monaco.KeyCode.KEY_S, () => {
        onSave(this.getEditorValue());
      });
    }

    if (onEditorDidMount) {
      onEditorDidMount(editor);
    }

    if (getSuggestions) {
      this.completionCancel = registerSuggestions(language, getSuggestions);
    }
  };

  render() {
    const { theme, language, width, height, showMiniMap, showLineNumbers, readOnly } = this.props;
    const value = this.props.value ?? '';
    const longText = value.length > 100;

    const options: editor.IEditorConstructionOptions = {
      wordWrap: 'off',
      codeLens: false, // not included in the bundle
      minimap: {
        enabled: longText && showMiniMap,
        renderCharacters: false,
      },
      readOnly,
      lineNumbersMinChars: 4,
      lineDecorationsWidth: 0,
      overviewRulerBorder: false,
      automaticLayout: true,
    };
    if (!showLineNumbers) {
      options.glyphMargin = false;
      options.folding = false;
      options.lineNumbers = 'off';
      options.lineDecorationsWidth = 5; // left margin when not showing line numbers
      options.lineNumbersMinChars = 0;
    }

    return (
      <div onBlur={this.onBlur}>
        <ReactMonaco
          width={width}
          height={height}
          language={language}
          theme={theme.isDark ? 'vs-dark' : 'vs-light'}
          value={value}
          options={options}
          editorDidMount={this.editorDidMount}
        />
      </div>
    );
  }
}

export default withTheme(UnthemedCodeEditor);<|MERGE_RESOLUTION|>--- conflicted
+++ resolved
@@ -3,45 +3,31 @@
 import { Themeable } from '../../types';
 import { CodeEditorProps } from './types';
 import { registerSuggestions } from './suggestions';
-import * as monaco from 'monaco-editor/esm/vs/editor/editor.api';
 import ReactMonaco from 'react-monaco-editor';
+import * as monacoEditor from 'monaco-editor/esm/vs/editor/editor.api';
 
-<<<<<<< HEAD
-=======
-export interface CodeEditorProps {
-  value: string;
-  language: string;
-  width?: number | string;
-  height?: number | string;
-
-  readOnly?: boolean;
-  showMiniMap?: boolean;
-  showLineNumbers?: boolean;
-
-  /**
-   * Callback after the editor has mounted that gives you raw access to monaco
-   *
-   * @experimental
-   */
-  onEditorDidMount?: (editor: editor.IStandaloneCodeEditor) => void;
-
-  /** Handler to be performed when editor is blurred */
-  onBlur?: CodeEditorChangeHandler;
-
-  /** Handler to be performed when Cmd/Ctrl+S is pressed */
-  onSave?: CodeEditorChangeHandler;
-}
-
->>>>>>> 68614996
 type Props = CodeEditorProps & Themeable;
 
 class UnthemedCodeEditor extends React.PureComponent<Props> {
-  completionCancel?: monaco.IDisposable;
+  completionCancel?: monacoEditor.IDisposable;
 
   componentWillUnmount() {
     if (this.completionCancel) {
       console.log('dispose of the custom completion stuff');
       this.completionCancel.dispose();
+    }
+  }
+
+  componentDidUpdate(oldProps: Props) {
+    const { getSuggestions, language } = this.props;
+    if (getSuggestions) {
+      // Language changed
+      if (language !== oldProps.language) {
+        if (this.completionCancel) {
+          this.completionCancel.dispose();
+        }
+        this.completionCancel = registerSuggestions(language, getSuggestions);
+      }
     }
   }
 
@@ -54,23 +40,27 @@
     }
   };
 
-  editorDidMount = (editor: monaco.editor.IStandaloneCodeEditor) => {
-    const { onSave, onEditorDidMount, language, getSuggestions } = this.props;
+  editorWillMount = (m: typeof monacoEditor) => {
+    console.log('editorWillMount');
+    const { language, getSuggestions } = this.props;
+    if (getSuggestions) {
+      this.completionCancel = registerSuggestions(language, getSuggestions);
+    }
+  };
+
+  editorDidMount = (editor: monacoEditor.editor.IStandaloneCodeEditor) => {
+    const { onSave, onEditorDidMount } = this.props;
 
     this.getEditorValue = () => editor.getValue();
 
     if (onSave) {
-      editor.addCommand(monaco.KeyMod.CtrlCmd | monaco.KeyCode.KEY_S, () => {
+      editor.addCommand(monacoEditor.KeyMod.CtrlCmd | monacoEditor.KeyCode.KEY_S, () => {
         onSave(this.getEditorValue());
       });
     }
 
     if (onEditorDidMount) {
       onEditorDidMount(editor);
-    }
-
-    if (getSuggestions) {
-      this.completionCancel = registerSuggestions(language, getSuggestions);
     }
   };
 
@@ -79,7 +69,7 @@
     const value = this.props.value ?? '';
     const longText = value.length > 100;
 
-    const options: editor.IEditorConstructionOptions = {
+    const options: monacoEditor.editor.IEditorConstructionOptions = {
       wordWrap: 'off',
       codeLens: false, // not included in the bundle
       minimap: {
@@ -109,6 +99,7 @@
           theme={theme.isDark ? 'vs-dark' : 'vs-light'}
           value={value}
           options={options}
+          editorWillMount={this.editorWillMount}
           editorDidMount={this.editorDidMount}
         />
       </div>
