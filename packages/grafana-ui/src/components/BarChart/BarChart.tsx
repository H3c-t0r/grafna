--- conflicted
+++ resolved
@@ -6,15 +6,11 @@
 import { UPlotChart } from '../uPlot/Plot';
 import { UPlotConfigBuilder } from '../uPlot/config/UPlotConfigBuilder';
 import { GraphNGLegendEvent } from '../GraphNG/types';
-import { LegendDisplayMode } from '../VizLegend/types';
 import { BarChartOptions } from './types';
 import { withTheme } from '../../themes';
 import { preparePlotConfigBuilder, preparePlotFrame } from './utils';
 import { preparePlotData } from '../uPlot/utils';
-<<<<<<< HEAD
-=======
 import { LegendDisplayMode } from '../VizLegend/models.gen';
->>>>>>> e9a27ca2
 import { PlotLegend } from '../uPlot/PlotLegend';
 
 /**
