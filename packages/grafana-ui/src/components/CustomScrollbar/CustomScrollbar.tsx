import React, { FC, useCallback, useEffect, useRef } from 'react';
import isNil from 'lodash/isNil';
import classNames from 'classnames';
import { css } from 'emotion';
import Scrollbars from 'react-custom-scrollbars';
import { useStyles } from '../../themes';
import { GrafanaTheme } from '@grafana/data';

interface Props {
  className?: string;
  autoHide?: boolean;
  autoHideTimeout?: number;
  autoHeightMax?: string;
  hideTracksWhenNotNeeded?: boolean;
  hideHorizontalTrack?: boolean;
  hideVerticalTrack?: boolean;
  scrollTop?: number;
  setScrollTop?: (event: any) => void;
  autoHeightMin?: number | string;
  updateAfterMountMs?: number;
  isPageScrollbar?: boolean;
}

interface StylesInterface {
  customScrollbar: string;
  trackVertical: string;
  trackHorizontal: string;
  thumbVertical: string;
  thumbHorizontal: string;
  view: string;
}

/**
 * Wraps component into <Scrollbars> component from `react-custom-scrollbars`
 */
export const CustomScrollbar: FC<Props> = ({
  autoHide = false,
  autoHideTimeout = 200,
  setScrollTop,
  className,
  autoHeightMin = '0',
  autoHeightMax = '100%',
  hideTracksWhenNotNeeded = false,
  hideHorizontalTrack,
  hideVerticalTrack,
  scrollTop,
  updateAfterMountMs,
  children,
}) => {
  /** onMount */
  useEffect(() => {
    updateScroll();

    // this logic is to make scrollbar visible when content is added body after mount
    if (ref.current === null && updateAfterMountMs) {
      setTimeout(updateAfterMount, updateAfterMountMs);
    }
  });

  const ref = useRef<Scrollbars>(null);
  const styles = useStyles(getStyles);

  const updateScroll = () => {
    if (ref.current && !isNil(scrollTop)) {
      ref.current.scrollTop(scrollTop);
    }
  };

  const updateAfterMount = () => {
    if (!ref || !ref.current) {
      return;
    }
    const scrollbar = ref.current as any;
    if (scrollbar.update) {
      scrollbar.update();
    }
  };

<<<<<<< HEAD
  renderTrack = (style: string, hideTrack: boolean | undefined, passedProps: any) => {
=======
  function renderTrack(className: string, hideTrack: boolean | undefined, passedProps: any) {
>>>>>>> 2ac8eefe
    if (passedProps.style && hideTrack) {
      passedProps.style.display = 'none';
    }

<<<<<<< HEAD
    return <div {...passedProps} className={style} />;
  };

  renderTrackHorizontal = (passedProps: any, styles: StylesInterface) => {
    return this.renderTrack(styles.trackHorizontal, this.props.hideHorizontalTrack, passedProps);
  };

  renderTrackVertical = (passedProps: any, styles: StylesInterface) => {
    return this.renderTrack(styles.trackVertical, this.props.hideVerticalTrack, passedProps);
  };

  renderThumbHorizontal = (passedProps: any, styles: StylesInterface) => {
    return <div {...passedProps} className={styles.thumbHorizontal} />;
  };

  renderThumbVertical = (passedProps: any, styles: StylesInterface) => {
    return <div {...passedProps} className={styles.thumbVertical} />;
  };

  renderView = (passedProps: any, styles: StylesInterface) => {
    return <div {...passedProps} className={styles.view} />;
  };
  render() {
    const {
      className,
      children,
      autoHeightMax,
      autoHeightMin,
      setScrollTop,
      autoHide,
      autoHideTimeout,
      hideTracksWhenNotNeeded,
    } = this.props;
    const styles = getStyles(this.props.isPageScrollbar);

    return (
      <Scrollbars
        ref={this.ref}
        className={classNames(styles.customScrollbar, className)}
        onScroll={setScrollTop}
        autoHeight={true}
        autoHide={autoHide}
        autoHideTimeout={autoHideTimeout}
        hideTracksWhenNotNeeded={hideTracksWhenNotNeeded}
        // These autoHeightMin & autoHeightMax options affect firefox and chrome differently.
        // Before these where set to inherit but that caused problems with cut of legends in firefox
        autoHeightMax={autoHeightMax}
        autoHeightMin={autoHeightMin}
        renderTrackHorizontal={(passedProps: any) => this.renderTrackHorizontal(passedProps, styles)}
        renderTrackVertical={(passedProps: any) => this.renderTrackVertical(passedProps, styles)}
        renderThumbHorizontal={(passedProps: any) => this.renderThumbHorizontal(passedProps, styles)}
        renderThumbVertical={(passedProps: any) => this.renderThumbHorizontal(passedProps, styles)}
        renderView={(passedProps: any) => this.renderView(passedProps, styles)}
      >
        {children}
      </Scrollbars>
    );
=======
    return <div {...passedProps} className={className} />;
>>>>>>> 2ac8eefe
  }

<<<<<<< HEAD
export default CustomScrollbar;

const getStyles = (isPageScrollbar?: boolean): StylesInterface => {
  return {
    customScrollbar: css`
      display: flex;
      flex-grow: 1;
      &:hover {
        opacity: 0.8;
        transition: opacity 0.3s ease-in-out;
      }
    `,
    trackVertical: css`
      border-radius: 3px;
      width: 8px !important;
      right: ${isPageScrollbar ? 0 : 2}px;
      bottom: 2px;
    `,
    trackHorizontal: css`
      border-radius: 3px;
      height: 8px !important;
      right: 2px;
      bottom: 2px;
      left: 2px;
    `,
    thumbVertical: css`
      @include linear-gradient(#404357, #424345);
      border-radius: 6px;
      opacity: 0;
      &:hover {
        opacity: 0.8;
        transition: opacity 0.3s ease-in-out;
      }
    `,
    thumbHorizontal: css`
      @include gradient-horizontal(#404357, #404357);
      border-radius: 6px;
      opacity: 0;
      &:hover {
        opacity: 0.8;
        transition: opacity 0.3s ease-in-out;
      }
    `,
    view: css`
      display: flex;
      flex-grow: 1;
      flex-direction: column;
    `,
=======
  const renderTrackHorizontal = useCallback(
    (passedProps: any) => {
      return renderTrack('track-horizontal', hideHorizontalTrack, passedProps);
    },
    [hideHorizontalTrack]
  );

  const renderTrackVertical = useCallback(
    (passedProps: any) => {
      return renderTrack('track-vertical', hideVerticalTrack, passedProps);
    },
    [hideVerticalTrack]
  );

  const renderThumbHorizontal = useCallback((passedProps: any) => {
    return <div {...passedProps} className="thumb-horizontal" />;
  }, []);

  const renderThumbVertical = useCallback((passedProps: any) => {
    return <div {...passedProps} className="thumb-vertical" />;
  }, []);

  const renderView = useCallback((passedProps: any) => {
    return <div {...passedProps} className="scrollbar-view" />;
  }, []);

  return (
    <Scrollbars
      ref={ref}
      className={classNames(styles.customScrollbar, className)}
      onScroll={setScrollTop}
      autoHeight={true}
      autoHide={autoHide}
      autoHideTimeout={autoHideTimeout}
      hideTracksWhenNotNeeded={hideTracksWhenNotNeeded}
      // These autoHeightMin & autoHeightMax options affect firefox and chrome differently.
      // Before these where set to inherit but that caused problems with cut of legends in firefox
      autoHeightMax={autoHeightMax}
      autoHeightMin={autoHeightMin}
      renderTrackHorizontal={renderTrackHorizontal}
      renderTrackVertical={renderTrackVertical}
      renderThumbHorizontal={renderThumbHorizontal}
      renderThumbVertical={renderThumbVertical}
      renderView={renderView}
    >
      {children}
    </Scrollbars>
  );
};

export default CustomScrollbar;

const getStyles = (theme: GrafanaTheme) => {
  return {
    customScrollbar: css`
      // Fix for Firefox. For some reason sometimes .view container gets a height of its content, but in order to
      // make scroll working it should fit outer container size (scroll appears only when inner container size is
      // greater than outer one).
      display: flex;
      flex-grow: 1;
      .scrollbar-view {
        display: flex;
        flex-grow: 1;
        flex-direction: column;
      }
      .track-vertical {
        border-radius: ${theme.border.radius.md};
        width: ${theme.spacing.sm} !important;
        right: 0px;
        bottom: ${theme.spacing.xxs};
        top: ${theme.spacing.xxs};
      }
      .track-horizontal {
        border-radius: ${theme.border.radius.md};
        height: ${theme.spacing.sm} !important;
        right: ${theme.spacing.xxs};
        bottom: ${theme.spacing.xxs};
        left: ${theme.spacing.xxs};
      }
      .thumb-vertical {
        background: ${theme.colors.bg3};
        border-radius: ${theme.border.radius.md};
        opacity: 0;
      }
      .thumb-horizontal {
        background: ${theme.colors.bg3};
        border-radius: ${theme.border.radius.md};
        opacity: 0;
      }
      &:hover {
        .thumb-vertical,
        .thumb-horizontal {
          opacity: 1;
          transition: opacity 0.3s ease-in-out;
        }
      }
    `,
>>>>>>> 2ac8eefe
  };
};<|MERGE_RESOLUTION|>--- conflicted
+++ resolved
@@ -18,16 +18,6 @@
   setScrollTop?: (event: any) => void;
   autoHeightMin?: number | string;
   updateAfterMountMs?: number;
-  isPageScrollbar?: boolean;
-}
-
-interface StylesInterface {
-  customScrollbar: string;
-  trackVertical: string;
-  trackHorizontal: string;
-  thumbVertical: string;
-  thumbHorizontal: string;
-  view: string;
 }
 
 /**
@@ -76,128 +66,14 @@
     }
   };
 
-<<<<<<< HEAD
-  renderTrack = (style: string, hideTrack: boolean | undefined, passedProps: any) => {
-=======
   function renderTrack(className: string, hideTrack: boolean | undefined, passedProps: any) {
->>>>>>> 2ac8eefe
     if (passedProps.style && hideTrack) {
       passedProps.style.display = 'none';
     }
 
-<<<<<<< HEAD
-    return <div {...passedProps} className={style} />;
-  };
-
-  renderTrackHorizontal = (passedProps: any, styles: StylesInterface) => {
-    return this.renderTrack(styles.trackHorizontal, this.props.hideHorizontalTrack, passedProps);
-  };
-
-  renderTrackVertical = (passedProps: any, styles: StylesInterface) => {
-    return this.renderTrack(styles.trackVertical, this.props.hideVerticalTrack, passedProps);
-  };
-
-  renderThumbHorizontal = (passedProps: any, styles: StylesInterface) => {
-    return <div {...passedProps} className={styles.thumbHorizontal} />;
-  };
-
-  renderThumbVertical = (passedProps: any, styles: StylesInterface) => {
-    return <div {...passedProps} className={styles.thumbVertical} />;
-  };
-
-  renderView = (passedProps: any, styles: StylesInterface) => {
-    return <div {...passedProps} className={styles.view} />;
-  };
-  render() {
-    const {
-      className,
-      children,
-      autoHeightMax,
-      autoHeightMin,
-      setScrollTop,
-      autoHide,
-      autoHideTimeout,
-      hideTracksWhenNotNeeded,
-    } = this.props;
-    const styles = getStyles(this.props.isPageScrollbar);
-
-    return (
-      <Scrollbars
-        ref={this.ref}
-        className={classNames(styles.customScrollbar, className)}
-        onScroll={setScrollTop}
-        autoHeight={true}
-        autoHide={autoHide}
-        autoHideTimeout={autoHideTimeout}
-        hideTracksWhenNotNeeded={hideTracksWhenNotNeeded}
-        // These autoHeightMin & autoHeightMax options affect firefox and chrome differently.
-        // Before these where set to inherit but that caused problems with cut of legends in firefox
-        autoHeightMax={autoHeightMax}
-        autoHeightMin={autoHeightMin}
-        renderTrackHorizontal={(passedProps: any) => this.renderTrackHorizontal(passedProps, styles)}
-        renderTrackVertical={(passedProps: any) => this.renderTrackVertical(passedProps, styles)}
-        renderThumbHorizontal={(passedProps: any) => this.renderThumbHorizontal(passedProps, styles)}
-        renderThumbVertical={(passedProps: any) => this.renderThumbHorizontal(passedProps, styles)}
-        renderView={(passedProps: any) => this.renderView(passedProps, styles)}
-      >
-        {children}
-      </Scrollbars>
-    );
-=======
     return <div {...passedProps} className={className} />;
->>>>>>> 2ac8eefe
   }
 
-<<<<<<< HEAD
-export default CustomScrollbar;
-
-const getStyles = (isPageScrollbar?: boolean): StylesInterface => {
-  return {
-    customScrollbar: css`
-      display: flex;
-      flex-grow: 1;
-      &:hover {
-        opacity: 0.8;
-        transition: opacity 0.3s ease-in-out;
-      }
-    `,
-    trackVertical: css`
-      border-radius: 3px;
-      width: 8px !important;
-      right: ${isPageScrollbar ? 0 : 2}px;
-      bottom: 2px;
-    `,
-    trackHorizontal: css`
-      border-radius: 3px;
-      height: 8px !important;
-      right: 2px;
-      bottom: 2px;
-      left: 2px;
-    `,
-    thumbVertical: css`
-      @include linear-gradient(#404357, #424345);
-      border-radius: 6px;
-      opacity: 0;
-      &:hover {
-        opacity: 0.8;
-        transition: opacity 0.3s ease-in-out;
-      }
-    `,
-    thumbHorizontal: css`
-      @include gradient-horizontal(#404357, #404357);
-      border-radius: 6px;
-      opacity: 0;
-      &:hover {
-        opacity: 0.8;
-        transition: opacity 0.3s ease-in-out;
-      }
-    `,
-    view: css`
-      display: flex;
-      flex-grow: 1;
-      flex-direction: column;
-    `,
-=======
   const renderTrackHorizontal = useCallback(
     (passedProps: any) => {
       return renderTrack('track-horizontal', hideHorizontalTrack, passedProps);
@@ -295,6 +171,5 @@
         }
       }
     `,
->>>>>>> 2ac8eefe
   };
 };