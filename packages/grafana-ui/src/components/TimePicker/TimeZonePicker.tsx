--- conflicted
+++ resolved
@@ -4,21 +4,13 @@
 
 export interface Props {
   value: string;
-<<<<<<< HEAD
-  size?: FormInputSize;
   includeDefault?: boolean;
-=======
   width?: number;
->>>>>>> 4cd7a88e
 
   onChange: (newValue: string) => void;
 }
 
-<<<<<<< HEAD
-export const TimeZonePicker: FC<Props> = ({ onChange, value, includeDefault, size = 'md' }) => {
-=======
-export const TimeZonePicker: FC<Props> = ({ onChange, value, width }) => {
->>>>>>> 4cd7a88e
+export const TimeZonePicker: FC<Props> = ({ onChange, value, includeDefault, width }) => {
   const timeZoneGroups = getTimeZoneGroups();
 
   const groupOptions = timeZoneGroups.map(group => {
