--- conflicted
+++ resolved
@@ -6,15 +6,11 @@
 import { withCenteredStory } from '../../utils/storybook/withCenteredStory';
 import { TimeFragment, dateTime } from '@grafana/data';
 
-<<<<<<< HEAD
-const TimeRangePickerStories = storiesOf('Pickers and Editors/TimeRangePicker', module);
-=======
 export default {
   title: 'Pickers and Editors/TimePickers/TimeRangePicker',
   component: TimeRangePicker,
   decorators: [withCenteredStory],
 };
->>>>>>> a7fa0e45
 
 export const basic = () => {
   return (
