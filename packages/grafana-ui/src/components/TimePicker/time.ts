<<<<<<< HEAD
import moment, { Moment } from 'moment';
import { TimeOption, TimeRange, TIME_FORMAT, RawTimeRange } from '../../types/time';
=======
import { TimeOption, TimeRange, TIME_FORMAT } from '../../types/time';
>>>>>>> a04b3a13
import { describeTimeRange } from '../../utils/rangeutil';
import * as dateMath from '../../utils/datemath';
import { dateTime, DateTime, toUtc } from '../../utils/moment_wrapper';

export const mapTimeOptionToTimeRange = (
  timeOption: TimeOption,
  isTimezoneUtc: boolean,
  timezone?: dateMath.Timezone
): TimeRange => {
  const fromMoment = stringToDateTimeType(timeOption.from, isTimezoneUtc, false, timezone);
  const toMoment = stringToDateTimeType(timeOption.to, isTimezoneUtc, true, timezone);

  return { from: fromMoment, to: toMoment, raw: { from: timeOption.from, to: timeOption.to } };
};

export const stringToDateTimeType = (
  value: string,
  isTimezoneUtc: boolean,
  roundUp?: boolean,
  timezone?: dateMath.Timezone
): DateTime => {
  if (value.indexOf('now') !== -1) {
    if (!dateMath.isValid(value)) {
      return dateTime();
    }

    const parsed = dateMath.parse(value, roundUp, timezone);
    return parsed || dateTime();
  }

  if (isTimezoneUtc) {
    return toUtc(value, TIME_FORMAT);
  }

  return dateTime(value, TIME_FORMAT);
};

export const mapTimeRangeToRangeString = (timeRange: RawTimeRange): string => {
  return describeTimeRange(timeRange);
};

export const isValidTimeString = (text: string) => dateMath.isValid(text);<|MERGE_RESOLUTION|>--- conflicted
+++ resolved
@@ -1,9 +1,4 @@
-<<<<<<< HEAD
-import moment, { Moment } from 'moment';
 import { TimeOption, TimeRange, TIME_FORMAT, RawTimeRange } from '../../types/time';
-=======
-import { TimeOption, TimeRange, TIME_FORMAT } from '../../types/time';
->>>>>>> a04b3a13
 import { describeTimeRange } from '../../utils/rangeutil';
 import * as dateMath from '../../utils/datemath';
 import { dateTime, DateTime, toUtc } from '../../utils/moment_wrapper';
