--- conflicted
+++ resolved
@@ -1,16 +1,11 @@
 import { css, cx } from '@emotion/css';
-<<<<<<< HEAD
-import { TimePickerProps } from 'rc-time-picker';
-import React, { FC, FormEvent, ReactNode, useCallback, useEffect, useState } from 'react';
-import Calendar, { CalendarProps } from 'react-calendar';
-=======
 import { useDialog } from '@react-aria/dialog';
 import { FocusScope } from '@react-aria/focus';
 import { useOverlay } from '@react-aria/overlays';
+import { TimePickerProps } from 'rc-time-picker';
 import React, { FormEvent, ReactNode, useCallback, useEffect, useRef, useState } from 'react';
-import Calendar from 'react-calendar';
+import Calendar, { CalendarProps } from 'react-calendar';
 import { usePopper } from 'react-popper';
->>>>>>> ae830f68
 import { useMedia } from 'react-use';
 
 import { dateTimeFormat, DateTime, dateTime, GrafanaTheme2, isDateTime } from '@grafana/data';
@@ -36,29 +31,6 @@
   label?: ReactNode;
   /** Set the latest selectable date */
   maxDate?: Date;
-<<<<<<< HEAD
-  // @PERCONA
-  calendarProps?: CalendarProps;
-  timepickerProps?: TimePickerProps;
-  inputWrapperClassName?: string;
-  growInlineField?: boolean;
-  shrinkInlineField?: boolean;
-}
-
-const stopPropagation = (event: React.MouseEvent<HTMLDivElement>) => event.stopPropagation();
-
-export const DateTimePicker: FC<Props> = ({
-  date,
-  maxDate,
-  label,
-  onChange,
-  calendarProps,
-  timepickerProps,
-  inputWrapperClassName,
-  growInlineField,
-  shrinkInlineField,
-}) => {
-=======
   /** Set the minimum selectable date */
   minDate?: Date;
   /** Display seconds on the time picker */
@@ -69,6 +41,12 @@
   disabledMinutes?: () => number[];
   /** Set the seconds that can't be selected */
   disabledSeconds?: () => number[];
+  // @PERCONA
+  calendarProps?: CalendarProps;
+  timepickerProps?: TimePickerProps;
+  inputWrapperClassName?: string;
+  growInlineField?: boolean;
+  shrinkInlineField?: boolean;
 }
 
 export const DateTimePicker = ({
@@ -81,8 +59,12 @@
   disabledMinutes,
   disabledSeconds,
   showSeconds = true,
+  calendarProps,
+  timepickerProps,
+  inputWrapperClassName,
+  growInlineField,
+  shrinkInlineField,
 }: Props) => {
->>>>>>> ae830f68
   const [isOpen, setOpen] = useState(false);
 
   const ref = useRef<HTMLDivElement>(null);
@@ -131,47 +113,17 @@
   return (
     <div data-testid="date-time-picker" style={{ position: 'relative' }}>
       <DateTimeInput
-<<<<<<< HEAD
-        growInlineField={growInlineField}
-        shrinkInlineField={shrinkInlineField}
-        inputWrapperClassName={inputWrapperClassName}
-=======
->>>>>>> ae830f68
         date={date}
         onChange={onChange}
         isFullscreen={isFullscreen}
         onOpen={onOpen}
         label={label}
-<<<<<<< HEAD
-      />
-      {isOpen ? (
-        isFullscreen ? (
-          <ClickOutsideWrapper onClick={() => setOpen(false)}>
-            <DateTimeCalendar
-              date={date}
-              onChange={onApply}
-              isFullscreen={true}
-              onClose={() => setOpen(false)}
-              maxDate={maxDate}
-              calendarProps={calendarProps}
-              timepickerProps={timepickerProps}
-            />
-          </ClickOutsideWrapper>
-        ) : (
-          <Portal>
-            <ClickOutsideWrapper onClick={() => setOpen(false)}>
-              <div className={styles.modal} onClick={stopPropagation}>
-                <DateTimeCalendar
-                  date={date}
-                  onChange={onApply}
-                  isFullscreen={false}
-                  onClose={() => setOpen(false)}
-                  calendarProps={calendarProps}
-                  timepickerProps={timepickerProps}
-                />
-=======
         ref={setMarkerElement}
         showSeconds={showSeconds}
+        // @PERCONA
+        growInlineField={growInlineField}
+        shrinkInlineField={shrinkInlineField}
+        inputWrapperClassName={inputWrapperClassName}
       />
       {isOpen ? (
         isFullscreen ? (
@@ -191,6 +143,9 @@
                   disabledHours={disabledHours}
                   disabledMinutes={disabledMinutes}
                   disabledSeconds={disabledSeconds}
+                  // @PERCONA
+                  calendarProps={calendarProps}
+                  timepickerProps={timepickerProps}
                 />
               </div>
             </FocusScope>
@@ -212,9 +167,11 @@
                     disabledHours={disabledHours}
                     disabledMinutes={disabledMinutes}
                     disabledSeconds={disabledSeconds}
+                    // @PERCONA
+                    calendarProps={calendarProps}
+                    timepickerProps={timepickerProps}
                   />
                 </div>
->>>>>>> ae830f68
               </div>
             </FocusScope>
           </Portal>
@@ -230,18 +187,15 @@
   onClose: () => void;
   isFullscreen: boolean;
   maxDate?: Date;
-<<<<<<< HEAD
-  // @PERCONA
-  calendarProps?: CalendarProps;
-  timepickerProps?: TimePickerProps;
-=======
   minDate?: Date;
   style?: React.CSSProperties;
   showSeconds?: boolean;
   disabledHours?: () => number[];
   disabledMinutes?: () => number[];
   disabledSeconds?: () => number[];
->>>>>>> ae830f68
+  // @PERCONA
+  calendarProps?: CalendarProps;
+  timepickerProps?: TimePickerProps;
 }
 
 interface InputProps {
@@ -250,13 +204,11 @@
   isFullscreen: boolean;
   onChange: (date: DateTime) => void;
   onOpen: (event: FormEvent<HTMLElement>) => void;
-<<<<<<< HEAD
+  showSeconds?: boolean;
+  // @PERCONA
   inputWrapperClassName?: string;
   growInlineField?: boolean;
   shrinkInlineField?: boolean;
-=======
-  showSeconds?: boolean;
->>>>>>> ae830f68
 }
 
 type InputState = {
@@ -264,28 +216,25 @@
   invalid: boolean;
 };
 
-<<<<<<< HEAD
-const DateTimeInput: FC<InputProps> = ({
-  date,
-  label,
-  onChange,
-  isFullscreen,
-  onOpen,
-  inputWrapperClassName,
-  growInlineField,
-  shrinkInlineField,
-}) => {
-  const [internalDate, setInternalDate] = useState<InputState>(() => {
-    return { value: date ? dateTimeFormat(date) : dateTimeFormat(dateTime()), invalid: false };
-  });
-=======
 const DateTimeInput = React.forwardRef<HTMLInputElement, InputProps>(
-  ({ date, label, onChange, onOpen, showSeconds = true }, ref) => {
+  (
+    {
+      date,
+      label,
+      onChange,
+      onOpen,
+      showSeconds = true,
+      // @PERCONA
+      inputWrapperClassName,
+      growInlineField,
+      shrinkInlineField,
+    },
+    ref
+  ) => {
     const format = showSeconds ? 'YYYY-MM-DD HH:mm:ss' : 'YYYY-MM-DD HH:mm';
     const [internalDate, setInternalDate] = useState<InputState>(() => {
       return { value: date ? dateTimeFormat(date) : dateTimeFormat(dateTime()), invalid: false };
     });
->>>>>>> ae830f68
 
     useEffect(() => {
       if (date) {
@@ -311,7 +260,18 @@
       }
     }, [internalDate, onChange]);
 
-    const icon = <Button aria-label="Time picker" icon="calendar-alt" variant="secondary" onClick={onOpen} />;
+    const icon = (
+      <Button
+        aria-label="Time picker"
+        icon="calendar-alt"
+        variant="secondary"
+        onClick={onOpen}
+        // @PERCONA
+        className={css({
+          height: '100%',
+        })}
+      />
+    );
     return (
       <InlineField
         label={label}
@@ -319,6 +279,9 @@
         className={css({
           marginBottom: 0,
         })}
+        // @PERCONA
+        grow={growInlineField}
+        shrink={shrinkInlineField}
       >
         <Input
           onChange={onChangeDate}
@@ -328,66 +291,14 @@
           data-testid="date-time-input"
           placeholder="Select date/time"
           ref={ref}
+          // @PERCONA
+          className={inputWrapperClassName}
         />
       </InlineField>
     );
   }
 );
 
-<<<<<<< HEAD
-  const icon = (
-    <Button
-      className={css`
-        height: 100%;
-      `}
-      aria-label="Time picker"
-      icon="calendar-alt"
-      variant="secondary"
-      onClick={onOpen}
-    />
-  );
-  return (
-    <InlineField
-      label={label}
-      onClick={stopPropagation}
-      invalid={!!(internalDate.value && internalDate.invalid)}
-      className={css`
-        margin-bottom: 0;
-      `}
-      grow={growInlineField}
-      shrink={shrinkInlineField}
-    >
-      <Input
-        onClick={stopPropagation}
-        onChange={onChangeDate}
-        addonAfter={icon}
-        value={internalDate.value}
-        onFocus={onFocus}
-        onBlur={onBlur}
-        data-testid="date-time-input"
-        placeholder="Select date/time"
-        className={inputWrapperClassName}
-      />
-    </InlineField>
-  );
-};
-
-const DateTimeCalendar: FC<DateTimeCalendarProps> = ({
-  date,
-  onClose,
-  onChange,
-  isFullscreen,
-  maxDate,
-  calendarProps,
-  timepickerProps,
-}) => {
-  const calendarStyles = useStyles2(getBodyStyles);
-  const styles = useStyles2(getStyles);
-  const [internalDate, setInternalDate] = useState<Date>(() => {
-    if (date && date.isValid()) {
-      return date.toDate();
-    }
-=======
 DateTimeInput.displayName = 'DateTimeInput';
 
 const DateTimeCalendar = React.forwardRef<HTMLDivElement, DateTimeCalendarProps>(
@@ -404,6 +315,9 @@
       disabledHours,
       disabledMinutes,
       disabledSeconds,
+      // @PERCONA
+      calendarProps,
+      timepickerProps,
     },
     ref
   ) => {
@@ -413,7 +327,6 @@
       if (date && date.isValid()) {
         return date.toDate();
       }
->>>>>>> ae830f68
 
       return new Date();
     });
@@ -436,38 +349,13 @@
       setInternalDate(date.toDate());
     }, []);
 
-<<<<<<< HEAD
-  useEffect(() => {
-    if (date?.isValid()) {
-      setInternalDate(date.toDate());
-    }
-  }, [date]);
-
-  return (
-    <div className={cx(styles.container, { [styles.fullScreen]: isFullscreen })} onClick={stopPropagation}>
-      <Calendar
-        next2Label={null}
-        prev2Label={null}
-        value={internalDate}
-        nextLabel={<Icon name="angle-right" />}
-        nextAriaLabel="Next month"
-        prevLabel={<Icon name="angle-left" />}
-        prevAriaLabel="Previous month"
-        onChange={onChangeDate}
-        locale="en"
-        className={calendarStyles.body}
-        tileClassName={calendarStyles.title}
-        maxDate={maxDate}
-        {...calendarProps}
-      />
-      <div className={styles.time}>
-        <TimeOfDayPicker
-          showSeconds={true}
-          onChange={onChangeTime}
-          value={dateTime(internalDate)}
-          timepickerProps={timepickerProps}
-        />
-=======
+    // @PERCONA
+    useEffect(() => {
+      if (date?.isValid()) {
+        setInternalDate(date.toDate());
+      }
+    }, [date]);
+
     return (
       <div className={cx(styles.container, { [styles.fullScreen]: isFullscreen })} style={style} ref={ref}>
         <Calendar
@@ -484,6 +372,8 @@
           tileClassName={calendarStyles.title}
           maxDate={maxDate}
           minDate={minDate}
+          // @PERCONA
+          {...calendarProps}
         />
         <div className={styles.time}>
           <TimeOfDayPicker
@@ -493,6 +383,8 @@
             disabledHours={disabledHours}
             disabledMinutes={disabledMinutes}
             disabledSeconds={disabledSeconds}
+            // @PERCONA
+            timepickerProps={timepickerProps}
           />
         </div>
         <HorizontalGroup>
@@ -503,7 +395,6 @@
             Cancel
           </Button>
         </HorizontalGroup>
->>>>>>> ae830f68
       </div>
     );
   }
