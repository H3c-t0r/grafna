--- conflicted
+++ resolved
@@ -112,113 +112,6 @@
   // the class that react-calendar uses is '--hasActive' by itself (without being part of a '--range')
   const hasActiveSelector = `.react-calendar__tile--hasActive:not(.react-calendar__tile--range)`;
   return {
-<<<<<<< HEAD
-    title: css`
-      color: ${theme.colors.text.primary};
-      background-color: ${theme.colors.background.primary};
-      font-size: ${theme.typography.size.md};
-      border: 1px solid transparent;
-
-      &:hover {
-        position: relative;
-      }
-    `,
-    body: css`
-      z-index: ${theme.zIndex.modal};
-      background-color: ${theme.colors.background.primary};
-      width: 268px;
-
-      .react-calendar__navigation {
-        display: flex;
-      }
-
-      .react-calendar__month-view__days__day:disabled,
-      .react-calendar__year-view__months__month:disabled,
-      .react-calendar__decade-view__years__year:disabled {
-        color: #3f4249;
-      }
-
-      .react-calendar__navigation__label,
-      .react-calendar__navigation__arrow,
-      .react-calendar__navigation {
-        padding-top: 4px;
-        background-color: inherit;
-        color: ${theme.colors.text.primary};
-        border: 0;
-        font-weight: ${theme.typography.fontWeightMedium};
-      }
-
-      .react-calendar__month-view__weekdays {
-        background-color: inherit;
-        text-align: center;
-        color: ${theme.colors.primary.text};
-
-        abbr {
-          border: 0;
-          text-decoration: none;
-          cursor: default;
-          display: block;
-          padding: 4px 0 4px 0;
-        }
-      }
-
-      .react-calendar__month-view__days {
-        background-color: inherit;
-      }
-
-      .react-calendar__tile,
-      .react-calendar__tile--now {
-        margin-bottom: 4px;
-        background-color: inherit;
-        height: 26px;
-      }
-
-      .react-calendar__navigation__label,
-      .react-calendar__navigation > button:focus,
-      .time-picker-calendar-tile:focus {
-        outline: 0;
-      }
-
-      ${hasActiveSelector},
-      .react-calendar__tile--active,
-      .react-calendar__tile--active:hover {
-        color: ${theme.colors.primary.contrastText};
-        font-weight: ${theme.typography.fontWeightMedium};
-        background: ${theme.colors.primary.main};
-        box-shadow: none;
-        border: 0px;
-      }
-
-      .react-calendar__tile--rangeEnd,
-      .react-calendar__tile--rangeStart {
-        padding: 0;
-        border: 0px;
-        color: ${theme.colors.primary.contrastText};
-        font-weight: ${theme.typography.fontWeightMedium};
-        background: ${theme.colors.primary.main};
-
-        abbr {
-          background-color: ${theme.colors.primary.main};
-          border-radius: 100px;
-          display: block;
-          padding-top: 2px;
-          height: 26px;
-        }
-      }
-
-      ${hasActiveSelector},
-      .react-calendar__tile--rangeStart {
-        border-top-left-radius: 20px;
-        border-bottom-left-radius: 20px;
-      }
-
-      ${hasActiveSelector},
-      .react-calendar__tile--rangeEnd {
-        border-top-right-radius: 20px;
-        border-bottom-right-radius: 20px;
-      }
-    `,
-=======
     title: css({
       color: theme.colors.text.primary,
       backgroundColor: theme.colors.background.primary,
@@ -240,6 +133,11 @@
 
       '.react-calendar__navigation': {
         display: 'flex',
+      },
+
+      // @PERCONA
+      '.react-calendar__month-view__days__day:disabled, .react-calendar__year-view__months__month:disabled, .react-calendar__decade-view__years__year:disabled': {
+        color: '#3f4249',
       },
 
       '.react-calendar__navigation__label, .react-calendar__navigation__arrow, .react-calendar__navigation': {
@@ -313,6 +211,5 @@
         borderBottomRightRadius: '20px',
       },
     }),
->>>>>>> ae830f68
   };
 };