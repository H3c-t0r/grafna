--- conflicted
+++ resolved
@@ -73,20 +73,12 @@
 export interface FillConfig {
   fillColor?: string;
   fillOpacity?: number;
-<<<<<<< HEAD
-=======
-  fillGradient?: FillGradientMode;
->>>>>>> 32758e7c
 }
 
 /**
  * @alpha
  */
-<<<<<<< HEAD
 export enum GraphGradientMode {
-=======
-export enum FillGradientMode {
->>>>>>> 32758e7c
   None = 'none',
   Opacity = 'opacity',
   Hue = 'hue',
@@ -136,11 +128,8 @@
  */
 export interface GraphFieldConfig extends LineConfig, FillConfig, PointsConfig, AxisConfig {
   drawStyle?: DrawStyle;
-<<<<<<< HEAD
   gradientMode?: GraphGradientMode;
-=======
   hideFrom?: HideSeriesConfig;
->>>>>>> 32758e7c
 }
 
 /**
@@ -174,16 +163,9 @@
   ] as Array<SelectableValue<AxisPlacement>>,
 
   fillGradient: [
-<<<<<<< HEAD
     { label: 'None', value: undefined },
     { label: 'Opacity', value: GraphGradientMode.Opacity },
     { label: 'Hue', value: GraphGradientMode.Hue },
     { label: 'Color scheme', value: GraphGradientMode.Scheme },
   ] as Array<SelectableValue<GraphGradientMode>>,
-=======
-    { label: 'None', value: FillGradientMode.None },
-    { label: 'Opacity', value: FillGradientMode.Opacity },
-    { label: 'Hue', value: FillGradientMode.Hue },
-  ] as Array<SelectableValue<FillGradientMode>>,
->>>>>>> 32758e7c
 };