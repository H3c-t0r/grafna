--- conflicted
+++ resolved
@@ -2,19 +2,12 @@
 import { Options } from 'uplot';
 import { PlotPlugin, PlotProps } from './types';
 
+const LOGGING_ENABLED = false;
 const ALLOWED_FORMAT_STRINGS_REGEX = /\b(YYYY|YY|MMMM|MMM|MM|M|DD|D|WWWW|WWW|HH|H|h|AA|aa|a|mm|m|ss|s|fff)\b/g;
 
-<<<<<<< HEAD
-const LOGGING_ENABLED = false;
-
 export function timeFormatToTemplate(f: string) {
-  return f.replace(ALLOWED_FORMAT_STRINGS_REGEX, match => `{${match}}`);
+  return f.replace(ALLOWED_FORMAT_STRINGS_REGEX, (match) => `{${match}}`);
 }
-=======
-export const timeFormatToTemplate = (f: string) => {
-  return f.replace(ALLOWED_FORMAT_STRINGS_REGEX, (match) => `{${match}}`);
-};
->>>>>>> b7b6632a
 
 export function buildPlotConfig(props: PlotProps, plugins: Record<string, PlotPlugin>): Options {
   return {
@@ -35,7 +28,7 @@
       hooks: p[1].hooks,
     })),
     hooks: {},
-  } as any;
+  } as Options;
 }
 
 export function isPlottingTime(config: Options) {
