import { css } from '@emotion/css';
import React, { useLayoutEffect, useRef, useReducer, CSSProperties } from 'react';
import { createPortal } from 'react-dom';
import uPlot from 'uplot';

import { GrafanaTheme2 } from '@grafana/data';

import { useStyles2 } from '../../../themes';
import { UPlotConfigBuilder } from '../config/UPlotConfigBuilder';

import { CloseButton } from './CloseButton';

export const DEFAULT_TOOLTIP_WIDTH = 280;

// todo: barchart? histogram?
export const enum TooltipHoverMode {
  // Single mode in TimeSeries, Candlestick, Trend, StateTimeline, Heatmap?
  xOne,
  // All mode in TimeSeries, Candlestick, Trend, StateTimeline, Heatmap?
  xAll,
  // Single mode in XYChart, Heatmap?
  xyOne,
}

interface TooltipPlugin2Props {
  config: UPlotConfigBuilder;
  hoverMode: TooltipHoverMode;

  // x only
  queryZoom?: (range: { from: number; to: number }) => void;
  // y-only, via shiftKey
  clientZoom?: boolean;

  render: (
    u: uPlot,
    dataIdxs: Array<number | null>,
    seriesIdx: number | null,
    isPinned: boolean,
    dismiss: () => void,
    // selected time range (for annotation triggering)
    timeRange: TimeRange2 | null
  ) => React.ReactNode;
}

interface TooltipContainerState {
  plot?: uPlot | null;
  style: Partial<CSSProperties>;
  isHovering: boolean;
  isPinned: boolean;
  dismiss: () => void;
  contents?: React.ReactNode;
}

interface TooltipContainerSize {
  observer: ResizeObserver;
  width: number;
  height: number;
}

interface TimeRange2 {
  from: number;
  to: number;
}

function mergeState(prevState: TooltipContainerState, nextState: Partial<TooltipContainerState>) {
  return {
    ...prevState,
    ...nextState,
    style: {
      ...prevState.style,
      ...nextState.style,
    },
  };
}

const INITIAL_STATE: TooltipContainerState = {
  style: { transform: '', pointerEvents: 'none' },
  isHovering: false,
  isPinned: false,
  contents: null,
  plot: null,
  dismiss: () => {},
};

// min px width that triggers zoom
const MIN_ZOOM_DIST = 5;

const maybeZoomAction = (e?: MouseEvent | null) => e != null && !e.ctrlKey && !e.metaKey;

/**
 * @alpha
 */
export const TooltipPlugin2 = ({ config, hoverMode, render, clientZoom = false, queryZoom }: TooltipPlugin2Props) => {
  const domRef = useRef<HTMLDivElement>(null);

  const [{ plot, isHovering, isPinned, contents, style, dismiss }, setState] = useReducer(mergeState, INITIAL_STATE);

  const sizeRef = useRef<TooltipContainerSize>();

  const styles = useStyles2(getStyles);

  const renderRef = useRef(render);
  renderRef.current = render;

  useLayoutEffect(() => {
    sizeRef.current = {
      width: 0,
      height: 0,
      observer: new ResizeObserver((entries) => {
        let size = sizeRef.current!;

        for (const entry of entries) {
          if (entry.borderBoxSize?.length > 0) {
            size.width = entry.borderBoxSize[0].inlineSize;
            size.height = entry.borderBoxSize[0].blockSize;
          } else {
            size.width = entry.contentRect.width;
            size.height = entry.contentRect.height;
          }
        }
      }),
    };

    let yZoomed = false;
    let yDrag = false;

    let _plot = plot;
    let _isHovering = isHovering;
    let _isPinned = isPinned;
    let _style = style;

    let offsetX = 0;
    let offsetY = 0;

    let htmlEl = document.documentElement;
    let winWidth = htmlEl.clientWidth - 16;
    let winHeight = htmlEl.clientHeight - 16;

    window.addEventListener('resize', (e) => {
      winWidth = htmlEl.clientWidth - 5;
      winHeight = htmlEl.clientHeight - 5;
    });

<<<<<<< HEAD
    let selectedRange: TimeRange2 | null = null;
=======
    let seriesIdxs: Array<number | null> = plot?.cursor.idxs!.slice()!;
>>>>>>> 200c71f5
    let closestSeriesIdx: number | null = null;

    let pendingRender = false;
    let pendingPinned = false;

    const scheduleRender = (setPinned = false) => {
      if (!pendingRender) {
        // defer unrender for 100ms to reduce flickering in small gaps
        if (!_isHovering) {
          setTimeout(_render, 100);
        } else {
          queueMicrotask(_render);
        }

        pendingRender = true;
      }

      if (setPinned) {
        pendingPinned = true;
      }
    };

    // in some ways this is similar to ClickOutsideWrapper.tsx
    const downEventOutside = (e: Event) => {
      // eslint-disable-next-line @typescript-eslint/consistent-type-assertions
      let isOutside = (e.target as HTMLDivElement).closest(`.${styles.tooltipWrapper}`) !== domRef.current;

      if (isOutside) {
        dismiss();
      }
    };

    const _render = () => {
      pendingRender = false;

      if (pendingPinned) {
        _style = { pointerEvents: _isPinned ? 'all' : 'none' };

        domRef.current?.closest<HTMLDivElement>('.react-grid-item')?.classList.toggle('context-menu-open', _isPinned);

        // @ts-ignore
        _plot!.cursor._lock = _isPinned;

        if (_isPinned) {
          document.addEventListener('mousedown', downEventOutside, true);
          document.addEventListener('keydown', downEventOutside, true);
        } else {
          document.removeEventListener('mousedown', downEventOutside, true);
          document.removeEventListener('keydown', downEventOutside, true);
        }

        pendingPinned = false;
      }

      let state: TooltipContainerState = {
        style: _style,
        isPinned: _isPinned,
        isHovering: _isHovering,
<<<<<<< HEAD
        contents: _isHovering
          ? renderRef.current(_plot!, _plot!.cursor.idxs!, closestSeriesIdx, _isPinned, dismiss, selectedRange)
          : null,
=======
        contents: _isHovering ? renderRef.current(_plot!, seriesIdxs, closestSeriesIdx, _isPinned, dismiss) : null,
>>>>>>> 200c71f5
        dismiss,
      };

      setState(state);

      selectedRange = null;
    };

    const dismiss = () => {
      _isPinned = false;
      _isHovering = false;
      _plot!.setCursor({ left: -10, top: -10 });
      scheduleRender(true);
    };

    config.addHook('init', (u) => {
      setState({ plot: (_plot = u) });

      // detect shiftKey and mutate drag mode from x-only to y-only
      if (clientZoom) {
        u.over.addEventListener(
          'mousedown',
          (e) => {
            if (!maybeZoomAction(e)) {
              return;
            }

            if (e.button === 0 && e.shiftKey) {
              yDrag = true;

              u.cursor.drag!.x = false;
              u.cursor.drag!.y = true;

              let onUp = (e: MouseEvent) => {
                u.cursor.drag!.x = true;
                u.cursor.drag!.y = false;
                document.removeEventListener('mouseup', onUp, true);
              };

              document.addEventListener('mouseup', onUp, true);
            }
          },
          true
        );
      }

      // this handles pinning
      u.over.addEventListener('click', (e) => {
        if (e.target === u.over) {
          if (e.ctrlKey || e.metaKey) {
            let xVal = u.posToVal(u.cursor.left!, 'x');

            selectedRange = {
              from: xVal,
              to: xVal,
            };

            scheduleRender(true);
          }
          // only pinnable tooltip is visible *and* is within proximity to series/point
          else if (_isHovering && closestSeriesIdx != null && !_isPinned) {
            _isPinned = true;
            scheduleRender(true);
          }
        }
      });
    });

    config.addHook('setSelect', (u) => {
      if (clientZoom || queryZoom != null) {
        if (maybeZoomAction(u.cursor!.event)) {
          if (clientZoom && yDrag) {
            if (u.select.height >= MIN_ZOOM_DIST) {
              for (let key in u.scales!) {
                if (key !== 'x') {
                  const maxY = u.posToVal(u.select.top, key);
                  const minY = u.posToVal(u.select.top + u.select.height, key);

                  u.setScale(key, { min: minY, max: maxY });
                }
              }

              yZoomed = true;
            }

            yDrag = false;
          } else if (queryZoom != null) {
            if (u.select.width >= MIN_ZOOM_DIST) {
              const minX = u.posToVal(u.select.left, 'x');
              const maxX = u.posToVal(u.select.left + u.select.width, 'x');

              queryZoom({ from: minX, to: maxX });

              yZoomed = false;
            }
          }
        } else {
          selectedRange = {
            from: u.posToVal(u.select.left!, 'x'),
            to: u.posToVal(u.select.left! + u.select.width, 'x'),
          };

          scheduleRender(true);
        }
      }

      // manually hide selected region (since cursor.drag.setScale = false)
      u.setSelect({ left: 0, width: 0, top: 0, height: 0 }, false);
    });

    if (clientZoom || queryZoom != null) {
      config.setCursor({
        bind: {
          dblclick: (u) => () => {
            if (!maybeZoomAction(u.cursor!.event)) {
              return null;
            }

            if (clientZoom && yZoomed) {
              for (let key in u.scales!) {
                if (key !== 'x') {
                  // @ts-ignore (this is not typed correctly in uPlot, assigning nulls means auto-scale / reset)
                  u.setScale(key, { min: null, max: null });
                }
              }

              yZoomed = false;
            } else if (queryZoom != null) {
              let xScale = u.scales.x;

              const frTs = xScale.min!;
              const toTs = xScale.max!;
              const pad = (toTs - frTs) / 2;

              queryZoom({ from: frTs - pad, to: toTs + pad });
            }

            return null;
          },
        },
      });
    }

    config.addHook('setData', (u) => {
      yZoomed = false;
      yDrag = false;
    });

    // fires on data value hovers/unhovers (before setSeries)
    config.addHook('setLegend', (u) => {
      seriesIdxs = _plot?.cursor!.idxs!.slice()!;

      let hoveredSeriesIdx = seriesIdxs.findIndex((v, i) => i > 0 && v != null);
      let _isHoveringNow = hoveredSeriesIdx !== -1;

      // setSeries may not fire if focus.prox is not set, so we set closestSeriesIdx here instead
      if (hoverMode === TooltipHoverMode.xyOne) {
        closestSeriesIdx = hoveredSeriesIdx;
      }

      if (_isHoveringNow) {
        // create
        if (!_isHovering) {
          _isHovering = true;
        }
      } else {
        // destroy...TODO: debounce this
        if (_isHovering) {
          _isHovering = false;
        }
      }

      scheduleRender();
    });

    // fires on series focus/proximity changes
    // e.g. to highlight the hovered/closest series
    // TODO: we only need this for multi/all mode?
    config.addHook('setSeries', (u, seriesIdx) => {
      // don't jiggle focused series styling when there's only one series
      // const isMultiSeries = u.series.length > 2;

      // if (hoverModeRef.current === TooltipHoverMode.xAll && closestSeriesIdx !== seriesIdx) {
      closestSeriesIdx = seriesIdx;
      scheduleRender();
      // }
    });

    // fires on mousemoves
    config.addHook('setCursor', (u) => {
      let { left = -10, top = -10 } = u.cursor;

      if (left >= 0 || top >= 0) {
        let { width, height } = sizeRef.current!;

        let clientX = u.rect.left + left;
        let clientY = u.rect.top + top;

        if (offsetY) {
          if (clientY + height < winHeight || clientY - height < 0) {
            offsetY = 0;
          } else if (offsetY !== -height) {
            offsetY = -height;
          }
        } else {
          if (clientY + height > winHeight && clientY - height >= 0) {
            offsetY = -height;
          }
        }

        if (offsetX) {
          if (clientX + width < winWidth || clientX - width < 0) {
            offsetX = 0;
          } else if (offsetX !== -width) {
            offsetX = -width;
          }
        } else {
          if (clientX + width > winWidth && clientX - width >= 0) {
            offsetX = -width;
          }
        }

        const shiftX = offsetX !== 0 ? 'translateX(-100%)' : '';
        const shiftY = offsetY !== 0 ? 'translateY(-100%)' : '';

        // TODO: to a transition only when switching sides
        // transition: transform 100ms;

        const transform = `${shiftX} translateX(${left}px) ${shiftY} translateY(${top}px)`;

        if (_isHovering) {
          if (domRef.current != null) {
            domRef.current.style.transform = transform;
          } else {
            _style.transform = transform;
            scheduleRender();
          }
        }
      }
    });
  }, [config]);

  useLayoutEffect(() => {
    const size = sizeRef.current!;

    if (domRef.current != null) {
      size.observer.observe(domRef.current);
    }
  }, [domRef.current]);

  if (plot && isHovering) {
    return createPortal(
      <div className={styles.tooltipWrapper} style={style} ref={domRef}>
        {isPinned && <CloseButton onClick={dismiss} />}
        {contents}
      </div>,
      plot.over
    );
  }

  return null;
};

const getStyles = (theme: GrafanaTheme2) => ({
  tooltipWrapper: css({
    top: 0,
    left: 0,
    zIndex: theme.zIndex.tooltip,
    whiteSpace: 'pre',
    borderRadius: theme.shape.radius.default,
    position: 'absolute',
    background: theme.colors.background.primary,
    border: `1px solid ${theme.colors.border.weak}`,
    boxShadow: `0 4px 8px ${theme.colors.background.primary}`,
    userSelect: 'text',
  }),
});<|MERGE_RESOLUTION|>--- conflicted
+++ resolved
@@ -141,11 +141,8 @@
       winHeight = htmlEl.clientHeight - 5;
     });
 
-<<<<<<< HEAD
     let selectedRange: TimeRange2 | null = null;
-=======
     let seriesIdxs: Array<number | null> = plot?.cursor.idxs!.slice()!;
->>>>>>> 200c71f5
     let closestSeriesIdx: number | null = null;
 
     let pendingRender = false;
@@ -204,13 +201,9 @@
         style: _style,
         isPinned: _isPinned,
         isHovering: _isHovering,
-<<<<<<< HEAD
         contents: _isHovering
-          ? renderRef.current(_plot!, _plot!.cursor.idxs!, closestSeriesIdx, _isPinned, dismiss, selectedRange)
+          ? renderRef.current(_plot!, seriesIdxs, closestSeriesIdx, _isPinned, dismiss, selectedRange)
           : null,
-=======
-        contents: _isHovering ? renderRef.current(_plot!, seriesIdxs, closestSeriesIdx, _isPinned, dismiss) : null,
->>>>>>> 200c71f5
         dismiss,
       };
 
