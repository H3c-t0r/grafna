import uPlot, { Scale, Range } from 'uplot';

import { DecimalCount, incrRoundDn, incrRoundUp, isBooleanUnit } from '@grafana/data';
import { ScaleOrientation, ScaleDirection, ScaleDistribution } from '@grafana/schema';

import { PlotConfigBuilder } from '../types';

export interface ScaleProps {
  scaleKey: string;
  isTime?: boolean;
  min?: number | null;
  max?: number | null;
  softMin?: number | null;
  softMax?: number | null;
  range?: Scale.Range;
  distribution?: ScaleDistribution;
  orientation: ScaleOrientation;
  direction: ScaleDirection;
  log?: number;
  linearThreshold?: number;
  centeredZero?: boolean;
  decimals?: DecimalCount;
}

export class UPlotScaleBuilder extends PlotConfigBuilder<ScaleProps, Scale> {
  merge(props: ScaleProps) {
    this.props.min = optMinMax('min', this.props.min, props.min);
    this.props.max = optMinMax('max', this.props.max, props.max);
  }

  getConfig(): Scale {
    let {
      isTime,
      scaleKey,
      min: hardMin,
      max: hardMax,
      softMin,
      softMax,
      range,
      direction,
      orientation,
      centeredZero,
      decimals,
    } = this.props;

    const distr = this.props.distribution;

    const distribution = !isTime
      ? {
          distr:
            distr === ScaleDistribution.Symlog
              ? 4
              : distr === ScaleDistribution.Log
              ? 3
              : distr === ScaleDistribution.Ordinal
              ? 2
              : 1,
          log: distr === ScaleDistribution.Log || distr === ScaleDistribution.Symlog ? this.props.log ?? 2 : undefined,
          asinh: distr === ScaleDistribution.Symlog ? this.props.linearThreshold ?? 1 : undefined,
        }
      : {};

    // guard against invalid log scale limits <= 0, or snap to log boundaries
    if (distr === ScaleDistribution.Log) {
      let logBase = this.props.log!;
      let logFn = logBase === 2 ? Math.log2 : Math.log10;

      if (hardMin != null) {
        if (hardMin <= 0) {
          hardMin = null;
        } else {
          hardMin = logBase ** Math.floor(logFn(hardMin));
        }
      }

      if (hardMax != null) {
        if (hardMax <= 0) {
          hardMax = null;
        } else {
          hardMax = logBase ** Math.ceil(logFn(hardMax));
        }
      }

      if (softMin != null) {
        if (softMin <= 0) {
          softMin = null;
        } else {
          softMin = logBase ** Math.floor(logFn(softMin));
        }
      }

      if (softMax != null) {
        if (softMax <= 0) {
          softMax = null;
        } else {
          softMax = logBase ** Math.ceil(logFn(softMax));
        }
      }
    }
    /*
    // snap to symlog boundaries
    else if (distr === ScaleDistribution.Symlog) {
      let logBase = this.props.log!;
      let logFn = logBase === 2 ? Math.log2 : Math.log10;

      let sign = Math.sign(hardMin);

      if (hardMin != null) {
        hardMin = logBase ** Math.floor(logFn(hardMin));
      }

      if (hardMax != null) {
        hardMax = logBase ** Math.ceil(logFn(hardMax));
      }

      if (softMin != null) {
        softMin = logBase ** Math.floor(logFn(softMin));
      }

      if (softMax != null) {
        softMax = logBase ** Math.ceil(logFn(softMax));
      }
    }
    */

    // uPlot's default ranging config for both min & max is {pad: 0.1, hard: null, soft: 0, mode: 3}
    let softMinMode: Range.SoftMode = softMin == null ? 3 : 1;
    let softMaxMode: Range.SoftMode = softMax == null ? 3 : 1;

    const rangeConfig: Range.Config = {
      min: {
        pad: 0.1,
        hard: hardMin ?? -Infinity,
        soft: softMin || 0,
        mode: softMinMode,
      },
      max: {
        pad: 0.1,
        hard: hardMax ?? Infinity,
        soft: softMax || 0,
        mode: softMaxMode,
      },
    };

    let hardMinOnly = softMin == null && hardMin != null;
    let hardMaxOnly = softMax == null && hardMax != null;
    let hasFixedRange = hardMinOnly && hardMaxOnly;

    const rangeFn: uPlot.Range.Function = (
      u: uPlot,
      dataMin: number | null,
      dataMax: number | null,
      scaleKey: string
    ) => {
      const scale = u.scales[scaleKey];

      let minMax: uPlot.Range.MinMax = [dataMin, dataMax];

      // don't pad numeric x scales
      if (scaleKey === 'x' && !isTime && distr === ScaleDistribution.Linear) {
        return minMax;
      }

      // happens when all series on a scale are `show: false`, re-returning nulls will auto-disable axis
      if (!hasFixedRange && dataMin == null && dataMax == null) {
        return minMax;
      }

      let logBase = scale.log ?? 10;

      if (scale.distr === 1 || scale.distr === 2 || scale.distr === 4) {
        if (centeredZero) {
          let absMin = Math.abs(dataMin!);
          let absMax = Math.abs(dataMax!);
          let max = Math.max(absMin, absMax);

          // flat 0
          if (max === 0) {
            max = 80;
          }

          dataMin = -max;
          dataMax = max;
        }

        if (scale.distr === 4) {
<<<<<<< HEAD
          // TODO: switch to `, true)` after updating uPlot to 1.6.23+
          // see https://github.com/leeoniya/uPlot/issues/749
          minMax = uPlot.rangeAsinh(dataMin!, dataMax!, logBase, false);
=======
          minMax = uPlot.rangeAsinh(dataMin!, dataMax!, logBase, true);
>>>>>>> ae830f68
        } else {
          // @ts-ignore here we may use hardMin / hardMax to make sure any extra padding is computed from a more accurate delta
          minMax = uPlot.rangeNum(hardMinOnly ? hardMin : dataMin, hardMaxOnly ? hardMax : dataMax, rangeConfig);
        }
      } else if (scale.distr === 3) {
<<<<<<< HEAD
        minMax = uPlot.rangeLog(dataMin!, dataMax!, logBase, true);
=======
        minMax = uPlot.rangeLog(hardMin ?? dataMin!, hardMax ?? dataMax!, logBase, true);
>>>>>>> ae830f68
      }

      if (decimals === 0) {
        if (scale.distr === 1 || scale.distr === 2) {
          minMax[0] = incrRoundDn(minMax[0]!, 1);
          minMax[1] = incrRoundUp(minMax[1]!, 1);
        }
        // log2 or log10 scale min must be clamped to 1
        else if (scale.distr === 3) {
          let logFn = scale.log === 2 ? Math.log2 : Math.log10;

          if (minMax[0]! <= 1) {
            // clamp min
            minMax[0] = 1;
          } else {
            // snap min to nearest mag below
            let minExp = Math.floor(logFn(minMax[0]!));
            minMax[0] = logBase ** minExp;
          }

          // snap max to nearest mag above
          let maxExp = Math.ceil(logFn(minMax[1]!));
          minMax[1] = logBase ** maxExp;
<<<<<<< HEAD

          // inflate max by mag if same
          if (minMax[0] === minMax[1]) {
            minMax[1] *= logBase;
          }
        }
        // TODO: this should be better. symlog values can be <= 0, but should also be snapped to log2 or log10 boundaries
        // for now we just do same as linear snapping above, so may have non-neat range and ticks at edges
        else if (scale.distr === 4) {
          minMax[0] = incrRoundDn(minMax[0]!, 1);
          minMax[1] = incrRoundUp(minMax[1]!, 1);
        }
      }
=======
>>>>>>> ae830f68

          // inflate max by mag if same
          if (minMax[0] === minMax[1]) {
            minMax[1] *= logBase;
          }
        }
        // TODO: this should be better. symlog values can be <= 0, but should also be snapped to log2 or log10 boundaries
        // for now we just do same as linear snapping above, so may have non-neat range and ticks at edges
        else if (scale.distr === 4) {
          minMax[0] = incrRoundDn(minMax[0]!, 1);
          minMax[1] = incrRoundUp(minMax[1]!, 1);
        }
      }

      if (scale.distr === 1 || scale.distr === 4) {
        // if all we got were hard limits, treat them as static min/max
        if (hardMinOnly) {
          minMax[0] = hardMin!;
        }

        if (hardMaxOnly) {
          minMax[1] = hardMax!;
        }
      }

      // guard against invalid y ranges
      if (minMax[0]! >= minMax[1]!) {
        minMax[0] = scale.distr === 3 ? 1 : 0;
        minMax[1] = 100;
      }

      return minMax;
    };

    let auto = !isTime && !hasFixedRange;

    if (isBooleanUnit(scaleKey)) {
      auto = false;
      range = [0, 1];
    }

    return {
      [scaleKey]: {
        time: isTime,
        auto,
        range: range ?? rangeFn,
        dir: direction,
        ori: orientation,
        ...distribution,
      },
    };
  }
}

export function optMinMax(minmax: 'min' | 'max', a?: number | null, b?: number | null): undefined | number | null {
  const hasA = !(a === undefined || a === null);
  const hasB = !(b === undefined || b === null);
  if (hasA) {
    if (!hasB) {
      return a;
    }
    if (minmax === 'min') {
      return a! < b! ? a : b;
    }
    return a! > b! ? a : b;
  }
  return b;
}<|MERGE_RESOLUTION|>--- conflicted
+++ resolved
@@ -184,23 +184,13 @@
         }
 
         if (scale.distr === 4) {
-<<<<<<< HEAD
-          // TODO: switch to `, true)` after updating uPlot to 1.6.23+
-          // see https://github.com/leeoniya/uPlot/issues/749
-          minMax = uPlot.rangeAsinh(dataMin!, dataMax!, logBase, false);
-=======
           minMax = uPlot.rangeAsinh(dataMin!, dataMax!, logBase, true);
->>>>>>> ae830f68
         } else {
           // @ts-ignore here we may use hardMin / hardMax to make sure any extra padding is computed from a more accurate delta
           minMax = uPlot.rangeNum(hardMinOnly ? hardMin : dataMin, hardMaxOnly ? hardMax : dataMax, rangeConfig);
         }
       } else if (scale.distr === 3) {
-<<<<<<< HEAD
-        minMax = uPlot.rangeLog(dataMin!, dataMax!, logBase, true);
-=======
         minMax = uPlot.rangeLog(hardMin ?? dataMin!, hardMax ?? dataMax!, logBase, true);
->>>>>>> ae830f68
       }
 
       if (decimals === 0) {
@@ -224,22 +214,6 @@
           // snap max to nearest mag above
           let maxExp = Math.ceil(logFn(minMax[1]!));
           minMax[1] = logBase ** maxExp;
-<<<<<<< HEAD
-
-          // inflate max by mag if same
-          if (minMax[0] === minMax[1]) {
-            minMax[1] *= logBase;
-          }
-        }
-        // TODO: this should be better. symlog values can be <= 0, but should also be snapped to log2 or log10 boundaries
-        // for now we just do same as linear snapping above, so may have non-neat range and ticks at edges
-        else if (scale.distr === 4) {
-          minMax[0] = incrRoundDn(minMax[0]!, 1);
-          minMax[1] = incrRoundUp(minMax[1]!, 1);
-        }
-      }
-=======
->>>>>>> ae830f68
 
           // inflate max by mag if same
           if (minMax[0] === minMax[1]) {
