import React, { ChangeEvent } from 'react';
import { mount } from 'enzyme';
import { ThresholdsEditor, Props } from './ThresholdsEditor';
import { colors } from '../../utils';

const setup = (propOverrides?: Partial<Props>) => {
  const props: Props = {
    onChange: jest.fn(),
    thresholds: [],
  };

  Object.assign(props, propOverrides);

  const wrapper = mount(<ThresholdsEditor {...props} />);
  const instance = wrapper.instance() as ThresholdsEditor;

  return {
    instance,
    wrapper,
  };
};

describe('Render', () => {
  it('should render with base threshold', () => {
    const { wrapper } = setup();

    expect(wrapper).toMatchSnapshot();
  });
});

describe('Initialization', () => {
  it('should add a base threshold if missing', () => {
    const { instance } = setup();

    expect(instance.state.thresholds).toEqual([{ index: 0, value: -Infinity, color: colors[0] }]);
  });
});

describe('Add threshold', () => {
  it('should not add threshold at index 0', () => {
    const { instance } = setup();

    instance.onAddThreshold(0);

    expect(instance.state.thresholds).toEqual([{ index: 0, value: -Infinity, color: colors[0] }]);
  });

  it('should add threshold', () => {
    const { instance } = setup();

    instance.onAddThreshold(1);

    expect(instance.state.thresholds).toEqual([
<<<<<<< HEAD
      { index: 0, value: -Infinity, color: '#7EB26D' },
      { index: 1, value: 50, color: '#EAB839' },
=======
      { index: 0, value: -Infinity, color: colors[0] },
      { index: 1, value: 50, color: colors[2] },
>>>>>>> fef1733b
    ]);
  });

  it('should add another threshold above a first', () => {
    const { instance } = setup({
<<<<<<< HEAD
      thresholds: [{ index: 0, value: -Infinity, color: '#7EB26D' }, { index: 1, value: 50, color: '#EAB839' }],
=======
      thresholds: [{ index: 0, value: -Infinity, color: colors[0] }, { index: 1, value: 50, color: colors[2] }],
>>>>>>> fef1733b
    });

    instance.onAddThreshold(2);

    expect(instance.state.thresholds).toEqual([
<<<<<<< HEAD
      { index: 0, value: -Infinity, color: '#7EB26D' },
      { index: 1, value: 50, color: '#EAB839' },
      { index: 2, value: 75, color: '#6ED0E0' },
=======
      { index: 0, value: -Infinity, color: colors[0] },
      { index: 1, value: 50, color: colors[2] },
      { index: 2, value: 75, color: colors[3] },
>>>>>>> fef1733b
    ]);
  });

  it('should add another threshold between first and second index', () => {
    const { instance } = setup({
      thresholds: [
        { index: 0, value: -Infinity, color: colors[0] },
        { index: 1, value: 50, color: colors[2] },
        { index: 2, value: 75, color: colors[3] },
      ],
    });

    instance.onAddThreshold(2);

    expect(instance.state.thresholds).toEqual([
<<<<<<< HEAD
      { index: 0, value: -Infinity, color: '#7EB26D' },
      { index: 1, value: 50, color: '#EAB839' },
      { index: 2, value: 62.5, color: '#EF843C' },
      { index: 3, value: 75, color: '#6ED0E0' },
=======
      { index: 0, value: -Infinity, color: colors[0] },
      { index: 1, value: 50, color: colors[2] },
      { index: 2, value: 62.5, color: colors[4] },
      { index: 3, value: 75, color: colors[3] },
>>>>>>> fef1733b
    ]);
  });
});

describe('Remove threshold', () => {
  it('should not remove threshold at index 0', () => {
    const thresholds = [
      { index: 0, value: -Infinity, color: '#7EB26D' },
      { index: 1, value: 50, color: '#EAB839' },
      { index: 2, value: 75, color: '#6ED0E0' },
    ];
    const { instance } = setup({ thresholds });

    instance.onRemoveThreshold(thresholds[0]);

    expect(instance.state.thresholds).toEqual(thresholds);
  });

  it('should remove threshold', () => {
    const thresholds = [
      { index: 0, value: -Infinity, color: '#7EB26D' },
      { index: 1, value: 50, color: '#EAB839' },
      { index: 2, value: 75, color: '#6ED0E0' },
    ];
    const { instance } = setup({ thresholds });

    instance.onRemoveThreshold(thresholds[1]);

    expect(instance.state.thresholds).toEqual([
      { index: 0, value: -Infinity, color: '#7EB26D' },
      { index: 1, value: 75, color: '#6ED0E0' },
    ]);
  });
});

describe('change threshold value', () => {
  it('should not change threshold at index 0', () => {
    const thresholds = [
      { index: 0, value: -Infinity, color: '#7EB26D' },
      { index: 1, value: 50, color: '#EAB839' },
      { index: 2, value: 75, color: '#6ED0E0' },
    ];
    const { instance } = setup({ thresholds });

    const mockEvent = ({ target: { value: '12' } } as any) as ChangeEvent<HTMLInputElement>;

    instance.onChangeThresholdValue(mockEvent, thresholds[0]);

    expect(instance.state.thresholds).toEqual(thresholds);
  });

  it('should update value', () => {
    const { instance } = setup();
    const thresholds = [
      { index: 0, value: -Infinity, color: '#7EB26D' },
      { index: 1, value: 50, color: '#EAB839' },
      { index: 2, value: 75, color: '#6ED0E0' },
    ];

    instance.state = {
      thresholds,
    };

    const mockEvent = ({ target: { value: '78' } } as any) as ChangeEvent<HTMLInputElement>;

    instance.onChangeThresholdValue(mockEvent, thresholds[1]);

    expect(instance.state.thresholds).toEqual([
      { index: 0, value: -Infinity, color: '#7EB26D' },
      { index: 1, value: 78, color: '#EAB839' },
      { index: 2, value: 75, color: '#6ED0E0' },
    ]);
  });
});

describe('on blur threshold value', () => {
<<<<<<< HEAD
  it.only('should resort rows and update indexes', () => {
=======
  it('should resort rows and update indexes', () => {
>>>>>>> fef1733b
    const { instance } = setup();
    const thresholds = [
      { index: 0, value: -Infinity, color: '#7EB26D' },
      { index: 1, value: 78, color: '#EAB839' },
      { index: 2, value: 75, color: '#6ED0E0' },
    ];

    instance.setState({
      thresholds,
    });

    instance.onBlur();

    expect(instance.state.thresholds).toEqual([
      { index: 0, value: -Infinity, color: '#7EB26D' },
      { index: 1, value: 75, color: '#6ED0E0' },
      { index: 2, value: 78, color: '#EAB839' },
    ]);
  });
});<|MERGE_RESOLUTION|>--- conflicted
+++ resolved
@@ -51,37 +51,22 @@
     instance.onAddThreshold(1);
 
     expect(instance.state.thresholds).toEqual([
-<<<<<<< HEAD
-      { index: 0, value: -Infinity, color: '#7EB26D' },
-      { index: 1, value: 50, color: '#EAB839' },
-=======
       { index: 0, value: -Infinity, color: colors[0] },
       { index: 1, value: 50, color: colors[2] },
->>>>>>> fef1733b
     ]);
   });
 
   it('should add another threshold above a first', () => {
     const { instance } = setup({
-<<<<<<< HEAD
-      thresholds: [{ index: 0, value: -Infinity, color: '#7EB26D' }, { index: 1, value: 50, color: '#EAB839' }],
-=======
       thresholds: [{ index: 0, value: -Infinity, color: colors[0] }, { index: 1, value: 50, color: colors[2] }],
->>>>>>> fef1733b
     });
 
     instance.onAddThreshold(2);
 
     expect(instance.state.thresholds).toEqual([
-<<<<<<< HEAD
-      { index: 0, value: -Infinity, color: '#7EB26D' },
-      { index: 1, value: 50, color: '#EAB839' },
-      { index: 2, value: 75, color: '#6ED0E0' },
-=======
       { index: 0, value: -Infinity, color: colors[0] },
       { index: 1, value: 50, color: colors[2] },
       { index: 2, value: 75, color: colors[3] },
->>>>>>> fef1733b
     ]);
   });
 
@@ -97,17 +82,10 @@
     instance.onAddThreshold(2);
 
     expect(instance.state.thresholds).toEqual([
-<<<<<<< HEAD
-      { index: 0, value: -Infinity, color: '#7EB26D' },
-      { index: 1, value: 50, color: '#EAB839' },
-      { index: 2, value: 62.5, color: '#EF843C' },
-      { index: 3, value: 75, color: '#6ED0E0' },
-=======
       { index: 0, value: -Infinity, color: colors[0] },
       { index: 1, value: 50, color: colors[2] },
       { index: 2, value: 62.5, color: colors[4] },
       { index: 3, value: 75, color: colors[3] },
->>>>>>> fef1733b
     ]);
   });
 });
@@ -184,11 +162,7 @@
 });
 
 describe('on blur threshold value', () => {
-<<<<<<< HEAD
-  it.only('should resort rows and update indexes', () => {
-=======
   it('should resort rows and update indexes', () => {
->>>>>>> fef1733b
     const { instance } = setup();
     const thresholds = [
       { index: 0, value: -Infinity, color: '#7EB26D' },
