import React, { PureComponent, ChangeEvent } from 'react';
<<<<<<< HEAD
import { Threshold } from '../../types';
import { colors, sortThresholds } from '../../utils';
=======
import { Threshold } from '@grafana/data';
import { colors } from '../../utils';
>>>>>>> 98ba3f34
import { ThemeContext } from '../../themes';
import { getColorFromHexRgbOrName } from '../../utils';
import { Input } from '../Input/Input';
import { ColorPicker } from '../ColorPicker/ColorPicker';
import { PanelOptionsGroup } from '../PanelOptionsGroup/PanelOptionsGroup';

export interface Props {
  thresholds: Threshold[];
  onChange: (thresholds: Threshold[]) => void;
}

interface State {
  thresholds: ThresholdWithKey[];
}

interface ThresholdWithKey extends Threshold {
  key: number;
}

let counter = 100;

export class ThresholdsEditor extends PureComponent<Props, State> {
  constructor(props: Props) {
    super(props);

    const thresholds = props.thresholds
      ? props.thresholds.map(t => {
          return {
            color: t.color,
            value: t.value === null ? -Infinity : t.value,
            key: counter++,
          };
        })
      : ([] as ThresholdWithKey[]);

    let needsCallback = false;
    if (!thresholds.length) {
      thresholds.push({ value: -Infinity, color: colors[0], key: counter++ });
      needsCallback = true;
    } else {
      // First value is always base
      thresholds[0].value = -Infinity;
    }

    // Update the state
    this.state = { thresholds };

    if (needsCallback) {
      this.onChange();
    }
  }

  onAddThresholdAfter = (threshold: ThresholdWithKey) => {
    const { thresholds } = this.state;

    const maxValue = 100;
    const minValue = 0;

    let prev: ThresholdWithKey | undefined = undefined;
    let next: ThresholdWithKey | undefined = undefined;
    for (const t of thresholds) {
      if (prev && prev.key === threshold.key) {
        next = t;
        break;
      }
      prev = t;
    }

    const prevValue = prev && isFinite(prev.value) ? prev.value : minValue;
    const nextValue = next && isFinite(next.value) ? next.value : maxValue;

    const color = colors.filter(c => !thresholds.some(t => t.color === c))[1];
    const add = {
      value: prevValue + (nextValue - prevValue) / 2.0,
      color: color,
      key: counter++,
    };
    const newThresholds = [...thresholds, add];
    sortThresholds(newThresholds);

    this.setState(
      {
        thresholds: newThresholds,
      },
      () => this.onChange()
    );
  };

  onRemoveThreshold = (threshold: ThresholdWithKey) => {
    const { thresholds } = this.state;
    if (!thresholds.length) {
      return;
    }
    // Don't remove index 0
    if (threshold.key === thresholds[0].key) {
      return;
    }
    this.setState(
      {
        thresholds: thresholds.filter(t => t.key !== threshold.key),
      },
      () => this.onChange()
    );
  };

  onChangeThresholdValue = (event: ChangeEvent<HTMLInputElement>, threshold: ThresholdWithKey) => {
    const cleanValue = event.target.value.replace(/,/g, '.');
    const parsedValue = parseFloat(cleanValue);
    const value = isNaN(parsedValue) ? '' : parsedValue;

    const thresholds = this.state.thresholds.map(t => {
      if (t.key === threshold.key) {
        t = { ...t, value: value as number };
      }
      return t;
    });
    if (thresholds.length) {
      thresholds[0].value = -Infinity;
    }
    this.setState({ thresholds });
  };

  onChangeThresholdColor = (threshold: ThresholdWithKey, color: string) => {
    const { thresholds } = this.state;

    const newThresholds = thresholds.map(t => {
      if (t.key === threshold.key) {
        t = { ...t, color: color };
      }

      return t;
    });

    this.setState(
      {
        thresholds: newThresholds,
      },
      () => this.onChange()
    );
  };

  onBlur = () => {
    const thresholds = [...this.state.thresholds];
    sortThresholds(thresholds);
    this.setState(
      {
        thresholds,
      },
      () => this.onChange()
    );
  };

  onChange = () => {
    const { thresholds } = this.state;
    this.props.onChange(threshodsWithoutKey(thresholds));
  };

  renderInput = (threshold: ThresholdWithKey) => {
    return (
      <div className="thresholds-row-input-inner">
        <span className="thresholds-row-input-inner-arrow" />
        <div className="thresholds-row-input-inner-color">
          {threshold.color && (
            <div className="thresholds-row-input-inner-color-colorpicker">
              <ColorPicker
                color={threshold.color}
                onChange={color => this.onChangeThresholdColor(threshold, color)}
                enableNamedColors={true}
              />
            </div>
          )}
        </div>
        {!isFinite(threshold.value) ? (
          <div className="thresholds-row-input-inner-value">
            <Input type="text" value="Base" readOnly />
          </div>
        ) : (
          <>
            <div className="thresholds-row-input-inner-value">
              <Input
                type="number"
                step="0.0001"
                onChange={(event: ChangeEvent<HTMLInputElement>) => this.onChangeThresholdValue(event, threshold)}
                value={threshold.value}
                onBlur={this.onBlur}
              />
            </div>
            <div className="thresholds-row-input-inner-remove" onClick={() => this.onRemoveThreshold(threshold)}>
              <i className="fa fa-times" />
            </div>
          </>
        )}
      </div>
    );
  };

  render() {
    const { thresholds } = this.state;
    return (
      <ThemeContext.Consumer>
        {theme => {
          return (
            <PanelOptionsGroup title="Thresholds">
              <div className="thresholds">
                {thresholds
                  .slice(0)
                  .reverse()
                  .map(threshold => {
                    return (
                      <div className="thresholds-row" key={`${threshold.key}`}>
                        <div className="thresholds-row-add-button" onClick={() => this.onAddThresholdAfter(threshold)}>
                          <i className="fa fa-plus" />
                        </div>
                        <div
                          className="thresholds-row-color-indicator"
                          style={{ backgroundColor: getColorFromHexRgbOrName(threshold.color, theme.type) }}
                        />
                        <div className="thresholds-row-input">{this.renderInput(threshold)}</div>
                      </div>
                    );
                  })}
              </div>
            </PanelOptionsGroup>
          );
        }}
      </ThemeContext.Consumer>
    );
  }
}

export function threshodsWithoutKey(thresholds: ThresholdWithKey[]): Threshold[] {
  return thresholds.map(t => {
    const { key, ...rest } = t;
    return rest; // everything except key
  });
}<|MERGE_RESOLUTION|>--- conflicted
+++ resolved
@@ -1,11 +1,6 @@
 import React, { PureComponent, ChangeEvent } from 'react';
-<<<<<<< HEAD
-import { Threshold } from '../../types';
-import { colors, sortThresholds } from '../../utils';
-=======
-import { Threshold } from '@grafana/data';
+import { Threshold, sortThresholds } from '@grafana/data';
 import { colors } from '../../utils';
->>>>>>> 98ba3f34
 import { ThemeContext } from '../../themes';
 import { getColorFromHexRgbOrName } from '../../utils';
 import { Input } from '../Input/Input';
