import React, { memo, MutableRefObject, useCallback, useMemo, useState, MouseEvent } from 'react';
import cx from 'classnames';
import useMeasure from 'react-use/lib/useMeasure';
import { usePanning } from './usePanning';
import { EdgeDatum, NodeDatum } from './types';
import { Node } from './Node';
import { Edge } from './Edge';
import { ViewControls } from './ViewControls';
import { DataFrame, GrafanaTheme, LinkModel } from '@grafana/data';
import { useZoom } from './useZoom';
import { Bounds, Config, defaultConfig, useLayout } from './layout';
import { EdgeArrowMarker } from './EdgeArrowMarker';
import { stylesFactory, useTheme } from '../../themes';
import { css } from 'emotion';
import { useCategorizeFrames } from './useCategorizeFrames';
import { EdgeLabel } from './EdgeLabel';
import { useContextMenu } from './useContextMenu';
import { processNodes } from './utils';
import { Icon } from '..';
import { useNodeLimit } from './useNodeLimit';

const getStyles = stylesFactory((theme: GrafanaTheme) => ({
  wrapper: css`
    height: 100%;
    width: 100%;
    overflow: hidden;
    position: relative;
  `,

  svg: css`
    height: 100%;
    width: 100%;
    overflow: visible;
    font-size: 10px;
    cursor: move;
  `,

  svgPanning: css`
    user-select: none;
  `,

  mainGroup: css`
    will-change: transform;
  `,

  viewControls: css`
    position: absolute;
    left: 10px;
    top: 10px;
  `,
  alert: css`
    padding: 5px 8px;
    font-size: 10px;
    text-shadow: 0 1px 0 rgba(0, 0, 0, 0.2);
    border-radius: ${theme.border.radius.md};
    align-items: center;
    position: absolute;
    top: 0;
    right: 0;
    background: ${theme.palette.warn};
    color: ${theme.palette.white};
  `,
}));

// This is mainly for performance reasons.
const defaultNodeCountLimit = 1500;

interface Props {
  dataFrames: DataFrame[];
  getLinks: (dataFrame: DataFrame, rowIndex: number) => LinkModel[];
  nodeLimit?: number;
}
export function NodeGraph({ getLinks, dataFrames, nodeLimit }: Props) {
  const nodeCountLimit = nodeLimit || defaultNodeCountLimit;
  const { edges: edgesDataFrames, nodes: nodesDataFrames } = useCategorizeFrames(dataFrames);

  const [measureRef, { width, height }] = useMeasure();
  const [config, setConfig] = useState<Config>(defaultConfig);

  // We need hover state here because for nodes we also highlight edges and for edges have labels separate to make
  // sure they are visible on top of everything else
  const [nodeHover, setNodeHover] = useState<string | undefined>(undefined);
  const clearNodeHover = useCallback(() => setNodeHover(undefined), [setNodeHover]);
  const [edgeHover, setEdgeHover] = useState<string | undefined>(undefined);
  const clearEdgeHover = useCallback(() => setEdgeHover(undefined), [setEdgeHover]);

<<<<<<< HEAD
  const theme = useTheme();

  // TODO we should be able to allow multiple dataframes for both edges and nodes, could be issue with node ids which in
  //  that case should be unique or figure a way to link edges and nodes dataframes together.
  const processed = useMemo(() => processNodes(nodesDataFrames[0], edgesDataFrames[0], theme), [
    nodesDataFrames[0],
    edgesDataFrames[0],
    theme,
=======
  const firstNodesDataFrame = nodesDataFrames[0];
  const firstEdgesDataFrame = edgesDataFrames[0];

  // TODO we should be able to allow multiple dataframes for both edges and nodes, could be issue with node ids which in
  //  that case should be unique or figure a way to link edges and nodes dataframes together.
  const processed = useMemo(() => processNodes(firstNodesDataFrame, firstEdgesDataFrame), [
    firstEdgesDataFrame,
    firstNodesDataFrame,
>>>>>>> 445132a9
  ]);

  const { nodes: rawNodes, edges: rawEdges } = useNodeLimit(processed.nodes, processed.edges, nodeCountLimit);
  const hiddenNodesCount = processed.nodes.length - rawNodes.length;

  const { nodes, edges, bounds } = useLayout(rawNodes, rawEdges, config);
  const { panRef, zoomRef, onStepUp, onStepDown, isPanning, position, scale, isMaxZoom, isMinZoom } = usePanAndZoom(
    bounds
  );
  const { onEdgeOpen, onNodeOpen, MenuComponent } = useContextMenu(getLinks, nodesDataFrames[0], edgesDataFrames[0]);
  const styles = getStyles(theme);

  return (
    <div
      ref={(r) => {
        measureRef(r);
        (zoomRef as MutableRefObject<HTMLElement | null>).current = r;
      }}
      className={styles.wrapper}
    >
      <svg
        ref={panRef}
        viewBox={`${-(width / 2)} ${-(height / 2)} ${width} ${height}`}
        className={cx(styles.svg, isPanning && styles.svgPanning)}
      >
        <g
          className={styles.mainGroup}
          style={{ transform: `scale(${scale}) translate(${Math.floor(position.x)}px, ${Math.floor(position.y)}px)` }}
        >
          <EdgeArrowMarker />
          <Edges
            edges={edges}
            nodeHoveringId={nodeHover}
            edgeHoveringId={edgeHover}
            onClick={onEdgeOpen}
            onMouseEnter={setEdgeHover}
            onMouseLeave={clearEdgeHover}
          />
          <Nodes
            nodes={nodes}
            onMouseEnter={setNodeHover}
            onMouseLeave={clearNodeHover}
            onClick={onNodeOpen}
            hoveringId={nodeHover}
          />
          {/*We split the labels from edges so that they are shown on top of everything else*/}
          <EdgeLabels edges={edges} nodeHoveringId={nodeHover} edgeHoveringId={edgeHover} />
        </g>
      </svg>

      <div className={styles.viewControls}>
        <ViewControls<Config>
          config={config}
          onConfigChange={setConfig}
          onMinus={onStepDown}
          onPlus={onStepUp}
          scale={scale}
          disableZoomIn={isMaxZoom}
          disableZoomOut={isMinZoom}
        />
      </div>

      {hiddenNodesCount > 0 && (
        <div className={styles.alert} aria-label={'Nodes hidden warning'}>
          <Icon size="sm" name={'info-circle'} /> {hiddenNodesCount} nodes are hidden for performance reasons.
        </div>
      )}

      {MenuComponent}
    </div>
  );
}

// These 3 components are here as a perf optimisation to prevent going through all nodes and edges on every pan/zoom.

interface NodesProps {
  nodes: NodeDatum[];
  onMouseEnter: (id: string) => void;
  onMouseLeave: (id: string) => void;
  onClick: (event: MouseEvent<SVGElement>, node: NodeDatum) => void;
  hoveringId?: string;
}
const Nodes = memo(function Nodes(props: NodesProps) {
  return (
    <>
      {props.nodes.map((n) => (
        <Node
          key={n.id}
          node={n}
          onMouseEnter={props.onMouseEnter}
          onMouseLeave={props.onMouseLeave}
          onClick={props.onClick}
          hovering={props.hoveringId === n.id}
        />
      ))}
    </>
  );
});

interface EdgesProps {
  edges: EdgeDatum[];
  nodeHoveringId?: string;
  edgeHoveringId?: string;
  onClick: (event: MouseEvent<SVGElement>, link: EdgeDatum) => void;
  onMouseEnter: (id: string) => void;
  onMouseLeave: (id: string) => void;
}
const Edges = memo(function Edges(props: EdgesProps) {
  return (
    <>
      {props.edges.map((e) => (
        <Edge
          key={e.id}
          edge={e}
          hovering={
            (e.source as NodeDatum).id === props.nodeHoveringId ||
            (e.target as NodeDatum).id === props.nodeHoveringId ||
            props.edgeHoveringId === e.id
          }
          onClick={props.onClick}
          onMouseEnter={props.onMouseEnter}
          onMouseLeave={props.onMouseLeave}
        />
      ))}
    </>
  );
});

interface EdgeLabelsProps {
  edges: EdgeDatum[];
  nodeHoveringId?: string;
  edgeHoveringId?: string;
}
const EdgeLabels = memo(function EdgeLabels(props: EdgeLabelsProps) {
  return (
    <>
      {props.edges.map((e, index) => {
        const shouldShow =
          (e.source as NodeDatum).id === props.nodeHoveringId ||
          (e.target as NodeDatum).id === props.nodeHoveringId ||
          props.edgeHoveringId === e.id;
        const hasStats = e.mainStat || e.secondaryStat;
        return shouldShow && hasStats && <EdgeLabel key={e.id} edge={e} />;
      })}
    </>
  );
});

function usePanAndZoom(bounds: Bounds) {
  const { scale, onStepDown, onStepUp, ref, isMax, isMin } = useZoom();
  const { state: panningState, ref: panRef } = usePanning<SVGSVGElement>({
    scale,
    bounds,
  });
  const { position, isPanning } = panningState;
  return { zoomRef: ref, panRef, position, isPanning, scale, onStepDown, onStepUp, isMaxZoom: isMax, isMinZoom: isMin };
}<|MERGE_RESOLUTION|>--- conflicted
+++ resolved
@@ -84,25 +84,17 @@
   const [edgeHover, setEdgeHover] = useState<string | undefined>(undefined);
   const clearEdgeHover = useCallback(() => setEdgeHover(undefined), [setEdgeHover]);
 
-<<<<<<< HEAD
+  const firstNodesDataFrame = nodesDataFrames[0];
+  const firstEdgesDataFrame = edgesDataFrames[0];
+
   const theme = useTheme();
 
   // TODO we should be able to allow multiple dataframes for both edges and nodes, could be issue with node ids which in
   //  that case should be unique or figure a way to link edges and nodes dataframes together.
-  const processed = useMemo(() => processNodes(nodesDataFrames[0], edgesDataFrames[0], theme), [
-    nodesDataFrames[0],
-    edgesDataFrames[0],
-    theme,
-=======
-  const firstNodesDataFrame = nodesDataFrames[0];
-  const firstEdgesDataFrame = edgesDataFrames[0];
-
-  // TODO we should be able to allow multiple dataframes for both edges and nodes, could be issue with node ids which in
-  //  that case should be unique or figure a way to link edges and nodes dataframes together.
-  const processed = useMemo(() => processNodes(firstNodesDataFrame, firstEdgesDataFrame), [
+  const processed = useMemo(() => processNodes(firstNodesDataFrame, firstEdgesDataFrame, theme), [
     firstEdgesDataFrame,
     firstNodesDataFrame,
->>>>>>> 445132a9
+    theme,
   ]);
 
   const { nodes: rawNodes, edges: rawEdges } = useNodeLimit(processed.nodes, processed.edges, nodeCountLimit);
