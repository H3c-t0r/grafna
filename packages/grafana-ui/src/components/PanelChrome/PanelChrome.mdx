<<<<<<< HEAD
import { css } from '@emotion/css';
import { Meta, Canvas } from '@storybook/addon-docs/blocks';
=======
import { Meta, Preview, ArgTypes } from '@storybook/blocks';
>>>>>>> 37de4a82
import { PanelChrome } from './PanelChrome';

import { action } from '@storybook/addon-actions';
import { HorizontalGroup } from '../Layout/Layout';
import { LoadingState } from '@grafana/data';
import { Button } from '../Button';
import { Menu } from '../Menu/Menu';
import { IconButton } from '../IconButton/IconButton';

<Meta title="MDX|PanelChrome" component={PanelChrome} />

# PanelChrome

Component used for rendering content wrapped in the same style as grafana panels

### Basic Usage: Title, Description and Content

```tsx
<PanelChrome
  title="My awesome panel title"
  description="Here I will put a description that explains a bit more this panel"
  width={400}
  height={200}
>
  {(innerwidth, innerheight) => {
    return (
      <div
        style={{
          width: innerwidth,
          height: innerheight,
          background: 'white',
          display: 'flex',
          alignItems: 'center',
          justifyContent: 'center',
        }}
      >
        New panel with old API
      </div>
    );
  }}
</PanelChrome>
```

<Preview>
  <PanelChrome
    title="My awesome panel title"
    description="Here I will put a description that explains a bit more this panel"
    width={400}
    height={200}
  >
    {(innerwidth, innerheight) => {
      return (
        <div
          style={{
            width: innerwidth,
            height: innerheight,
            background: 'rgba(230,0,0,0.05)',
            display: 'flex',
            alignItems: 'center',
            justifyContent: 'center',
          }}
        >
          Content
        </div>
      );
    }}
  </PanelChrome>
</Preview>

### Menu: Standard & Hover

```tsx
<PanelChrome
  title="My awesome panel title"
  hoverHeader={<true || false>}
  menu={() => (
    <Menu>
      <Menu.Item label="View" icon="eye" />
      <Menu.Item label="Edit" icon="edit" />
      <Menu.Item label="Share" icon="share-alt" />
      <Menu.Divider />
      <Menu.Item label="Remove" icon="trash-alt" />
    </Menu>
  )}
  description="Here I will put a description that explains a bit more this panel"
  width={400}
  height={200}
>
  {(innerwidth, innerheight) => {
    return (
      <div
        style={{
          width: innerwidth,
          height: innerheight,
          background: 'white',
          display: 'flex',
          alignItems: 'center',
          justifyContent: 'center',
        }}
      >
        New panel with old API
      </div>
    );
  }}
</PanelChrome>
```

<Preview>

  <HorizontalGroup spacing="md" align="flex-start" wrap>
  <PanelChrome
    title="My awesome panel title"
    menu={() => (
       <Menu>
          <Menu.Item label="View" icon="eye" />
          <Menu.Item label="Edit" icon="edit" />
          <Menu.Item label="Share" icon="share-alt" />
          <Menu.Divider />
          <Menu.Item label="Remove" icon="trash-alt" />
        </Menu>
       )}
    description="Here I will put a description that explains a bit more this panel"
    width={400}
    height={200}

>

    {(innerwidth, innerheight) => {
      return (
        <div
          style={{
            width: innerwidth,
            height: innerheight,
            background: 'rgba(230,0,0,0.05)',
            display: 'flex',
            alignItems: 'center',
            justifyContent: 'center',
          }}
        >
          Content with fixed header
        </div>
      );
    }}

  </PanelChrome>

  <PanelChrome
    title="My awesome panel title"
    menu={() => (
       <Menu>
          <Menu.Item label="View" icon="eye" />
          <Menu.Item label="Edit" icon="edit" />
          <Menu.Item label="Share" icon="share-alt" />
          <Menu.Divider />
          <Menu.Item label="Remove" icon="trash-alt" />
        </Menu>
       )}
    hoverHeader={true}
    description="Here I will put a description that explains a bit more this panel"
    width={400}
    height={200}

>

    {(innerwidth, innerheight) => {
      return (
        <div
          style={{
            width: innerwidth,
            height: innerheight,
            background: 'rgba(230,0,0,0.05)',
            display: 'flex',
            alignItems: 'center',
            justifyContent: 'center',
          }}
        >
          Content with hoverHeader=true
        </div>
      );
    }}

  </PanelChrome>
</HorizontalGroup>
</Preview>

### States: Loading , Streaming, Error

```tsx
<PanelChrome
  title="My awesome panel title"
  loadingState={<Loading.Loading || Loading.Streaming>}
  statusMessage='Error text'
  statusMessageOnClick={action('ErrorIndicator: onClick fired')}
  width={400}
  height={200}
>
  {(innerwidth, innerheight) => {
    return (
      <div
        style={{
          width: innerwidth,
          height: innerheight,
          background: 'rgba(230,0,0,0.05)',
          display: 'flex',
          alignItems: 'center',
          justifyContent: 'center',
        }}
      >
        New panel with old API
      </div>
    );
  }}
</PanelChrome>
```

<Preview>

  <HorizontalGroup spacing="md" align="flex-start" wrap>
  <PanelChrome
    title="My awesome panel title"
    loadingState={LoadingState.Loading}
    width={400}
    height={200}

>

    {(innerwidth, innerheight) => {
      return (
        <div
          style={{
            width: innerwidth,
            height: innerheight,
            background: 'rgba(230,0,0,0.05)',
            display: 'flex',
            alignItems: 'center',
            justifyContent: 'center',
          }}
        >
          Data is loading
        </div>
      );
    }}

  </PanelChrome>

  <PanelChrome
    title="My awesome panel title"
    loadingState={LoadingState.Streaming}
    width={400}
    height={200}
  >

    {(innerwidth, innerheight) => {
      return (
        <div
          style={{
            width: innerwidth,
            height: innerheight,
            background: 'rgba(230,0,0,0.05)',
            display: 'flex',
            alignItems: 'center',
            justifyContent: 'center',
          }}
        >
          Data is Streaming
        </div>
      );
    }}

  </PanelChrome>

  <PanelChrome
    title="My awesome panel title"
    statusMessage='Error text'
    statusMessageOnClick={action('ErrorIndicator: onClick fired')}
    width={400}
    height={200}
  >

    {(innerwidth, innerheight) => {
      return (
        <div
          style={{
            width: innerwidth,
            height: innerheight,
            background: 'rgba(230,0,0,0.05)',
            display: 'flex',
            alignItems: 'center',
            justifyContent: 'center',
          }}
        >
          There is an error
        </div>
      );
    }}

  </PanelChrome>
</HorizontalGroup>
</Preview>

### Extra options? Title items and actions

```tsx
<PanelChrome
  title="My awesome panel title"
  titleItems={
    <>
      <IconButton
        className={css`
          margin-right: 10px;
        `}
        name="github"
        variant="secondary"
        tooltip="extra content to render"
      />
      <IconButton name="sliders-v-alt" variant="secondary" tooltip="extra content2 to render" />
    </>
  }
  actions={
    <Button size="sm" variant="secondary" key="A">
      Breakdown
    </Button>
  }
  width={500}
  height={200}
>
  {(innerwidth, innerheight) => {
    return (
      <div
        style={{
          width: innerwidth,
          height: innerheight,
          background: 'rgba(230,0,0,0.05)',
          display: 'flex',
          alignItems: 'center',
          justifyContent: 'center',
        }}
      >
        New panel with old API
      </div>
    );
  }}
</PanelChrome>
```

<Preview>
  <PanelChrome
    title="My awesome panel title"
    titleItems={
      <>
        <IconButton
          className={css`
            margin-right: 10px;
          `}
          name="github"
          variant="secondary"
          tooltip="extra content to render"
        />
        <IconButton name="sliders-v-alt" variant="secondary" tooltip="extra content2 to render" />
      </>
    }
    actions={
      <Button size="sm" variant="secondary" key="A">
        Breakdown
      </Button>
    }
    width={500}
    height={200}
  >
    {(innerwidth, innerheight) => {
      return (
        <div
          style={{
            width: innerwidth,
            height: innerheight,
            background: 'rgba(230,0,0,0.05)',
            display: 'flex',
            alignItems: 'center',
            justifyContent: 'center',
          }}
        >
          Content
        </div>
      );
    }}
  </PanelChrome>
</Preview>

### Migration from old PanelChrome (before v9.4.0)

#### Before

```tsx
<PanelChrome
  title="My awesome panel title"
  leftItems={[<PanelChrome.LoadingIndicator loading={isRefreshing} onCancel={onCancelQuery} key="loading-indicator" />]}
  width={400}
  height={200}
>
  {(innerwidth, innerheight) => {
    return (
      <div
        style={{
          width: innerwidth,
          height: innerheight,
          background: 'white',
          display: 'flex',
          alignItems: 'center',
          justifyContent: 'center',
        }}
      >
        New panel with old API
      </div>
    );
  }}
</PanelChrome>
```

<Preview>
  <PanelChrome
    title="My awesome panel title"
    leftItems={[
      <PanelChrome.LoadingIndicator
        loading={true}
        onCancel={action('CancelQuery: onClick fired')}
        key="loading-indicator"
      />,
    ]}
    width={400}
    height={200}
  >
    {(innerwidth, innerheight) => {
      return (
        <div
          style={{
            width: innerwidth,
            height: innerheight,
            background: 'rgba(230,0,0,0.05)',
            display: 'flex',
            alignItems: 'center',
            justifyContent: 'center',
          }}
        >
          Content
        </div>
      );
    }}
  </PanelChrome>
</Preview>
#### After

```tsx
<PanelChrome
  title="My awesome panel title"
  loadingState={LoadingState.Loading}
  onCancelQuery={onCancelQuery}
  width={400}
  height={200}
>
  {(innerwidth, innerheight) => {
    return (
      <div
        style={{
          width: innerwidth,
          height: innerheight,
          background: 'white',
          display: 'flex',
          alignItems: 'center',
          justifyContent: 'center',
        }}
      >
        New panel with old API
      </div>
    );
  }}
</PanelChrome>
```

<Preview>
  <PanelChrome
    title="My awesome panel title"
    loadingState={LoadingState.Loading}
    onCancelQuery={action('CancelQuery: onClick fired')}
    width={400}
    height={200}
  >
    {(innerwidth, innerheight) => {
      return (
        <div
          style={{
            width: innerwidth,
            height: innerheight,
            background: 'rgba(230,0,0,0.05)',
            display: 'flex',
            alignItems: 'center',
            justifyContent: 'center',
          }}
        >
          Content
        </div>
      );
    }}
  </PanelChrome>
</Preview><|MERGE_RESOLUTION|>--- conflicted
+++ resolved
@@ -1,9 +1,5 @@
-<<<<<<< HEAD
 import { css } from '@emotion/css';
-import { Meta, Canvas } from '@storybook/addon-docs/blocks';
-=======
-import { Meta, Preview, ArgTypes } from '@storybook/blocks';
->>>>>>> 37de4a82
+import { Meta } from '@storybook/addon-docs/blocks';
 import { PanelChrome } from './PanelChrome';
 
 import { action } from '@storybook/addon-actions';
