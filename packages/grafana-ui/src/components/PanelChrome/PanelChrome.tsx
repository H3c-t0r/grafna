import { css, cx } from '@emotion/css';
<<<<<<< HEAD
import React, { CSSProperties, ReactElement, ReactNode, useState } from 'react';
=======
import React, { CSSProperties, ReactElement, ReactNode } from 'react';
import { useMeasure } from 'react-use';
>>>>>>> 6d1ff7f4

import { GrafanaTheme2, LoadingState } from '@grafana/data';
import { selectors } from '@grafana/e2e-selectors';

import { useStyles2, useTheme2 } from '../../themes';
import { getFocusStyles } from '../../themes/mixins';
import { DelayRender } from '../../utils/DelayRender';
import { Icon } from '../Icon/Icon';
import { LoadingBar } from '../LoadingBar/LoadingBar';
import { Tooltip } from '../Tooltip';

import { HoverWidget } from './HoverWidget';
import { PanelDescription } from './PanelDescription';
import { PanelMenu } from './PanelMenu';
import { PanelStatus } from './PanelStatus';
import { TitleItem } from './TitleItem';

/**
 * @internal
 */
<<<<<<< HEAD
export interface PanelChromeProps {
  width: number;
  height: number;
  children: (innerWidth: number, innerHeight: number) => ReactNode;
  collapsible?: boolean;
=======
export type PanelChromeProps = FixedDimensions | AutoSize;
interface BaseProps {
>>>>>>> 6d1ff7f4
  padding?: PanelPadding;
  hoverHeaderOffset?: number;
  title?: string;
  description?: string | (() => string);
  titleItems?: ReactNode;
  menu?: ReactElement | (() => ReactElement);
  dragClass?: string;
  dragClassCancel?: string;
  hoverHeader?: boolean;
  /**
   * Use only to indicate loading or streaming data in the panel.
   * Any other values of loadingState are ignored.
   */
  loadingState?: LoadingState;
  /**
   * Used to display status message (used for panel errors currently)
   */
  statusMessage?: string;
  /**
   * Handle opening error details view (like inspect / error tab)
   */
  statusMessageOnClick?: (e: React.SyntheticEvent) => void;
  /**
   * @deprecated use `actions' instead
   **/
  leftItems?: ReactNode[];
  actions?: ReactNode;
  displayMode?: 'default' | 'transparent';
  onCancelQuery?: () => void;
  /**
   * callback when opening the panel menu
   */
  onOpenMenu?: () => void;
}

interface FixedDimensions extends BaseProps {
  width: number;
  height: number;
  children: (innerWidth: number, innerHeight: number) => ReactNode;
}

interface AutoSize extends BaseProps {
  width?: never;
  height?: never;
  children: ReactNode;
}

/**
 * @internal
 */
export type PanelPadding = 'none' | 'md';

/**
 * @internal
 */
export function PanelChrome({
  width,
  height,
  children,
  padding = 'md',
  title = '',
  description = '',
  displayMode = 'default',
  titleItems,
  menu,
  dragClass,
  dragClassCancel,
  hoverHeader = false,
  hoverHeaderOffset,
  loadingState,
  statusMessage,
  statusMessageOnClick,
  leftItems,
  actions,
  onCancelQuery,
  onOpenMenu,
  collapsible = false,
}: PanelChromeProps) {
  const theme = useTheme2();
  const styles = useStyles2(getStyles);

  const [isOpen, setIsOpen] = useState(true);

  const hasHeader = !hoverHeader;

  // hover menu is only shown on hover when not on touch devices
  const showOnHoverClass = 'show-on-hover';

  const headerHeight = getHeaderHeight(theme, hasHeader);
<<<<<<< HEAD
  const { contentStyle, innerWidth, innerHeight } = getContentStyle(
    padding,
    theme,
    width,
    headerHeight,
    height,
    isOpen
  );
=======
  const { contentStyle, innerWidth, innerHeight } = getContentStyle(padding, theme, headerHeight, height, width);
>>>>>>> 6d1ff7f4

  const headerStyles: CSSProperties = {
    height: headerHeight,
    cursor: dragClass ? 'move' : 'auto',
  };

  const containerStyles: CSSProperties = { width, height: isOpen ? height : headerHeight };
  if (displayMode === 'transparent') {
    containerStyles.backgroundColor = 'transparent';
    containerStyles.border = 'none';
  }

  const [ref, { width: loadingBarWidth }] = useMeasure<HTMLDivElement>();

  /** Old property name now maps to actions */
  if (leftItems) {
    actions = leftItems;
  }

  const testid = title ? selectors.components.Panels.Panel.title(title) : 'Panel';

  const headerContent = (
    <>
      {title &&
        (!collapsible ? (
          <h6 title={title} className={styles.title}>
            {title}
          </h6>
        ) : (
          <button type="button" className={styles.clearButtonStyles} onClick={() => setIsOpen(!isOpen)}>
            <Icon name={isOpen ? 'angle-down' : 'angle-right'} />
            <h6 title={title} className={styles.title}>
              {title}
            </h6>
          </button>
        ))}

      <div className={cx(styles.titleItems, dragClassCancel)} data-testid="title-items-container">
        <PanelDescription description={description} className={dragClassCancel} />
        {titleItems}
      </div>
      {loadingState === LoadingState.Streaming && (
        <Tooltip content={onCancelQuery ? 'Stop streaming' : 'Streaming'}>
          <TitleItem className={dragClassCancel} data-testid="panel-streaming" onClick={onCancelQuery}>
            <Icon name="circle-mono" size="md" className={styles.streaming} />
          </TitleItem>
        </Tooltip>
      )}
      {loadingState === LoadingState.Loading && onCancelQuery && (
        <DelayRender delay={2000}>
          <Tooltip content="Cancel query">
            <TitleItem
              className={cx(dragClassCancel, styles.pointer)}
              data-testid="panel-cancel-query"
              onClick={onCancelQuery}
            >
              <Icon name="sync-slash" size="md" />
            </TitleItem>
          </Tooltip>
        </DelayRender>
      )}
      <div className={styles.rightAligned}>
        {actions && <div className={styles.rightActions}>{itemsRenderer(actions, (item) => item)}</div>}
      </div>
    </>
  );

  return (
    // tabIndex={0} is needed for keyboard accessibility in the plot area
    // eslint-disable-next-line jsx-a11y/no-noninteractive-tabindex
    <div className={styles.container} style={containerStyles} data-testid={testid} tabIndex={0} ref={ref}>
      <div className={styles.loadingBarContainer}>
        {loadingState === LoadingState.Loading ? (
          <LoadingBar width={loadingBarWidth} ariaLabel="Panel loading bar" />
        ) : null}
      </div>

      {hoverHeader && (
        <>
          <HoverWidget
            menu={menu}
            title={title}
            offset={hoverHeaderOffset}
            dragClass={dragClass}
            onOpenMenu={onOpenMenu}
          >
            {headerContent}
          </HoverWidget>

          {statusMessage && (
            <div className={styles.errorContainerFloating}>
              <PanelStatus message={statusMessage} onClick={statusMessageOnClick} ariaLabel="Panel status" />
            </div>
          )}
        </>
      )}

      {hasHeader && (
        <div className={cx(styles.headerContainer, dragClass)} style={headerStyles} data-testid="header-container">
          {statusMessage && (
            <div className={dragClassCancel}>
              <PanelStatus message={statusMessage} onClick={statusMessageOnClick} ariaLabel="Panel status" />
            </div>
          )}

          {headerContent}

          {menu && (
            <PanelMenu
              menu={menu}
              title={title}
              placement="bottom-end"
              menuButtonClass={cx(styles.menuItem, dragClassCancel, showOnHoverClass)}
              onOpenMenu={onOpenMenu}
            />
          )}
        </div>
      )}

<<<<<<< HEAD
      {isOpen && (
        <div className={styles.content} style={contentStyle}>
          {children(innerWidth, innerHeight)}
        </div>
      )}
=======
      <div className={cx(styles.content, height === undefined && styles.containNone)} style={contentStyle}>
        {typeof children === 'function' ? children(innerWidth, innerHeight) : children}
      </div>
>>>>>>> 6d1ff7f4
    </div>
  );
}

const itemsRenderer = (items: ReactNode[] | ReactNode, renderer: (items: ReactNode[]) => ReactNode): ReactNode => {
  const toRender = React.Children.toArray(items).filter(Boolean);
  return toRender.length > 0 ? renderer(toRender) : null;
};

const getHeaderHeight = (theme: GrafanaTheme2, hasHeader: boolean) => {
  if (hasHeader) {
    return theme.spacing.gridSize * theme.components.panel.headerHeight;
  }

  return 0;
};

const getContentStyle = (
  padding: string,
  theme: GrafanaTheme2,
  headerHeight: number,
<<<<<<< HEAD
  height: number,
  isOpen: boolean
=======
  height?: number,
  width?: number
>>>>>>> 6d1ff7f4
) => {
  const chromePadding = (padding === 'md' ? theme.components.panel.padding : 0) * theme.spacing.gridSize;

  const panelPadding = chromePadding * 2;
  const panelBorder = 1 * 2;

<<<<<<< HEAD
  const innerWidth = width - panelPadding - panelBorder;
  let innerHeight = height - headerHeight - panelPadding - panelBorder;

  if (!isOpen) {
    innerHeight = headerHeight;
=======
  let innerWidth = 0;
  if (width) {
    innerWidth = width - panelPadding - panelBorder;
>>>>>>> 6d1ff7f4
  }

  const contentStyle: CSSProperties = {
    padding: chromePadding,
  };

  let innerHeight = 0;
  if (height) {
    innerHeight = height - headerHeight - panelPadding - panelBorder;
  }

  return { contentStyle, innerWidth, innerHeight };
};

const getStyles = (theme: GrafanaTheme2) => {
  const { background, borderColor, padding } = theme.components.panel;

  return {
    container: css({
      label: 'panel-container',
      backgroundColor: background,
      border: `1px solid ${borderColor}`,
      position: 'relative',
      borderRadius: theme.shape.borderRadius(1),
      height: '100%',
      display: 'flex',
      flexDirection: 'column',

      '.show-on-hover': {
        opacity: '0',
        visibility: 'hidden',
      },

      '&:focus-visible, &:hover': {
        // only show menu icon on hover or focused panel
        '.show-on-hover': {
          opacity: '1',
          visibility: 'visible',
        },
      },

      '&:focus-visible': getFocusStyles(theme),

      // The not:(:focus) clause is so that this rule is only applied when decendants are focused (important otherwise the hover header is visible when panel is clicked).
      '&:focus-within:not(:focus)': {
        '.show-on-hover': {
          visibility: 'visible',
          opacity: '1',
        },
      },
    }),
    loadingBarContainer: css({
      label: 'panel-loading-bar-container',
      position: 'absolute',
      top: 0,
      width: '100%',
      overflow: 'hidden',
    }),
    containNone: css({
      contain: 'none',
    }),
    content: css({
      label: 'panel-content',
      flexGrow: 1,
      contain: 'content',
    }),
    headerContainer: css({
      label: 'panel-header',
      display: 'flex',
      alignItems: 'center',
    }),
    pointer: css({
      cursor: 'pointer',
    }),
    streaming: css({
      label: 'panel-streaming',
      marginRight: 0,
      color: theme.colors.success.text,

      '&:hover': {
        color: theme.colors.success.text,
      },
    }),
    title: css({
      label: 'panel-title',
      marginBottom: 0, // override default h6 margin-bottom
      padding: theme.spacing(0, padding),
      textOverflow: 'ellipsis',
      overflow: 'hidden',
      whiteSpace: 'nowrap',
      fontSize: theme.typography.h6.fontSize,
      fontWeight: theme.typography.h6.fontWeight,
    }),
    items: css({
      display: 'flex',
    }),
    item: css({
      display: 'flex',
      justifyContent: 'center',
      alignItems: 'center',
    }),
    hiddenMenu: css({
      visibility: 'hidden',
    }),
    menuItem: css({
      label: 'panel-menu',
      border: 'none',
      background: theme.colors.secondary.main,
      '&:hover': {
        background: theme.colors.secondary.shade,
      },
    }),
    errorContainerFloating: css({
      label: 'error-container',
      position: 'absolute',
      left: 0,
      top: 0,
      zIndex: theme.zIndex.tooltip,
    }),
    rightActions: css({
      display: 'flex',
      padding: theme.spacing(0, padding),
      gap: theme.spacing(1),
    }),
    rightAligned: css({
      label: 'right-aligned-container',
      marginLeft: 'auto',
      display: 'flex',
      alignItems: 'center',
    }),
    titleItems: css({
      display: 'flex',
      height: '100%',
    }),
    clearButtonStyles: css({
      display: 'flex',
      alignItems: 'center',
      background: 'transparent',
      color: theme.colors.text.primary,
      border: 'none',
      padding: 0,
    }),
  };
};<|MERGE_RESOLUTION|>--- conflicted
+++ resolved
@@ -1,10 +1,6 @@
 import { css, cx } from '@emotion/css';
-<<<<<<< HEAD
 import React, { CSSProperties, ReactElement, ReactNode, useState } from 'react';
-=======
-import React, { CSSProperties, ReactElement, ReactNode } from 'react';
 import { useMeasure } from 'react-use';
->>>>>>> 6d1ff7f4
 
 import { GrafanaTheme2, LoadingState } from '@grafana/data';
 import { selectors } from '@grafana/e2e-selectors';
@@ -25,16 +21,9 @@
 /**
  * @internal
  */
-<<<<<<< HEAD
-export interface PanelChromeProps {
-  width: number;
-  height: number;
-  children: (innerWidth: number, innerHeight: number) => ReactNode;
-  collapsible?: boolean;
-=======
 export type PanelChromeProps = FixedDimensions | AutoSize;
 interface BaseProps {
->>>>>>> 6d1ff7f4
+  collapsible?: boolean;
   padding?: PanelPadding;
   hoverHeaderOffset?: number;
   title?: string;
@@ -124,18 +113,14 @@
   const showOnHoverClass = 'show-on-hover';
 
   const headerHeight = getHeaderHeight(theme, hasHeader);
-<<<<<<< HEAD
   const { contentStyle, innerWidth, innerHeight } = getContentStyle(
     padding,
     theme,
-    width,
     headerHeight,
+    isOpen,
     height,
-    isOpen
+    width
   );
-=======
-  const { contentStyle, innerWidth, innerHeight } = getContentStyle(padding, theme, headerHeight, height, width);
->>>>>>> 6d1ff7f4
 
   const headerStyles: CSSProperties = {
     height: headerHeight,
@@ -255,17 +240,11 @@
         </div>
       )}
 
-<<<<<<< HEAD
       {isOpen && (
-        <div className={styles.content} style={contentStyle}>
-          {children(innerWidth, innerHeight)}
+        <div className={cx(styles.content, height === undefined && styles.containNone)} style={contentStyle}>
+          {typeof children === 'function' ? children(innerWidth, innerHeight) : children}
         </div>
       )}
-=======
-      <div className={cx(styles.content, height === undefined && styles.containNone)} style={contentStyle}>
-        {typeof children === 'function' ? children(innerWidth, innerHeight) : children}
-      </div>
->>>>>>> 6d1ff7f4
     </div>
   );
 }
@@ -287,40 +266,32 @@
   padding: string,
   theme: GrafanaTheme2,
   headerHeight: number,
-<<<<<<< HEAD
-  height: number,
-  isOpen: boolean
-=======
+  isOpen: boolean,
   height?: number,
   width?: number
->>>>>>> 6d1ff7f4
 ) => {
   const chromePadding = (padding === 'md' ? theme.components.panel.padding : 0) * theme.spacing.gridSize;
 
   const panelPadding = chromePadding * 2;
   const panelBorder = 1 * 2;
 
-<<<<<<< HEAD
-  const innerWidth = width - panelPadding - panelBorder;
-  let innerHeight = height - headerHeight - panelPadding - panelBorder;
-
-  if (!isOpen) {
-    innerHeight = headerHeight;
-=======
   let innerWidth = 0;
   if (width) {
     innerWidth = width - panelPadding - panelBorder;
->>>>>>> 6d1ff7f4
+  }
+
+  let innerHeight = 0;
+  if (height) {
+    innerHeight = height - headerHeight - panelPadding - panelBorder;
+  }
+
+  if (!isOpen) {
+    innerHeight = headerHeight;
   }
 
   const contentStyle: CSSProperties = {
     padding: chromePadding,
   };
-
-  let innerHeight = 0;
-  if (height) {
-    innerHeight = height - headerHeight - panelPadding - panelBorder;
-  }
 
   return { contentStyle, innerWidth, innerHeight };
 };
