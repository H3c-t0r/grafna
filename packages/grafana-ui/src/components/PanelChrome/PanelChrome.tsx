--- conflicted
+++ resolved
@@ -12,13 +12,6 @@
 import { LoadingBar } from '../LoadingBar/LoadingBar';
 import { Tooltip } from '../Tooltip';
 
-<<<<<<< HEAD
-interface Dimensions {
-  itemWidth?: number;
-  itemHeight?: number;
-}
-
-=======
 import { PanelDescription } from './PanelDescription';
 import { PanelLinks } from './PanelLinks';
 import { PanelNotices } from './PanelNotices';
@@ -33,7 +26,6 @@
   getPanelNotices: () => QueryResultMetaNotice[];
   onClick?: (e: React.SyntheticEvent, tab: string) => void;
 }
->>>>>>> b834e20f
 /**
  * @internal
  */
@@ -43,14 +35,10 @@
   children: (innerWidth: number, innerHeight: number) => ReactNode;
   padding?: PanelPadding;
   title?: string;
-<<<<<<< HEAD
-  titleItems?: ({ itemWidth, itemHeight }: Dimensions) => ReactNode;
-=======
   description?: string | (() => string);
   links?: () => Array<LinkModel<PanelModel>>;
   panelNotices?: Notices;
   titleItems?: ReactNode[];
->>>>>>> b834e20f
   menu?: React.ReactElement;
   /** dragClass, hoverHeader not yet implemented */
   // dragClass?: string;
@@ -139,40 +127,6 @@
 
   const ariaLabel = title ? selectors.components.Panels.Panel.containerByTitle(title) : 'Panel';
   return (
-<<<<<<< HEAD
-    <div className={styles.container} style={containerStyles}>
-      {hasHeader && !hoverHeader && (
-        <div className={styles.headerContainer} style={headerStyles} data-testid="header-container">
-          {title && (
-            <div title={title} className={styles.title}>
-              {title}
-            </div>
-          )}
-
-          <div data-testid="title-items">
-            {titleItems({ itemHeight: theme.spacing.gridSize * theme.components.panel.headerHeight })}
-          </div>
-
-          {menu && (
-            <Dropdown overlay={menu} placement="bottom">
-              <div className={cx(styles.item, styles.menuItem, 'menu-icon')} data-testid="menu-icon" style={itemStyles}>
-                <IconButton
-                  ariaLabel={`Menu for panel with ${title ? `title ${title}` : 'no title'}`}
-                  tooltip="Menu"
-                  name="ellipsis-v"
-                  size="sm"
-                  onClick={handleMenuOpen}
-                />
-              </div>
-            </Dropdown>
-          )}
-
-          {leftItems.length > 0 && (
-            <div className={cx(styles.rightAligned, styles.items)}>{itemsRenderer(leftItems, (item) => item)}</div>
-          )}
-        </div>
-      )}
-=======
     <div className={styles.container} style={containerStyles} aria-label={ariaLabel}>
       <div className={styles.loadingBarContainer}>
         {showLoading ? <LoadingBar width={'28%'} height={'2px'} /> : null}
@@ -190,7 +144,6 @@
         <PanelDescription description={description} />
 
         <PanelLinks links={links} />
->>>>>>> b834e20f
 
         {titleItems && (
           <div className={styles.titleItems} data-testid="title-items">
