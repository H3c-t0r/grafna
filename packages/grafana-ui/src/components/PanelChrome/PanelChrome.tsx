--- conflicted
+++ resolved
@@ -99,38 +99,12 @@
   };
 
   const containerStyles: CSSProperties = { width, height };
-<<<<<<< HEAD
-
-  const isUsingDeprecatedLeftItems = isEmpty(status) && !loadingState;
-  const showLoading = loadingState === LoadingState.Loading && !isUsingDeprecatedLeftItems;
-  const showStreaming = loadingState === LoadingState.Streaming && !isUsingDeprecatedLeftItems;
-
-  const renderStatus = () => {
-    const showError = loadingState === LoadingState.Error || status?.message;
-    if (!isUsingDeprecatedLeftItems && showError) {
-      return (
-        <div className={styles.errorContainer} data-testid="panel-status-wrapper">
-          <PanelStatus message={status?.message} onClick={status?.onClick} />
-        </div>
-      );
-    } else {
-      return null;
-    }
-  };
-
-=======
->>>>>>> 959c8979
   const ariaLabel = title ? selectors.components.Panels.Panel.containerByTitle(title) : 'Panel';
 
   return (
     <div className={styles.container} style={containerStyles} aria-label={ariaLabel}>
-<<<<<<< HEAD
       <div className={styles.loadingBarContainer} data-testid="panel-loading-wrapper">
-        {showLoading ? <LoadingBar width={'28%'} height={'2px'} /> : null}
-=======
-      <div className={styles.loadingBarContainer}>
         {loadingState === LoadingState.Loading ? <LoadingBar width={'28%'} height={'2px'} /> : null}
->>>>>>> 959c8979
       </div>
 
       <div className={styles.headerContainer} style={headerStyles} data-testid="header-container">
@@ -148,13 +122,8 @@
           </div>
         )}
 
-<<<<<<< HEAD
-        {showStreaming && (
+        {loadingState === LoadingState.Streaming && (
           <div className={styles.item} style={itemStyles} data-testid="panel-streaming-wrapper">
-=======
-        {loadingState === LoadingState.Streaming && (
-          <div className={styles.item} style={itemStyles}>
->>>>>>> 959c8979
             <Tooltip content="Streaming">
               <Icon name="circle-mono" size="sm" className={styles.streaming} />
             </Tooltip>
@@ -179,7 +148,7 @@
         </div>
 
         {statusMessage && (
-          <div className={styles.errorContainer}>
+          <div className={styles.errorContainer} data-testid="panel-status-wrapper">
             <PanelStatus message={statusMessage} onClick={statusMessageOnClick} />
           </div>
         )}
