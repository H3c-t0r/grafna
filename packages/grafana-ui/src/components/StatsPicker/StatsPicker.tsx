import React, { PureComponent } from 'react';

import isArray from 'lodash/isArray';
import difference from 'lodash/difference';

import { Select } from '../index';

<<<<<<< HEAD
import { SelectOptionItem } from '../Select/Select';
import { fieldReducers } from '../../utils';
=======
import { fieldReducers, SelectableValue } from '@grafana/data';
>>>>>>> e47546d5

interface Props {
  placeholder?: string;
  onChange: (stats: string[]) => void;
  stats: string[];
  width?: number;
  allowMultiple?: boolean;
  defaultStat?: string;
}

export class StatsPicker extends PureComponent<Props> {
  static defaultProps = {
    width: 12,
    allowMultiple: false,
  };

  componentDidMount() {
    this.checkInput();
  }

  componentDidUpdate(prevProps: Props) {
    this.checkInput();
  }

  checkInput = () => {
    const { stats, allowMultiple, defaultStat, onChange } = this.props;

    const current = fieldReducers.list(stats);
    if (current.length !== stats.length) {
      const found = current.map(v => v.id);
      const notFound = difference(stats, found);
      console.warn('Unknown stats', notFound, stats);
      onChange(current.map(stat => stat.id));
    }

    // Make sure there is only one
    if (!allowMultiple && stats.length > 1) {
      console.warn('Removing extra stat', stats);
      onChange([stats[0]]);
    }

    // Set the reducer from callback
    if (defaultStat && stats.length < 1) {
      onChange([defaultStat]);
    }
  };

  onSelectionChange = (item: SelectableValue<string>) => {
    const { onChange } = this.props;
    if (isArray(item)) {
      onChange(item.map(v => v.value));
    } else {
      onChange(item.value ? [item.value] : []);
    }
  };

  render() {
    const { width, stats, allowMultiple, defaultStat, placeholder } = this.props;

    const select = fieldReducers.selectOptions(stats);
    return (
      <Select
        width={width}
        value={select.current}
        isClearable={!defaultStat}
        isMulti={allowMultiple}
        isSearchable={true}
        options={select.options}
        placeholder={placeholder}
        onChange={this.onSelectionChange}
      />
    );
  }
}<|MERGE_RESOLUTION|>--- conflicted
+++ resolved
@@ -5,12 +5,7 @@
 
 import { Select } from '../index';
 
-<<<<<<< HEAD
-import { SelectOptionItem } from '../Select/Select';
-import { fieldReducers } from '../../utils';
-=======
 import { fieldReducers, SelectableValue } from '@grafana/data';
->>>>>>> e47546d5
 
 interface Props {
   placeholder?: string;
