import React from 'react';
import { storiesOf } from '@storybook/react';
import { DeleteButton } from './DeleteButton';
<<<<<<< HEAD

const CenteredStory: FunctionComponent<{}> = ({ children }) => {
  return (
    <div
      style={{
        height: '100vh  ',
        display: 'flex',
        alignItems: 'center',
        justifyContent: 'center',
      }}
    >
      {children}
    </div>
  );
};
=======
import { withCenteredStory } from '../../utils/storybook/withCenteredStory';
import { action } from '@storybook/addon-actions';
>>>>>>> fef1733b

storiesOf('UI/DeleteButton', module)
  .addDecorator(withCenteredStory)
  .add('default', () => {
    return (
      <DeleteButton
        onConfirm={() => {
          action('Delete Confirmed')('delete!');
        }}
      />
    );
  });<|MERGE_RESOLUTION|>--- conflicted
+++ resolved
@@ -1,26 +1,8 @@
 import React from 'react';
 import { storiesOf } from '@storybook/react';
 import { DeleteButton } from './DeleteButton';
-<<<<<<< HEAD
-
-const CenteredStory: FunctionComponent<{}> = ({ children }) => {
-  return (
-    <div
-      style={{
-        height: '100vh  ',
-        display: 'flex',
-        alignItems: 'center',
-        justifyContent: 'center',
-      }}
-    >
-      {children}
-    </div>
-  );
-};
-=======
 import { withCenteredStory } from '../../utils/storybook/withCenteredStory';
 import { action } from '@storybook/addon-actions';
->>>>>>> fef1733b
 
 storiesOf('UI/DeleteButton', module)
   .addDecorator(withCenteredStory)
