import { css, cx } from '@emotion/css';
<<<<<<< HEAD
import { ReactNode, useEffect, useRef, useState } from 'react';
import * as React from 'react';
=======
import React, { CSSProperties, ReactNode, useEffect, useRef, useState } from 'react';
>>>>>>> a1851b4c

import { GrafanaTheme2 } from '@grafana/data';

import { useStyles2 } from '../../themes';
import { InlineToast } from '../InlineToast/InlineToast';
import { Tooltip } from '../Tooltip';

import { ColorIndicatorPosition, VizTooltipColorIndicator } from './VizTooltipColorIndicator';
import { ColorPlacement, VizTooltipItem } from './types';

interface VizTooltipRowProps extends Omit<VizTooltipItem, 'value'> {
  value: string | number | null | ReactNode;
  justify?: string;
  isActive?: boolean; // for series list
  marginRight?: string;
  isPinned: boolean;
  showValueScroll?: boolean;
}

enum LabelValueTypes {
  label = 'label',
  value = 'value',
}

const SUCCESSFULLY_COPIED_TEXT = 'Copied to clipboard';
const SHOW_SUCCESS_DURATION = 2 * 1000;

export const VizTooltipRow = ({
  label,
  value,
  color,
  colorIndicator,
  colorPlacement = ColorPlacement.first,
  justify = 'flex-start',
  isActive = false,
  marginRight = '0px',
  isPinned,
  lineStyle,
  showValueScroll,
}: VizTooltipRowProps) => {
  const styles = useStyles2(getStyles, justify, marginRight);

  const innerValueScrollStyle: CSSProperties = showValueScroll
    ? {
        maxHeight: 55,
        whiteSpace: 'wrap',
        wordBreak: 'break-word',
        overflowY: 'scroll',
      }
    : {
        whiteSpace: 'wrap',
        wordBreak: 'break-word',
      };

  const [showLabelTooltip, setShowLabelTooltip] = useState(false);

  const [copiedText, setCopiedText] = useState<Record<string, string> | null>(null);
  const [showCopySuccess, setShowCopySuccess] = useState(false);

  const labelRef = useRef<null | HTMLDivElement>(null);
  const valueRef = useRef<null | HTMLDivElement>(null);

  useEffect(() => {
    let timeoutId: ReturnType<typeof setTimeout>;

    if (showCopySuccess) {
      timeoutId = setTimeout(() => {
        setShowCopySuccess(false);
      }, SHOW_SUCCESS_DURATION);
    }

    return () => {
      window.clearTimeout(timeoutId);
    };
  }, [showCopySuccess]);

  const copyToClipboard = async (text: string, type: LabelValueTypes) => {
    if (!(navigator?.clipboard && window.isSecureContext)) {
      fallbackCopyToClipboard(text, type);
      return;
    }

    try {
      await navigator.clipboard.writeText(text);
      setCopiedText({ [`${type}`]: text });
      setShowCopySuccess(true);
    } catch (error) {
      setCopiedText(null);
    }
  };

  const fallbackCopyToClipboard = (text: string, type: LabelValueTypes) => {
    // Use a fallback method for browsers/contexts that don't support the Clipboard API.
    const textarea = document.createElement('textarea');
    labelRef.current?.appendChild(textarea);
    textarea.value = text;
    textarea.focus();
    textarea.select();
    try {
      const successful = document.execCommand('copy');
      if (successful) {
        setCopiedText({ [`${type}`]: text });
        setShowCopySuccess(true);
      }
    } catch (err) {
      console.error('Unable to copy to clipboard', err);
    }

    textarea.remove();
  };

  const onMouseEnterLabel = (event: React.MouseEvent<HTMLDivElement>) => {
    if (event.currentTarget.offsetWidth < event.currentTarget.scrollWidth) {
      setShowLabelTooltip(true);
    }
  };

  const onMouseLeaveLabel = () => setShowLabelTooltip(false);

  return (
    <div className={styles.contentWrapper}>
      {(color || label) && (
        <div className={styles.valueWrapper}>
          {color && colorPlacement === ColorPlacement.first && (
            <VizTooltipColorIndicator color={color} colorIndicator={colorIndicator} lineStyle={lineStyle} />
          )}
          {!isPinned ? (
            <div className={cx(styles.label, isActive && styles.activeSeries)}>{label}</div>
          ) : (
            <>
              <Tooltip content={label} interactive={false} show={showLabelTooltip}>
                <>
                  {showCopySuccess && copiedText?.label && (
                    <InlineToast placement="top" referenceElement={labelRef.current}>
                      {SUCCESSFULLY_COPIED_TEXT}
                    </InlineToast>
                  )}
                  {/* eslint-disable-next-line jsx-a11y/click-events-have-key-events,jsx-a11y/no-static-element-interactions */}
                  <div
                    className={cx(styles.label, isActive && styles.activeSeries, navigator?.clipboard && styles.copy)}
                    onMouseEnter={onMouseEnterLabel}
                    onMouseLeave={onMouseLeaveLabel}
                    onClick={() => copyToClipboard(label, LabelValueTypes.label)}
                    ref={labelRef}
                  >
                    {label}
                  </div>
                </>
              </Tooltip>
            </>
          )}
        </div>
      )}

      <div className={styles.valueWrapper}>
        {color && colorPlacement === ColorPlacement.leading && (
          <VizTooltipColorIndicator
            color={color}
            colorIndicator={colorIndicator}
            position={ColorIndicatorPosition.Leading}
            lineStyle={lineStyle}
          />
        )}

        {!isPinned ? (
          <div className={cx(styles.value, isActive)} style={innerValueScrollStyle}>
            {value}
          </div>
        ) : (
          <>
            {showCopySuccess && copiedText?.value && (
              <InlineToast placement="top" referenceElement={valueRef.current}>
                {SUCCESSFULLY_COPIED_TEXT}
              </InlineToast>
            )}
            {/* eslint-disable-next-line jsx-a11y/click-events-have-key-events,jsx-a11y/no-static-element-interactions */}
            <div
              className={cx(styles.value, isActive, navigator?.clipboard && styles.copy)}
              style={innerValueScrollStyle}
              onClick={() => copyToClipboard(value ? value.toString() : '', LabelValueTypes.value)}
              ref={valueRef}
            >
              {value}
            </div>
          </>
        )}

        {color && colorPlacement === ColorPlacement.trailing && (
          <VizTooltipColorIndicator
            color={color}
            colorIndicator={colorIndicator}
            position={ColorIndicatorPosition.Trailing}
            lineStyle={lineStyle}
          />
        )}
      </div>
    </div>
  );
};

const getStyles = (theme: GrafanaTheme2, justify: string, marginRight: string) => ({
  contentWrapper: css({
    display: 'flex',
    alignItems: 'start',
    justifyContent: justify,
    marginRight: marginRight,
  }),
  label: css({
    color: theme.colors.text.secondary,
    fontWeight: 400,
    textOverflow: 'ellipsis',
    overflow: 'hidden',
    marginRight: theme.spacing(2),
  }),
  value: css({
    fontWeight: 500,
    textOverflow: 'ellipsis',
    overflow: 'hidden',
  }),
  valueWrapper: css({
    display: 'flex',
    alignItems: 'center',
  }),
  activeSeries: css({
    fontWeight: theme.typography.fontWeightBold,
    color: theme.colors.text.maxContrast,
  }),
  copy: css({
    cursor: 'pointer',
  }),
});<|MERGE_RESOLUTION|>--- conflicted
+++ resolved
@@ -1,10 +1,6 @@
 import { css, cx } from '@emotion/css';
-<<<<<<< HEAD
-import { ReactNode, useEffect, useRef, useState } from 'react';
+import { CSSProperties, ReactNode, useEffect, useRef, useState } from 'react';
 import * as React from 'react';
-=======
-import React, { CSSProperties, ReactNode, useEffect, useRef, useState } from 'react';
->>>>>>> a1851b4c
 
 import { GrafanaTheme2 } from '@grafana/data';
 
