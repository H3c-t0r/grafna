import React from 'react';
import { Icon } from '../Icon/Icon';

// @ts-ignore
import RCCascader from 'rc-cascader';
import { CascaderOption } from '../Cascader/Cascader';
import { onChangeCascader, onLoadDataCascader } from '../Cascader/optionMappings';

export interface ButtonCascaderProps {
  options: CascaderOption[];
  children: string;
  disabled?: boolean;
  value?: string[];
  fieldNames?: { label: string; value: string; children: string };

  loadData?: (selectedOptions: CascaderOption[]) => void;
  onChange?: (value: string[], selectedOptions: CascaderOption[]) => void;
  onPopupVisibleChange?: (visible: boolean) => void;
}

<<<<<<< HEAD
export const ButtonCascader: React.FC<ButtonCascaderProps> = props => (
  <RCCascader {...props} expandIcon={null}>
    <button className="gf-form-label gf-form-label--btn" disabled={props.disabled}>
      {props.children} <Icon name="angle-down" />
    </button>
  </RCCascader>
);
=======
export const ButtonCascader: React.FC<ButtonCascaderProps> = props => {
  const { onChange, loadData, ...rest } = props;
  return (
    <RCCascader
      onChange={onChangeCascader(onChange)}
      loadData={onLoadDataCascader(loadData)}
      {...rest}
      expandIcon={null}
    >
      <button className="gf-form-label gf-form-label--btn" disabled={props.disabled}>
        {props.children} <Icon name="caret-down" />
      </button>
    </RCCascader>
  );
};
>>>>>>> 4c5005e5
<|MERGE_RESOLUTION|>--- conflicted
+++ resolved
@@ -18,15 +18,6 @@
   onPopupVisibleChange?: (visible: boolean) => void;
 }
 
-<<<<<<< HEAD
-export const ButtonCascader: React.FC<ButtonCascaderProps> = props => (
-  <RCCascader {...props} expandIcon={null}>
-    <button className="gf-form-label gf-form-label--btn" disabled={props.disabled}>
-      {props.children} <Icon name="angle-down" />
-    </button>
-  </RCCascader>
-);
-=======
 export const ButtonCascader: React.FC<ButtonCascaderProps> = props => {
   const { onChange, loadData, ...rest } = props;
   return (
@@ -37,9 +28,8 @@
       expandIcon={null}
     >
       <button className="gf-form-label gf-form-label--btn" disabled={props.disabled}>
-        {props.children} <Icon name="caret-down" />
+        {props.children} <Icon name="angle-down" />
       </button>
     </RCCascader>
   );
-};
->>>>>>> 4c5005e5
+};