--- conflicted
+++ resolved
@@ -100,15 +100,9 @@
       )}
 
       <FullWidthButtonContainer>
-<<<<<<< HEAD
         <Button size="sm" icon="fa fa-plus" onClick={onDataLinkAdd}>
-          Add data link
+          Add link
         </Button>
-=======
-        <Forms.Button size="sm" icon="fa fa-plus" onClick={onDataLinkAdd}>
-          Add link
-        </Forms.Button>
->>>>>>> 5a1fce10
       </FullWidthButtonContainer>
     </>
   );
