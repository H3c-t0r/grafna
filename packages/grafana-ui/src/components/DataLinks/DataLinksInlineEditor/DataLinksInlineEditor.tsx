import { css } from '@emotion/css';
import { cloneDeep } from 'lodash';
<<<<<<< HEAD
import React, { useEffect, useState } from 'react';
import { DragDropContext, Droppable, DropResult } from 'react-beautiful-dnd';
=======
import { useState } from 'react';
>>>>>>> e121e260

import { DataFrame, DataLink, GrafanaTheme2, VariableSuggestion } from '@grafana/data';

import { useStyles2 } from '../../../themes';
import { Button } from '../../Button';
import { Modal } from '../../Modal/Modal';

import { DataLinkEditorModalContent } from './DataLinkEditorModalContent';
import { DataLinksListItem } from './DataLinksListItem';

interface DataLinksInlineEditorProps {
  links?: DataLink[];
  onChange: (links: DataLink[]) => void;
  getSuggestions: () => VariableSuggestion[];
  data: DataFrame[];
  oneClickEnabled?: boolean;
}

export const DataLinksInlineEditor = ({
  links,
  onChange,
  getSuggestions,
  data,
  oneClickEnabled = false,
}: DataLinksInlineEditorProps) => {
  const [editIndex, setEditIndex] = useState<number | null>(null);
  const [isNew, setIsNew] = useState(false);

  const [linksSafe, updateLinksSafe] = useState<DataLink[]>([]);
  links?.sort((a, b) => (a.sortIndex ?? 0) - (b.sortIndex ?? 0));

  useEffect(() => {
    updateLinksSafe(links ?? []);
  }, [links]);

  const styles = useStyles2(getDataLinksInlineEditorStyles);
  const isEditing = editIndex !== null;

  const onDataLinkChange = (index: number, link: DataLink) => {
    if (isNew) {
      if (link.title.trim() === '' && link.url.trim() === '') {
        setIsNew(false);
        setEditIndex(null);
        return;
      } else {
        setEditIndex(null);
        setIsNew(false);
      }
    }
    const update = cloneDeep(linksSafe);
    update[index] = link;
    onChange(update);
    setEditIndex(null);
  };

  const onDataLinkAdd = () => {
    let update = cloneDeep(linksSafe);
    setEditIndex(update.length);
    setIsNew(true);
  };

  const onDataLinkCancel = (index: number) => {
    if (isNew) {
      setIsNew(false);
    }
    setEditIndex(null);
  };

  const onDataLinkRemove = (index: number) => {
    const update = cloneDeep(linksSafe);
    update.splice(index, 1);
    onChange(update);
  };

  const onDragEnd = (result: DropResult) => {
    if (!links || !result.destination) {
      return;
    }

    const copy = [...linksSafe];
    const link = copy[result.source.index];
    link.sortIndex = result.destination.index;

    const swapLink = copy[result.destination.index];
    swapLink.sortIndex = result.source.index;

    copy.splice(result.source.index, 1);
    copy.splice(result.destination.index, 0, link);

    updateLinksSafe(copy);
  };

  return (
    <>
      <DragDropContext onDragEnd={onDragEnd}>
        <Droppable droppableId="sortable-links" direction="vertical">
          {(provided) => (
            <div className={styles.wrapper} ref={provided.innerRef} {...provided.droppableProps}>
              {linksSafe.map((l, i) => {
                const key = `${l.title}/${i}`;
                return (
                  <DataLinksListItem
                    key={key}
                    index={i}
                    link={l}
                    onChange={onDataLinkChange}
                    onEdit={() => setEditIndex(i)}
                    onRemove={() => onDataLinkRemove(i)}
                    data={data}
                    itemKey={key}
                    oneClickEnabled={oneClickEnabled}
                  />
                );
              })}
              {provided.placeholder}
            </div>
          )}
        </Droppable>
      </DragDropContext>

      {isEditing && editIndex !== null && (
        <Modal
          title="Edit link"
          isOpen={true}
          closeOnBackdropClick={false}
          onDismiss={() => {
            onDataLinkCancel(editIndex);
          }}
        >
          <DataLinkEditorModalContent
            index={editIndex}
            link={isNew ? { title: '', url: '' } : linksSafe[editIndex]}
            data={data}
            onSave={onDataLinkChange}
            onCancel={onDataLinkCancel}
            getSuggestions={getSuggestions}
          />
        </Modal>
      )}

      <Button size="sm" icon="plus" onClick={onDataLinkAdd} variant="secondary">
        Add link
      </Button>
    </>
  );
};

const getDataLinksInlineEditorStyles = (theme: GrafanaTheme2) => ({
  wrapper: css({
    marginBottom: theme.spacing(2),
  }),
});<|MERGE_RESOLUTION|>--- conflicted
+++ resolved
@@ -1,11 +1,7 @@
 import { css } from '@emotion/css';
 import { cloneDeep } from 'lodash';
-<<<<<<< HEAD
-import React, { useEffect, useState } from 'react';
+import { useEffect, useState } from 'react';
 import { DragDropContext, Droppable, DropResult } from 'react-beautiful-dnd';
-=======
-import { useState } from 'react';
->>>>>>> e121e260
 
 import { DataFrame, DataLink, GrafanaTheme2, VariableSuggestion } from '@grafana/data';
 
