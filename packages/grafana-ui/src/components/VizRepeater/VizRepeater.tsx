import { clamp } from 'lodash';
import React, { PureComponent, CSSProperties } from 'react';

import { VizOrientation } from '@grafana/data';

import { calculateGridDimensions } from '../../utils/squares';
import { Icon } from '../Icon/Icon';
import { Tooltip } from '../Tooltip';

interface Props<V, D> {
  /**
   * Optionally precalculate dimensions to support consistent behavior between repeated
   * values.  Two typical patterns are:
   * 1) Calculate raw values like font size etc and pass them to each vis
   * 2) find the maximum input values and pass that to the vis
   */
  getAlignmentFactors?: (values: V[], width: number, height: number) => D;

  /**
   * Render a single value
   */
  renderValue: (props: VizRepeaterRenderValueProps<V, D>) => JSX.Element;
  height: number;
  width: number;
  source: unknown; // If this changes, new values will be requested
  getValues: () => V[];
  renderCounter: number; // force update of values & render
  orientation: VizOrientation;
  itemSpacing?: number;
  /** When orientation is set to auto layout items in a grid */
  autoGrid?: boolean;
  minVizWidth?: number;
  minVizHeight?: number;
<<<<<<< HEAD
  isOverflow?: boolean;
=======
  maxVizHeight?: number;
>>>>>>> 0ae3cd6f
}

export interface VizRepeaterRenderValueProps<V, D = {}> {
  value: V;
  width: number;
  height: number;
  orientation: VizOrientation;
  alignmentFactors: D;
  /**
   * Total number of values being shown in repeater
   */
  count: number;
}

interface DefaultProps {
  itemSpacing: number;
}

type PropsWithDefaults<V, D> = Props<V, D> & DefaultProps;

interface State<V> {
  values: V[];
}

export class VizRepeater<V, D = {}> extends PureComponent<Props<V, D>, State<V>> {
  static defaultProps: DefaultProps = {
    itemSpacing: 8,
  };

  constructor(props: Props<V, D>) {
    super(props);

    this.state = {
      values: props.getValues(),
    };
  }

  componentDidUpdate(prevProps: Props<V, D>) {
    const { renderCounter, source } = this.props;
    if (renderCounter !== prevProps.renderCounter || source !== prevProps.source) {
      this.setState({ values: this.props.getValues() });
    }
  }

  getOrientation(): VizOrientation {
    const { orientation, width, height } = this.props;

    if (orientation === VizOrientation.Auto) {
      if (width > height) {
        return VizOrientation.Vertical;
      } else {
        return VizOrientation.Horizontal;
      }
    }

    return orientation;
  }

  renderGrid() {
    const { renderValue, height, width, itemSpacing, getAlignmentFactors, orientation } = this
      .props as PropsWithDefaults<V, D>;

    const { values } = this.state;
    const grid = calculateGridDimensions(width, height, itemSpacing, values.length);
    const alignmentFactors = getAlignmentFactors ? getAlignmentFactors(values, grid.width, grid.height) : ({} as D);

    let xGrid = 0;
    let yGrid = 0;
    let items: JSX.Element[] = [];

    for (let i = 0; i < values.length; i++) {
      const value = values[i];
      const isLastRow = yGrid === grid.yCount - 1;

      const itemWidth = isLastRow ? grid.widthOnLastRow : grid.width;
      const itemHeight = grid.height;

      const xPos = xGrid * itemWidth + itemSpacing * xGrid;
      const yPos = yGrid * itemHeight + itemSpacing * yGrid;

      const itemStyles: CSSProperties = {
        position: 'absolute',
        left: xPos,
        top: yPos,
        width: `${itemWidth}px`,
        height: `${itemHeight}px`,
      };

      items.push(
        <div key={i} style={itemStyles}>
          {renderValue({
            value,
            width: itemWidth,
            height: itemHeight,
            alignmentFactors,
            orientation,
            count: values.length,
          })}
        </div>
      );

      xGrid++;

      if (xGrid === grid.xCount) {
        xGrid = 0;
        yGrid++;
      }
    }

    return <div style={{ position: 'relative' }}>{items}</div>;
  }

  render() {
    const {
      renderValue,
      height,
      width,
      itemSpacing,
      getAlignmentFactors,
      autoGrid,
      orientation,
      maxVizHeight,
      minVizWidth,
      minVizHeight,
    } = this.props as PropsWithDefaults<V, D>;
    const { values } = this.state;

    if (autoGrid && orientation === VizOrientation.Auto) {
      return this.renderGrid();
    }

    const itemStyles: React.CSSProperties = {
      display: 'flex',
    };

    const repeaterStyle: React.CSSProperties = {
      display: 'flex',
      overflow: `${minVizWidth ? 'auto' : 'hidden'} ${minVizHeight ? 'auto' : 'hidden'}`,
    };

    const overflowStyle: React.CSSProperties = {
      position: 'absolute',
      // required for tooltip interaction
      zIndex: 1,
      cursor: 'pointer',
      display: 'flex',
      alignItems: 'center',
    };

    const overflowText: React.CSSProperties = {
      marginLeft: '4px',
      fontSize: '12px',
    };

    let vizHeight = height;
    let vizWidth = width;

    const resolvedOrientation = this.getOrientation();

    switch (resolvedOrientation) {
      case VizOrientation.Horizontal:
        const defaultVizHeight = (height + itemSpacing) / values.length - itemSpacing;
        repeaterStyle.flexDirection = 'column';
        repeaterStyle.height = `${height}px`;
        itemStyles.marginBottom = `${itemSpacing}px`;
        vizWidth = width;
        vizHeight = clamp(defaultVizHeight, minVizHeight ?? 0, maxVizHeight ?? defaultVizHeight);
        break;
      case VizOrientation.Vertical:
        repeaterStyle.flexDirection = 'row';
        repeaterStyle.justifyContent = 'space-between';
        itemStyles.marginRight = `${itemSpacing}px`;
        vizHeight = height;
        vizWidth = Math.max(width / values.length - itemSpacing + itemSpacing / values.length, minVizWidth ?? 0);
    }

    itemStyles.width = `${vizWidth}px`;
    itemStyles.height = `${vizHeight}px`;

    const alignmentFactors = getAlignmentFactors ? getAlignmentFactors(values, vizWidth, vizHeight) : ({} as D);

    return (
      <>
        {this.props.isOverflow && (
          <Tooltip content="Some content may be hidden in overflow and requires scrolling">
            <div style={overflowStyle}>
              <Icon name="info-circle" size="sm" />
              <span style={overflowText}>Overflow</span>
            </div>
          </Tooltip>
        )}
        <div style={repeaterStyle}>
          {values.map((value, index) => {
            return (
              <div key={index} style={getItemStylesForIndex(itemStyles, index, values.length)}>
                {renderValue({
                  value,
                  width: vizWidth,
                  height: vizHeight,
                  alignmentFactors,
                  orientation: resolvedOrientation,
                  count: values.length,
                })}
              </div>
            );
          })}
        </div>
      </>
    );
  }
}

/*
 * Removes any padding on the last item
 */
function getItemStylesForIndex(itemStyles: CSSProperties, index: number, length: number): CSSProperties {
  if (index === length - 1) {
    return {
      ...itemStyles,
      marginRight: 0,
      marginBottom: 0,
    };
  }
  return itemStyles;
}<|MERGE_RESOLUTION|>--- conflicted
+++ resolved
@@ -31,11 +31,8 @@
   autoGrid?: boolean;
   minVizWidth?: number;
   minVizHeight?: number;
-<<<<<<< HEAD
   isOverflow?: boolean;
-=======
   maxVizHeight?: number;
->>>>>>> 0ae3cd6f
 }
 
 export interface VizRepeaterRenderValueProps<V, D = {}> {
