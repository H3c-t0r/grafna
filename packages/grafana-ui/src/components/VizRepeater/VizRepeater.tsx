--- conflicted
+++ resolved
@@ -104,13 +104,8 @@
       <div style={repeaterStyle}>
         {values.map((value, index) => {
           return (
-<<<<<<< HEAD
             <div key={index} style={getItemStylesForIndex(itemStyles, index, values.length)}>
-              {renderValue(value, vizWidth, vizHeight)}
-=======
-            <div key={index} style={itemStyles}>
               {renderValue(value, vizWidth, vizHeight, dims)}
->>>>>>> cbdca6cc
             </div>
           );
         })}
