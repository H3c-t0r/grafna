import { DataFrameFieldIndex, DisplayValue } from '@grafana/data';
import React from 'react';
import { LegendDisplayMode, LegendPlacement } from './models.gen';

<<<<<<< HEAD
export interface VizLegendBaseProps<T> {
  placement: LegendPlacement;
  className?: string;
  items: Array<VizLegendItem<T>>;
  itemRenderer?: (item: VizLegendItem<T>, index: number) => JSX.Element;
  onLabelClick?: (item: VizLegendItem<T>, event: React.MouseEvent<HTMLElement>) => void;
=======
export enum SeriesVisibilityChangeBehavior {
  Isolate,
  Hide,
}

export interface VizLegendBaseProps {
  placement: LegendPlacement;
  className?: string;
  items: VizLegendItem[];
  seriesVisibilityChangeBehavior?: SeriesVisibilityChangeBehavior;
  onLabelClick?: (item: VizLegendItem, event: React.MouseEvent<HTMLElement>) => void;
  itemRenderer?: (item: VizLegendItem, index: number) => JSX.Element;
>>>>>>> ff262ed3
  onLabelMouseEnter?: (item: VizLegendItem, event: React.MouseEvent<HTMLElement>) => void;
  onLabelMouseOut?: (item: VizLegendItem, event: React.MouseEvent<HTMLElement>) => void;
}

export interface VizLegendTableProps<T> extends VizLegendBaseProps<T> {
  sortBy?: string;
  sortDesc?: boolean;
  onToggleSort?: (sortBy: string) => void;
}

export interface LegendProps<T = any> extends VizLegendBaseProps<T>, VizLegendTableProps<T> {
  displayMode: LegendDisplayMode;
}

export interface VizLegendItem<T = any> {
  getItemKey?: () => string;
  label: string;
  color: string;
  yAxis: number;
  disabled?: boolean;
  // displayValues?: DisplayValue[];
  getDisplayValues?: () => DisplayValue[];
  fieldIndex?: DataFrameFieldIndex;
  data?: T;
}<|MERGE_RESOLUTION|>--- conflicted
+++ resolved
@@ -2,27 +2,18 @@
 import React from 'react';
 import { LegendDisplayMode, LegendPlacement } from './models.gen';
 
-<<<<<<< HEAD
-export interface VizLegendBaseProps<T> {
-  placement: LegendPlacement;
-  className?: string;
-  items: Array<VizLegendItem<T>>;
-  itemRenderer?: (item: VizLegendItem<T>, index: number) => JSX.Element;
-  onLabelClick?: (item: VizLegendItem<T>, event: React.MouseEvent<HTMLElement>) => void;
-=======
 export enum SeriesVisibilityChangeBehavior {
   Isolate,
   Hide,
 }
 
-export interface VizLegendBaseProps {
+export interface VizLegendBaseProps<T> {
   placement: LegendPlacement;
   className?: string;
-  items: VizLegendItem[];
+  items: Array<VizLegendItem<T>>;
   seriesVisibilityChangeBehavior?: SeriesVisibilityChangeBehavior;
-  onLabelClick?: (item: VizLegendItem, event: React.MouseEvent<HTMLElement>) => void;
-  itemRenderer?: (item: VizLegendItem, index: number) => JSX.Element;
->>>>>>> ff262ed3
+  onLabelClick?: (item: VizLegendItem<T>, event: React.MouseEvent<HTMLElement>) => void;
+  itemRenderer?: (item: VizLegendItem<T>, index: number) => JSX.Element;
   onLabelMouseEnter?: (item: VizLegendItem, event: React.MouseEvent<HTMLElement>) => void;
   onLabelMouseOut?: (item: VizLegendItem, event: React.MouseEvent<HTMLElement>) => void;
 }
