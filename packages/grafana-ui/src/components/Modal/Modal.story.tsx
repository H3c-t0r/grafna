import React, { useState } from 'react';
import { oneLineTrim } from 'common-tags';
import { text, boolean } from '@storybook/addon-knobs';
import { withCenteredStory } from '../../utils/storybook/withCenteredStory';
import { UseState } from '../../utils/storybook/UseState';
import { Modal } from './Modal';
import { Icon } from '../Icon/Icon';
import { ModalTabsHeader } from './ModalTabsHeader';
import { TabContent } from '../Tabs/TabContent';
import mdx from './Modal.mdx';

const getKnobs = () => {
  return {
    body: text(
      'Body',
      oneLineTrim`Id incididunt do pariatur qui labore. Sint culpa irure cillum et ullamco proident. Deserunt ipsum velit dolore est enim proident dolore consectetur. Et cillum tempor pariatur et. Est tempor cillum ad id nulla. Cillum ut proident
magna do cillum consequat reprehenderit excepteur. Pariatur culpa id excepteur reprehenderit consequat qui qui sit
consectetur esse enim mollit incididunt. Ea excepteur nisi mollit reprehenderit eiusmod tempor. Eiusmod incididunt
occaecat velit consectetur dolor cillum anim commodo fugiat cupidatat ut tempor officia. Aliquip fugiat occaecat
excepteur consectetur ullamco consectetur exercitation occaecat sint sint incididunt cillum minim. Sint aliquip ea
pariatur anim. Veniam laboris mollit in voluptate exercitation sint deserunt dolor ullamco ex dolor. Enim
reprehenderit ut Lorem aliquip est laborum in. Aliqua in ut aute elit nulla amet. Ex proident pariatur ex in
aliquip. Labore eu Lorem sint aliqua reprehenderit ipsum veniam aliquip laborum dolor deserunt cupidatat velit
amet.`
    ),
    visible: boolean('Visible', true),
  };
};

export default {
  title: 'Overlays/Modal',
  component: Modal,
  decorators: [withCenteredStory],
<<<<<<< HEAD
=======
  parameters: {
    docs: {
      page: mdx,
    },
  },
>>>>>>> 92a16d2e
};

export const basic = () => {
  const { body, visible } = getKnobs();
  return (
    <Modal
      title={
        <div className="modal-header-title">
          <Icon name="exclamation-triangle" size="lg" />
          <span className="p-l-1">My Modal</span>
        </div>
      }
      isOpen={visible}
    >
      {body}
    </Modal>
  );
};

const tabs = [
  { label: '1st child', value: 'first', active: true },
  { label: '2nd child', value: 'second', active: false },
  { label: '3rd child', value: 'third', active: false },
];

export const withTabs = () => {
  const [activeTab, setActiveTab] = useState('first');
  const modalHeader = (
    <ModalTabsHeader
      title="Modal With Tabs"
      icon="cog"
      tabs={tabs}
      activeTab={activeTab}
      onChangeTab={t => {
        setActiveTab(t.value);
      }}
    />
  );
  return (
    <UseState initialState={tabs}>
      {(state, updateState) => {
        return (
          <div>
            <Modal title={modalHeader} isOpen={true}>
              <TabContent>
                {activeTab === state[0].value && <div>First tab content</div>}
                {activeTab === state[1].value && <div>Second tab content</div>}
                {activeTab === state[2].value && <div>Third tab content</div>}
              </TabContent>
            </Modal>
          </div>
        );
      }}
    </UseState>
  );
};<|MERGE_RESOLUTION|>--- conflicted
+++ resolved
@@ -31,14 +31,11 @@
   title: 'Overlays/Modal',
   component: Modal,
   decorators: [withCenteredStory],
-<<<<<<< HEAD
-=======
   parameters: {
     docs: {
       page: mdx,
     },
   },
->>>>>>> 92a16d2e
 };
 
 export const basic = () => {
