import { css, cx } from '@emotion/css';
import React, { AriaRole, HTMLAttributes, ReactNode } from 'react';

import { GrafanaTheme2 } from '@grafana/data';
import { selectors } from '@grafana/e2e-selectors';

import { useTheme2 } from '../../themes';
import { IconName } from '../../types/icon';
import { Button } from '../Button/Button';
import { Icon } from '../Icon/Icon';
import { Box } from '../Layout/Box/Box';
import { Text } from '../Text/Text';

export type AlertVariant = 'success' | 'warning' | 'error' | 'info';

export interface Props extends HTMLAttributes<HTMLDivElement> {
  title: string;
  /** On click handler for alert button, mostly used for dismissing the alert */
  onRemove?: (event: React.MouseEvent) => void;
  severity?: AlertVariant;
  children?: ReactNode;
  elevated?: boolean;
  buttonContent?: React.ReactNode | string;
  bottomSpacing?: number;
  topSpacing?: number;
  // @Percona
  customButtonContent?: ReactNode;
  onCustomButtonClick?: (event: React.MouseEvent) => void;
}

export const Alert = React.forwardRef<HTMLDivElement, Props>(
  (
    {
      title,
      onRemove,
      children,
      buttonContent,
      elevated,
      bottomSpacing,
      topSpacing,
      className,
      // @Percona
      customButtonContent,
      onCustomButtonClick,
      severity = 'error',
      ...restProps
    },
    ref
  ) => {
    const theme = useTheme2();
    const hasTitle = Boolean(title);
    const styles = getStyles(theme, severity, hasTitle, elevated, bottomSpacing, topSpacing);
    const rolesBySeverity: Record<AlertVariant, AriaRole> = {
      error: 'alert',
      warning: 'alert',
      info: 'status',
      success: 'status',
    };
    const role = restProps['role'] || rolesBySeverity[severity];
    const ariaLabel = restProps['aria-label'] || title;

    return (
      <div
        ref={ref}
        className={cx(styles.wrapper, className)}
        data-testid={selectors.components.Alert.alertV2(severity)}
        role={role}
        aria-label={ariaLabel}
        {...restProps}
      >
        <Box
          display="flex"
          backgroundColor={severity}
          borderRadius="default"
          paddingY={1}
          paddingX={2}
          borderStyle="solid"
          borderColor={severity}
          alignItems="stretch"
          boxShadow={elevated ? 'z3' : undefined}
        >
          <Box paddingTop={1} paddingRight={2}>
            <div className={styles.icon}>
              <Icon size="xl" name={getIconFromSeverity(severity)} />
            </div>
          </Box>

          <Box paddingY={1} grow={1}>
            <Text weight="medium">{title}</Text>
            {children && <div className={styles.content}>{children}</div>}
          </Box>
          {/* If onRemove is specified, giving preference to onRemove */}
          {onRemove && !buttonContent && (
            <div className={styles.close}>
              <Button
                aria-label="Close alert"
                icon="times"
                onClick={onRemove}
                type="button"
                fill="text"
                variant="secondary"
              />
            </div>
          )}

<<<<<<< HEAD
        {/* @Percona */}
        {customButtonContent && (
          <div className={styles.buttonWrapper}>
            <Button aria-label="Custom button" variant="primary" onClick={onCustomButtonClick} type="button">
              {customButtonContent}
            </Button>
          </div>
        )}

        {/* If onRemove is specified, giving preference to onRemove */}
        {onRemove && !buttonContent && (
          <div className={styles.close}>
            <IconButton aria-label="Close alert" name="times" onClick={onRemove} size="lg" type="button" />
          </div>
        )}

        {onRemove && buttonContent && (
          <div className={styles.buttonWrapper}>
            <Button aria-label="Close alert" variant="secondary" onClick={onRemove} type="button">
              {buttonContent}
            </Button>
          </div>
        )}
=======
          {onRemove && buttonContent && (
            <Box marginLeft={1} display="flex" alignItems="center">
              <Button aria-label="Close alert" variant="secondary" onClick={onRemove} type="button">
                {buttonContent}
              </Button>
            </Box>
          )}
        </Box>
>>>>>>> ae830f68
      </div>
    );
  }
);

Alert.displayName = 'Alert';

export const getIconFromSeverity = (severity: AlertVariant): IconName => {
  switch (severity) {
    case 'error':
      return 'exclamation-circle';
    case 'warning':
      return 'exclamation-triangle';
    case 'info':
      return 'info-circle';
    case 'success':
      return 'check';
  }
};

const getStyles = (
  theme: GrafanaTheme2,
  severity: AlertVariant,
  hasTitle: boolean,
  elevated?: boolean,
  bottomSpacing?: number,
  topSpacing?: number
) => {
  const color = theme.colors[severity];

  return {
    wrapper: css({
      flexGrow: 1,
      marginBottom: theme.spacing(bottomSpacing ?? 2),
      marginTop: theme.spacing(topSpacing ?? 0),
      position: 'relative',

<<<<<<< HEAD
      &:before {
        content: '';
        position: absolute;
        top: 0;
        left: 0;
        bottom: 0;
        right: 0;
        background: ${theme.colors.background.primary};
        z-index: -1;
      }
    `,
    icon: css`
      padding: ${theme.spacing(2, 3)};
      background: ${color.main};
      border-radius: ${borderRadius} 0 0 ${borderRadius};
      color: ${color.contrastText};
      display: flex;
      align-items: center;
      justify-content: center;
    `,
    title: css`
      font-weight: ${theme.typography.fontWeightMedium};
      color: ${theme.colors.text.primary};
    `,
    body: css`
      color: ${theme.colors.text.secondary};
      padding: ${theme.spacing(2)};
      flex-grow: 1;
      display: flex;
      flex-direction: column;
      justify-content: center;
      overflow-wrap: break-word;
      word-break: break-word;
    `,
    content: css`
      color: ${theme.colors.text.secondary};
      padding-top: ${theme.spacing(1)};
      max-height: 50vh;
      overflow-y: auto;
    `,
    buttonWrapper: css`
      padding: ${theme.spacing(1)};
      background: none;
      display: flex;
      align-items: center;
    `,
    close: css`
      padding: ${theme.spacing(2, 1)};
      background: none;
      display: flex;
      align-items: center;
    `,
=======
      '&:before': {
        content: '""',
        position: 'absolute',
        top: 0,
        left: 0,
        bottom: 0,
        right: 0,
        background: theme.colors.background.primary,
        zIndex: -1,
      },
    }),
    icon: css({
      color: color.text,
    }),
    content: css({
      paddingTop: hasTitle ? theme.spacing(0.5) : 0,
      maxHeight: '50vh',
      overflowY: 'auto',
    }),
    close: css({
      position: 'relative',
      color: theme.colors.text.secondary,
      background: 'none',
      display: 'flex',
      top: '-6px',
      right: '-14px',
    }),
>>>>>>> ae830f68
  };
};<|MERGE_RESOLUTION|>--- conflicted
+++ resolved
@@ -102,32 +102,15 @@
               />
             </div>
           )}
-
-<<<<<<< HEAD
-        {/* @Percona */}
-        {customButtonContent && (
-          <div className={styles.buttonWrapper}>
-            <Button aria-label="Custom button" variant="primary" onClick={onCustomButtonClick} type="button">
-              {customButtonContent}
-            </Button>
-          </div>
-        )}
-
-        {/* If onRemove is specified, giving preference to onRemove */}
-        {onRemove && !buttonContent && (
-          <div className={styles.close}>
-            <IconButton aria-label="Close alert" name="times" onClick={onRemove} size="lg" type="button" />
-          </div>
-        )}
-
-        {onRemove && buttonContent && (
-          <div className={styles.buttonWrapper}>
-            <Button aria-label="Close alert" variant="secondary" onClick={onRemove} type="button">
-              {buttonContent}
-            </Button>
-          </div>
-        )}
-=======
+          {/* @Percona */}
+          {/* @PERCONA TODO check if it's correct */}
+          {customButtonContent && (
+            <Box marginLeft={1} display="flex" alignItems="center">
+              <Button aria-label="Custom button" variant="primary" onClick={onCustomButtonClick} type="button">
+                {customButtonContent}
+              </Button>
+            </Box>
+          )}
           {onRemove && buttonContent && (
             <Box marginLeft={1} display="flex" alignItems="center">
               <Button aria-label="Close alert" variant="secondary" onClick={onRemove} type="button">
@@ -136,7 +119,6 @@
             </Box>
           )}
         </Box>
->>>>>>> ae830f68
       </div>
     );
   }
@@ -174,60 +156,6 @@
       marginTop: theme.spacing(topSpacing ?? 0),
       position: 'relative',
 
-<<<<<<< HEAD
-      &:before {
-        content: '';
-        position: absolute;
-        top: 0;
-        left: 0;
-        bottom: 0;
-        right: 0;
-        background: ${theme.colors.background.primary};
-        z-index: -1;
-      }
-    `,
-    icon: css`
-      padding: ${theme.spacing(2, 3)};
-      background: ${color.main};
-      border-radius: ${borderRadius} 0 0 ${borderRadius};
-      color: ${color.contrastText};
-      display: flex;
-      align-items: center;
-      justify-content: center;
-    `,
-    title: css`
-      font-weight: ${theme.typography.fontWeightMedium};
-      color: ${theme.colors.text.primary};
-    `,
-    body: css`
-      color: ${theme.colors.text.secondary};
-      padding: ${theme.spacing(2)};
-      flex-grow: 1;
-      display: flex;
-      flex-direction: column;
-      justify-content: center;
-      overflow-wrap: break-word;
-      word-break: break-word;
-    `,
-    content: css`
-      color: ${theme.colors.text.secondary};
-      padding-top: ${theme.spacing(1)};
-      max-height: 50vh;
-      overflow-y: auto;
-    `,
-    buttonWrapper: css`
-      padding: ${theme.spacing(1)};
-      background: none;
-      display: flex;
-      align-items: center;
-    `,
-    close: css`
-      padding: ${theme.spacing(2, 1)};
-      background: none;
-      display: flex;
-      align-items: center;
-    `,
-=======
       '&:before': {
         content: '""',
         position: 'absolute',
@@ -254,7 +182,8 @@
       display: 'flex',
       top: '-6px',
       right: '-14px',
+      // @PERCONA
+      alignItems: 'center',
     }),
->>>>>>> ae830f68
   };
 };