<<<<<<< HEAD
import React, { CSSProperties, FC, memo, useCallback, useEffect, useMemo, useRef } from 'react';
=======
import React, { FC, memo, useCallback, useEffect, useMemo, useRef, useState } from 'react';
>>>>>>> dd9e1498
import {
  Cell,
  TableState,
  useAbsoluteLayout,
  useFilters,
  usePagination,
  useResizeColumns,
  useSortBy,
  useTable,
} from 'react-table';
import { FixedSizeList } from 'react-window';

import { DataFrame, getFieldDisplayName, Field } from '@grafana/data';

import { useStyles2, useTheme2 } from '../../themes';
import { CustomScrollbar } from '../CustomScrollbar/CustomScrollbar';
import { Pagination } from '../Pagination/Pagination';

import { FooterRow } from './FooterRow';
import { HeaderRow } from './HeaderRow';
import { TableCell } from './TableCell';
import { getTableStyles } from './styles';
import {
  TableColumnResizeActionCallback,
  TableFilterActionCallback,
  FooterItem,
  TableSortByActionCallback,
  TableSortByFieldState,
<<<<<<< HEAD
  GrafanaTableColumn,
=======
  TableFooterCalc,
>>>>>>> dd9e1498
} from './types';
import { getColumns, sortCaseInsensitive, sortNumber, getFooterItems, createFooterCalculationValues } from './utils';

const COLUMN_MIN_WIDTH = 150;

export interface Props {
  ariaLabel?: string;
  data: DataFrame;
  width: number;
  height: number;
  /** Minimal column width specified in pixels */
  columnMinWidth?: number;
  noHeader?: boolean;
  showTypeIcons?: boolean;
  resizable?: boolean;
  initialSortBy?: TableSortByFieldState[];
  onColumnResize?: TableColumnResizeActionCallback;
  onSortByChange?: TableSortByActionCallback;
  onCellFilterAdded?: TableFilterActionCallback;
  footerOptions?: TableFooterCalc;
  footerValues?: FooterItem[];
  enablePagination?: boolean;
}

function useTableStateReducer({ onColumnResize, onSortByChange, data }: Props) {
  return useCallback(
    (newState: TableState, action: any) => {
      switch (action.type) {
        case 'columnDoneResizing':
          if (onColumnResize) {
            const info = (newState.columnResizing.headerIdWidths as any)[0];
            const columnIdString = info[0];
            const fieldIndex = parseInt(columnIdString, 10);
            const width = Math.round(newState.columnResizing.columnWidths[columnIdString] as number);

            const field = data.fields[fieldIndex];
            if (!field) {
              return newState;
            }

            const fieldDisplayName = getFieldDisplayName(field, data);
            onColumnResize(fieldDisplayName, width);
          }
        case 'toggleSortBy':
          if (onSortByChange) {
            const sortByFields: TableSortByFieldState[] = [];

            for (const sortItem of newState.sortBy) {
              const field = data.fields[parseInt(sortItem.id, 10)];
              if (!field) {
                continue;
              }

              sortByFields.push({
                displayName: getFieldDisplayName(field, data),
                desc: sortItem.desc,
              });
            }

            onSortByChange(sortByFields);
          }
          break;
      }

      return newState;
    },
    [data, onColumnResize, onSortByChange]
  );
}

function getInitialState(initialSortBy: Props['initialSortBy'], columns: GrafanaTableColumn[]): Partial<TableState> {
  const state: Partial<TableState> = {};

  if (initialSortBy) {
    state.sortBy = [];

    for (const sortBy of initialSortBy) {
      for (const col of columns) {
        if (col.Header === sortBy.displayName) {
          state.sortBy.push({ id: col.id as string, desc: sortBy.desc });
        }
      }
    }
  }

  return state;
}

export const Table: FC<Props> = memo((props: Props) => {
  const {
    ariaLabel,
    data,
    height,
    onCellFilterAdded,
    width,
    columnMinWidth = COLUMN_MIN_WIDTH,
    noHeader,
    resizable = true,
    initialSortBy,
    footerOptions,
    showTypeIcons,
    footerValues,
    enablePagination,
  } = props;

  const listRef = useRef<FixedSizeList>(null);
  const tableDivRef = useRef<HTMLDivElement>(null);
  const fixedSizeListScrollbarRef = useRef<HTMLDivElement>(null);
  const tableStyles = useStyles2(getTableStyles);
  const theme = useTheme2();
  const headerHeight = noHeader ? 0 : tableStyles.cellHeight;
  const [footerItems, setFooterItems] = useState<FooterItem[] | undefined>(footerValues);

  const footerHeight = useMemo(() => {
    const EXTENDED_ROW_HEIGHT = 33;
    let length = 0;

    if (!footerItems) {
      return 0;
    }

    for (const fv of footerItems) {
      if (Array.isArray(fv) && fv.length > length) {
        length = fv.length;
      }
    }

    if (length > 1) {
      return EXTENDED_ROW_HEIGHT * length;
    }

    return EXTENDED_ROW_HEIGHT;
  }, [footerItems]);

  // React table data array. This data acts just like a dummy array to let react-table know how many rows exist
  // The cells use the field to look up values
  const memoizedData = useMemo(() => {
    if (!data.fields.length) {
      return [];
    }
    // as we only use this to fake the length of our data set for react-table we need to make sure we always return an array
    // filled with values at each index otherwise we'll end up trying to call accessRow for null|undefined value in
    // https://github.com/tannerlinsley/react-table/blob/7be2fc9d8b5e223fc998af88865ae86a88792fdb/src/hooks/useTable.js#L585
    return Array(data.length).fill(0);
  }, [data]);

  // React-table column definitions
  const memoizedColumns = useMemo(
    () => getColumns(data, width, columnMinWidth, footerItems),
    [data, width, columnMinWidth, footerItems]
  );

  // Internal react table state reducer
  const stateReducer = useTableStateReducer(props);

  const options: any = useMemo(
    () => ({
      columns: memoizedColumns,
      data: memoizedData,
      disableResizing: !resizable,
      stateReducer: stateReducer,
      initialState: getInitialState(initialSortBy, memoizedColumns),
      autoResetFilters: false,
      sortTypes: {
        number: sortNumber, // the builtin number type on react-table does not handle NaN values
        'alphanumeric-insensitive': sortCaseInsensitive, // should be replace with the builtin string when react-table is upgraded, see https://github.com/tannerlinsley/react-table/pull/3235
      },
    }),
    [initialSortBy, memoizedColumns, memoizedData, resizable, stateReducer]
  );

  const {
    getTableProps,
    headerGroups,
    rows,
    prepareRow,
    totalColumnsWidth,
    footerGroups,
    page,
    state,
    gotoPage,
    setPageSize,
    pageOptions,
  } = useTable(options, useFilters, useSortBy, usePagination, useAbsoluteLayout, useResizeColumns);

  /*
    Footer value calculation is being moved in the Table component and the footerValues prop will be deprecated.
    The footerValues prop is still used in the Table component for backwards compatibility. Adding the
    footerOptions prop will switch the Table component to use the new footer calculation. Using both props will
    result in the footerValues prop being ignored.
  */
  useEffect(() => {
    if (!footerOptions) {
      setFooterItems(footerValues);
    }
  }, [footerValues, footerOptions]);

  useEffect(() => {
    if (!footerOptions) {
      return;
    }

    if (footerOptions.show) {
      setFooterItems(
        getFooterItems(
          headerGroups[0].headers as unknown as Array<{ field: Field }>,
          createFooterCalculationValues(rows),
          footerOptions,
          theme
        )
      );
    } else {
      setFooterItems(undefined);
    }
    // eslint-disable-next-line react-hooks/exhaustive-deps
  }, [footerOptions, theme, state.filters]);

  let listHeight = height - (headerHeight + footerHeight);

  if (enablePagination) {
    listHeight -= tableStyles.cellHeight;
  }
  const pageSize = Math.round(listHeight / tableStyles.cellHeight) - 1;
  useEffect(() => {
    // Don't update the page size if it is less than 1
    if (pageSize <= 0) {
      return;
    }
    setPageSize(pageSize);
  }, [pageSize, setPageSize]);

  useEffect(() => {
    // To have the custom vertical scrollbar always visible (https://github.com/grafana/grafana/issues/52136),
    // we need to bring the element from the FixedSizeList scope to the outer Table container scope,
    // because the FixedSizeList scope has overflow. By moving scrollbar to container scope we will have
    // it always visible since the entire width is in view.

    // Select the scrollbar element from the FixedSizeList scope
    const listVerticalScrollbarHTML = (fixedSizeListScrollbarRef.current as HTMLDivElement)?.querySelector(
      '.track-vertical'
    );

    // Select Table custom scrollbars
    const tableScrollbarView = (tableDivRef.current as HTMLDivElement)?.firstChild;

    //If they exists, move the scrollbar element to the Table container scope
    if (tableScrollbarView && listVerticalScrollbarHTML) {
      listVerticalScrollbarHTML?.remove();
      (tableScrollbarView as HTMLDivElement).querySelector(':scope > .track-vertical')?.remove();

      (tableScrollbarView as HTMLDivElement).append(listVerticalScrollbarHTML as Node);
    }
  });

  const RenderRow = React.useCallback(
    ({ index: rowIndex, style }: { index: number; style: CSSProperties }) => {
      let row = rows[rowIndex];
      if (enablePagination) {
        row = page[rowIndex];
      }
      prepareRow(row);
      return (
        <div {...row.getRowProps({ style })} className={tableStyles.row}>
          {row.cells.map((cell: Cell, index: number) => (
            <TableCell
              key={index}
              tableStyles={tableStyles}
              cell={cell}
              onCellFilterAdded={onCellFilterAdded}
              columnIndex={index}
              columnCount={row.cells.length}
            />
          ))}
        </div>
      );
    },
    [onCellFilterAdded, page, enablePagination, prepareRow, rows, tableStyles]
  );

  const onNavigate = useCallback(
    (toPage: number) => {
      gotoPage(toPage - 1);
    },
    [gotoPage]
  );

  const itemCount = enablePagination ? page.length : rows.length;
  let paginationEl = null;
  if (enablePagination) {
    const itemsRangeStart = state.pageIndex * state.pageSize + 1;
    let itemsRangeEnd = itemsRangeStart + state.pageSize - 1;
    const isSmall = width < 550;
    if (itemsRangeEnd > data.length) {
      itemsRangeEnd = data.length;
    }
    paginationEl = (
      <div className={tableStyles.paginationWrapper}>
        {isSmall ? null : <div className={tableStyles.paginationItem} />}
        <div className={tableStyles.paginationCenterItem}>
          <Pagination
            currentPage={state.pageIndex + 1}
            numberOfPages={pageOptions.length}
            showSmallVersion={isSmall}
            onNavigate={onNavigate}
          />
        </div>
        {isSmall ? null : (
          <div className={tableStyles.paginationSummary}>
            {itemsRangeStart} - {itemsRangeEnd} of {data.length} rows
          </div>
        )}
      </div>
    );
  }

  const handleScroll: React.UIEventHandler = (event) => {
    const { scrollTop } = event.target as HTMLDivElement;

    if (listRef.current !== null) {
      listRef.current.scrollTo(scrollTop);
    }
  };

  return (
    <div {...getTableProps()} className={tableStyles.table} aria-label={ariaLabel} role="table" ref={tableDivRef}>
      <CustomScrollbar hideVerticalTrack={true}>
        <div className={tableStyles.tableContentWrapper(totalColumnsWidth)}>
          {!noHeader && <HeaderRow headerGroups={headerGroups} showTypeIcons={showTypeIcons} />}
          {itemCount > 0 ? (
            <div ref={fixedSizeListScrollbarRef}>
              <CustomScrollbar onScroll={handleScroll} hideHorizontalTrack={true}>
                <FixedSizeList
                  height={listHeight}
                  itemCount={itemCount}
                  itemSize={tableStyles.rowHeight}
                  width={'100%'}
                  ref={listRef}
                  style={{ overflow: undefined }}
                >
                  {RenderRow}
                </FixedSizeList>
              </CustomScrollbar>
            </div>
          ) : (
            <div style={{ height: height - headerHeight }} className={tableStyles.noData}>
              No data
            </div>
          )}
          {footerItems && (
            <FooterRow
              height={footerHeight}
              isPaginationVisible={Boolean(enablePagination)}
              footerValues={footerItems}
              footerGroups={footerGroups}
              totalColumnsWidth={totalColumnsWidth}
            />
          )}
        </div>
      </CustomScrollbar>
      {paginationEl}
    </div>
  );
});

Table.displayName = 'Table';<|MERGE_RESOLUTION|>--- conflicted
+++ resolved
@@ -1,8 +1,4 @@
-<<<<<<< HEAD
-import React, { CSSProperties, FC, memo, useCallback, useEffect, useMemo, useRef } from 'react';
-=======
-import React, { FC, memo, useCallback, useEffect, useMemo, useRef, useState } from 'react';
->>>>>>> dd9e1498
+import React, { CSSProperties, FC, memo, useCallback, useEffect, useMemo, useRef, useState } from 'react';
 import {
   Cell,
   TableState,
@@ -31,11 +27,8 @@
   FooterItem,
   TableSortByActionCallback,
   TableSortByFieldState,
-<<<<<<< HEAD
   GrafanaTableColumn,
-=======
   TableFooterCalc,
->>>>>>> dd9e1498
 } from './types';
 import { getColumns, sortCaseInsensitive, sortNumber, getFooterItems, createFooterCalculationValues } from './utils';
 
