--- conflicted
+++ resolved
@@ -35,95 +35,6 @@
 
 const COLUMN_MIN_WIDTH = 150;
 
-<<<<<<< HEAD
-export interface Props {
-  ariaLabel?: string;
-  data: DataFrame;
-  width: number;
-  height: number;
-  maxHeight?: number;
-  /** Minimal column width specified in pixels */
-  columnMinWidth?: number;
-  noHeader?: boolean;
-  showTypeIcons?: boolean;
-  resizable?: boolean;
-  initialSortBy?: TableSortByFieldState[];
-  onColumnResize?: TableColumnResizeActionCallback;
-  onSortByChange?: TableSortByActionCallback;
-  onCellFilterAdded?: TableFilterActionCallback;
-  footerOptions?: TableFooterCalc;
-  footerValues?: FooterItem[];
-  enablePagination?: boolean;
-  /** @alpha */
-  subData?: DataFrame[];
-}
-
-function useTableStateReducer({ onColumnResize, onSortByChange, data }: Props) {
-  return useCallback(
-    (newState: TableState, action: { type: string }) => {
-      switch (action.type) {
-        case 'columnDoneResizing':
-          if (onColumnResize) {
-            const info = (newState.columnResizing.headerIdWidths as any)[0];
-            const columnIdString = info[0];
-            const fieldIndex = parseInt(columnIdString, 10);
-            const width = Math.round(newState.columnResizing.columnWidths[columnIdString] as number);
-
-            const field = data.fields[fieldIndex];
-            if (!field) {
-              return newState;
-            }
-
-            const fieldDisplayName = getFieldDisplayName(field, data);
-            onColumnResize(fieldDisplayName, width);
-          }
-        case 'toggleSortBy':
-          if (onSortByChange) {
-            const sortByFields: TableSortByFieldState[] = [];
-
-            for (const sortItem of newState.sortBy) {
-              const field = data.fields[parseInt(sortItem.id, 10)];
-              if (!field) {
-                continue;
-              }
-
-              sortByFields.push({
-                displayName: getFieldDisplayName(field, data),
-                desc: sortItem.desc,
-              });
-            }
-
-            onSortByChange(sortByFields);
-          }
-          break;
-      }
-
-      return newState;
-    },
-    [data, onColumnResize, onSortByChange]
-  );
-}
-
-function getInitialState(initialSortBy: Props['initialSortBy'], columns: GrafanaTableColumn[]): Partial<TableState> {
-  const state: Partial<TableState> = {};
-
-  if (initialSortBy) {
-    state.sortBy = [];
-
-    for (const sortBy of initialSortBy) {
-      for (const col of columns) {
-        if (col.Header === sortBy.displayName) {
-          state.sortBy.push({ id: col.id!, desc: sortBy.desc });
-        }
-      }
-    }
-  }
-
-  return state;
-}
-
-=======
->>>>>>> 329fedb5
 export const Table = memo((props: Props) => {
   const {
     ariaLabel,
