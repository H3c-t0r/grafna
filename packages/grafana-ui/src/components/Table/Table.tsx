--- conflicted
+++ resolved
@@ -12,11 +12,7 @@
 } from 'react-table';
 import { VariableSizeList } from 'react-window';
 
-<<<<<<< HEAD
 import { DataFrame, Field, FieldType, ReducerID } from '@grafana/data';
-=======
-import { FieldType, ReducerID } from '@grafana/data';
->>>>>>> 3ee40d3a
 import { selectors } from '@grafana/e2e-selectors';
 import { TableCellHeight } from '@grafana/schema';
 
@@ -377,7 +373,7 @@
 Table.displayName = 'Table';
 
 function getExpandedRowHeight(nestedData: Field, rowIndex: number, tableStyles: TableStyles) {
-  const frames = nestedData.values;
+  const frames: DataFrame[][] = nestedData.values;
 
   const height = frames[rowIndex].reduce((acc: number, frame: DataFrame) => {
     if (frame.length) {
