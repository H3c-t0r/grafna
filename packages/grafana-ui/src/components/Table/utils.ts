<<<<<<< HEAD
import { Row } from 'react-table';
import memoizeOne from 'memoize-one';
=======
>>>>>>> 0ca4ccfa
import { Property } from 'csstype';
import memoizeOne from 'memoize-one';
import { Row } from 'react-table';

import {
  DataFrame,
  Field,
  FieldType,
  formattedValueToString,
  getFieldDisplayName,
  SelectableValue,
} from '@grafana/data';

import { BarGaugeCell } from './BarGaugeCell';
<<<<<<< HEAD
import { CellComponent, TableCellDisplayMode, TableFieldOptions, FooterItem, GrafanaTableColumn } from './types';
import { JSONViewCell } from './JSONViewCell';
import { ImageCell } from './ImageCell';
=======
import { DefaultCell } from './DefaultCell';
>>>>>>> 0ca4ccfa
import { getFooterValue } from './FooterRow';
import { GeoCell } from './GeoCell';
import { ImageCell } from './ImageCell';
import { JSONViewCell } from './JSONViewCell';
import { CellComponent, TableCellDisplayMode, TableFieldOptions, FooterItem, GrafanaTableColumn } from './types';

export function getTextAlign(field?: Field): Property.JustifyContent {
  if (!field) {
    return 'flex-start';
  }

  if (field.config.custom) {
    const custom = field.config.custom as TableFieldOptions;

    switch (custom.align) {
      case 'right':
        return 'flex-end';
      case 'left':
        return 'flex-start';
      case 'center':
        return 'center';
    }
  }

  if (field.type === FieldType.number) {
    return 'flex-end';
  }

  return 'flex-start';
}

export function getColumns(
  data: DataFrame,
  availableWidth: number,
  columnMinWidth: number,
  footerValues?: FooterItem[]
): GrafanaTableColumn[] {
  const columns: GrafanaTableColumn[] = [];
  let fieldCountWithoutWidth = 0;

  for (const [fieldIndex, field] of data.fields.entries()) {
    const fieldTableOptions = (field.config.custom || {}) as TableFieldOptions;

    if (fieldTableOptions.hidden) {
      continue;
    }

    if (fieldTableOptions.width) {
      availableWidth -= fieldTableOptions.width;
    } else {
      fieldCountWithoutWidth++;
    }

    const selectSortType = (type: FieldType) => {
      switch (type) {
        case FieldType.number:
          return 'number';
        case FieldType.time:
          return 'basic';
        default:
          return 'alphanumeric-insensitive';
      }
    };

    const Cell = getCellComponent(fieldTableOptions.displayMode, field);
    columns.push({
      Cell,
      id: fieldIndex.toString(),
      field: field,
      Header: getFieldDisplayName(field, data),
      accessor: (row: any, i: number) => {
        return field.values.get(i);
      },
      sortType: selectSortType(field.type),
      width: fieldTableOptions.width,
      minWidth: fieldTableOptions.minWidth ?? columnMinWidth,
      filter: memoizeOne(filterByValue(field)),
      justifyContent: getTextAlign(field),
      Footer: getFooterValue(fieldIndex, footerValues),
    });
  }

  // set columns that are at minimum width
  let sharedWidth = availableWidth / fieldCountWithoutWidth;
  for (let i = fieldCountWithoutWidth; i > 0; i--) {
    for (const column of columns) {
      if (!column.width && column.minWidth > sharedWidth) {
        column.width = column.minWidth;
        availableWidth -= column.width;
        fieldCountWithoutWidth -= 1;
        sharedWidth = availableWidth / fieldCountWithoutWidth;
      }
    }
  }

  // divide up the rest of the space
  for (const column of columns) {
    if (!column.width) {
      column.width = sharedWidth;
    }
    column.minWidth = 50;
  }

  return columns;
}

export function getCellComponent(displayMode: TableCellDisplayMode, field: Field): CellComponent {
  switch (displayMode) {
    case TableCellDisplayMode.ColorText:
    case TableCellDisplayMode.ColorBackground:
      return DefaultCell;
    case TableCellDisplayMode.Image:
      return ImageCell;
    case TableCellDisplayMode.LcdGauge:
    case TableCellDisplayMode.BasicGauge:
    case TableCellDisplayMode.GradientGauge:
      return BarGaugeCell;
    case TableCellDisplayMode.JSONView:
      return JSONViewCell;
  }

  if (field.type === FieldType.geo) {
    return GeoCell;
  }

  // Default or Auto
  if (field.type === FieldType.other) {
    return JSONViewCell;
  }
  return DefaultCell;
}

export function filterByValue(field?: Field) {
  return function (rows: Row[], id: string, filterValues?: SelectableValue[]) {
    if (rows.length === 0) {
      return rows;
    }

    if (!filterValues) {
      return rows;
    }

    if (!field) {
      return rows;
    }

    return rows.filter((row) => {
      if (!row.values.hasOwnProperty(id)) {
        return false;
      }
      const value = rowToFieldValue(row, field);
      return filterValues.find((filter) => filter.value === value) !== undefined;
    });
  };
}

export function calculateUniqueFieldValues(rows: any[], field?: Field) {
  if (!field || rows.length === 0) {
    return {};
  }

  const set: Record<string, any> = {};

  for (let index = 0; index < rows.length; index++) {
    const value = rowToFieldValue(rows[index], field);
    set[value || '(Blanks)'] = value;
  }

  return set;
}

export function rowToFieldValue(row: any, field?: Field): string {
  if (!field || !row) {
    return '';
  }

  const fieldValue = field.values.get(row.index);
  const displayValue = field.display ? field.display(fieldValue) : fieldValue;
  const value = field.display ? formattedValueToString(displayValue) : displayValue;

  return value;
}

export function valuesToOptions(unique: Record<string, any>): SelectableValue[] {
  return Object.keys(unique)
    .reduce((all, key) => all.concat({ value: unique[key], label: key }), [] as SelectableValue[])
    .sort(sortOptions);
}

export function sortOptions(a: SelectableValue, b: SelectableValue): number {
  if (a.label === undefined && b.label === undefined) {
    return 0;
  }

  if (a.label === undefined && b.label !== undefined) {
    return -1;
  }

  if (a.label !== undefined && b.label === undefined) {
    return 1;
  }

  if (a.label! < b.label!) {
    return -1;
  }

  if (a.label! > b.label!) {
    return 1;
  }

  return 0;
}

export function getFilteredOptions(options: SelectableValue[], filterValues?: SelectableValue[]): SelectableValue[] {
  if (!filterValues) {
    return [];
  }

  return options.filter((option) => filterValues.some((filtered) => filtered.value === option.value));
}

export function sortCaseInsensitive(a: Row<any>, b: Row<any>, id: string) {
  return String(a.values[id]).localeCompare(String(b.values[id]), undefined, { sensitivity: 'base' });
}

// sortNumber needs to have great performance as it is called a lot
export function sortNumber(rowA: Row<any>, rowB: Row<any>, id: string) {
  const a = toNumber(rowA.values[id]);
  const b = toNumber(rowB.values[id]);
  return a === b ? 0 : a > b ? 1 : -1;
}

function toNumber(value: any): number {
  if (value === null || value === undefined || value === '' || isNaN(value)) {
    return Number.NEGATIVE_INFINITY;
  }

  if (typeof value === 'number') {
    return value;
  }

  return Number(value);
}<|MERGE_RESOLUTION|>--- conflicted
+++ resolved
@@ -1,8 +1,3 @@
-<<<<<<< HEAD
-import { Row } from 'react-table';
-import memoizeOne from 'memoize-one';
-=======
->>>>>>> 0ca4ccfa
 import { Property } from 'csstype';
 import memoizeOne from 'memoize-one';
 import { Row } from 'react-table';
@@ -17,13 +12,7 @@
 } from '@grafana/data';
 
 import { BarGaugeCell } from './BarGaugeCell';
-<<<<<<< HEAD
-import { CellComponent, TableCellDisplayMode, TableFieldOptions, FooterItem, GrafanaTableColumn } from './types';
-import { JSONViewCell } from './JSONViewCell';
-import { ImageCell } from './ImageCell';
-=======
 import { DefaultCell } from './DefaultCell';
->>>>>>> 0ca4ccfa
 import { getFooterValue } from './FooterRow';
 import { GeoCell } from './GeoCell';
 import { ImageCell } from './ImageCell';
