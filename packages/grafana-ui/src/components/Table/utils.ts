import { clone } from 'lodash';
import memoize from 'micro-memoize';
import { Row } from 'react-table';

import {
  DataFrame,
  Field,
  FieldType,
  formattedValueToString,
  getFieldDisplayName,
  SelectableValue,
  fieldReducers,
  getDisplayProcessor,
  reduceField,
  GrafanaTheme2,
  isDataFrame,
  isTimeSeriesFrame,
} from '@grafana/data';
import {
  BarGaugeDisplayMode,
  TableAutoCellOptions,
  TableCellBackgroundDisplayMode,
  TableCellDisplayMode,
} from '@grafana/schema';

import { BarGaugeCell } from './BarGaugeCell';
import { DefaultCell } from './DefaultCell';
import { getFooterValue } from './FooterRow';
import { GeoCell } from './GeoCell';
import { ImageCell } from './ImageCell';
import { JSONViewCell } from './JSONViewCell';
import { RowExpander } from './RowExpander';
import { SparklineCell } from './SparklineCell';
import {
  CellComponent,
  TableCellOptions,
  TableFieldOptions,
  FooterItem,
  GrafanaTableColumn,
  TableFooterCalc,
} from './types';
import { getTextAlign } from './utils/textAlign';

export const EXPANDER_WIDTH = 50;

<<<<<<< HEAD
=======
export function getTextAlign(field?: Field): Property.JustifyContent {
  if (!field) {
    return 'flex-start';
  }

  if (field.config.custom) {
    const custom: TableFieldOptions = field.config.custom;

    switch (custom.align) {
      case 'right':
        return 'flex-end';
      case 'left':
        return 'flex-start';
      case 'center':
        return 'center';
    }
  }

  if (field.type === FieldType.number) {
    return 'flex-end';
  }

  return 'flex-start';
}

>>>>>>> 3ee40d3a
export function getColumns(
  data: DataFrame,
  availableWidth: number,
  columnMinWidth: number,
  expander: boolean,
  footerValues?: FooterItem[],
  isCountRowsSet?: boolean
): GrafanaTableColumn[] {
  const columns: GrafanaTableColumn[] = [];
  let fieldCountWithoutWidth = 0;

  if (expander) {
    columns.push({
      // Make an expander cell
      Header: () => null, // No header
      id: 'expander', // It needs an ID
      // @ts-expect-error
      // TODO fix type error here
      Cell: RowExpander,
      width: EXPANDER_WIDTH,
      minWidth: EXPANDER_WIDTH,
      filter: (_rows: Row[], _id: string, _filterValues?: SelectableValue[]) => {
        return [];
      },
      justifyContent: 'left',
      field: data.fields[0],
      sortType: 'basic',
    });

    availableWidth -= EXPANDER_WIDTH;
  }

  for (const [fieldIndex, field] of data.fields.entries()) {
    const fieldTableOptions: TableFieldOptions = field.config.custom || {};
    if (fieldTableOptions.hidden || field.type === FieldType.nestedFrames) {
      continue;
    }

    if (fieldTableOptions.width) {
      availableWidth -= fieldTableOptions.width;
    } else {
      fieldCountWithoutWidth++;
    }

    const selectSortType = (type: FieldType) => {
      switch (type) {
        case FieldType.number:
          return 'number';
        case FieldType.time:
          return 'basic';
        default:
          return 'alphanumeric-insensitive';
      }
    };

    const Cell = getCellComponent(fieldTableOptions.cellOptions?.type, field);
    columns.push({
      // @ts-expect-error
      // TODO fix type error here
      Cell,
      id: fieldIndex.toString(),
      field: field,
      Header: fieldTableOptions.hideHeader ? '' : getFieldDisplayName(field, data),
      accessor: (_row, i) => {
        return field.values[i];
      },
      sortType: selectSortType(field.type),
      width: fieldTableOptions.width,
      minWidth: fieldTableOptions.minWidth ?? columnMinWidth,
      filter: memoize(filterByValue(field)),
      justifyContent: getTextAlign(field),
      Footer: getFooterValue(fieldIndex, footerValues, isCountRowsSet),
    });
  }

  // set columns that are at minimum width
  let sharedWidth = availableWidth / fieldCountWithoutWidth;
  for (let i = fieldCountWithoutWidth; i > 0; i--) {
    for (const column of columns) {
      if (!column.width && column.minWidth > sharedWidth) {
        column.width = column.minWidth;
        availableWidth -= column.width;
        fieldCountWithoutWidth -= 1;
        sharedWidth = availableWidth / fieldCountWithoutWidth;
      }
    }
  }

  // divide up the rest of the space
  for (const column of columns) {
    if (!column.width) {
      column.width = sharedWidth;
    }
    column.minWidth = 50;
  }

  return columns;
}

export function getCellComponent(displayMode: TableCellDisplayMode, field: Field): CellComponent {
  switch (displayMode) {
    case TableCellDisplayMode.Custom:
    case TableCellDisplayMode.ColorText:
    case TableCellDisplayMode.ColorBackground:
      return DefaultCell;
    case TableCellDisplayMode.Image:
      return ImageCell;
    case TableCellDisplayMode.Gauge:
      return BarGaugeCell;
    case TableCellDisplayMode.Sparkline:
      return SparklineCell;
    case TableCellDisplayMode.JSONView:
      return JSONViewCell;
  }

  if (field.type === FieldType.geo) {
    return GeoCell;
  }

  if (field.type === FieldType.frame) {
    const firstValue = field.values[0];
    if (isDataFrame(firstValue) && isTimeSeriesFrame(firstValue)) {
      return SparklineCell;
    }

    return JSONViewCell;
  }

  // Default or Auto
  if (field.type === FieldType.other) {
    return JSONViewCell;
  }

  return DefaultCell;
}

export function filterByValue(field?: Field) {
  return function (rows: Row[], id: string, filterValues?: SelectableValue[]) {
    if (rows.length === 0) {
      return rows;
    }

    if (!filterValues) {
      return rows;
    }

    if (!field) {
      return rows;
    }

    return rows.filter((row) => {
      if (!row.values.hasOwnProperty(id)) {
        return false;
      }
      const value = rowToFieldValue(row, field);
      return filterValues.find((filter) => filter.value === value) !== undefined;
    });
  };
}

export function calculateUniqueFieldValues(rows: any[], field?: Field) {
  if (!field || rows.length === 0) {
    return {};
  }

  const set: Record<string, string> = {};

  for (let index = 0; index < rows.length; index++) {
    const value = rowToFieldValue(rows[index], field);
    set[value || '(Blanks)'] = value;
  }

  return set;
}

export function rowToFieldValue(row: any, field?: Field): string {
  if (!field || !row) {
    return '';
  }

  const fieldValue = field.values[row.index];
  const displayValue = field.display ? field.display(fieldValue) : fieldValue;
  const value = field.display ? formattedValueToString(displayValue) : displayValue;

  return value;
}

export function valuesToOptions(unique: Record<string, unknown>): SelectableValue[] {
  return Object.keys(unique)
    .reduce<SelectableValue[]>((all, key) => all.concat({ value: unique[key], label: key }), [])
    .sort(sortOptions);
}

export function sortOptions(a: SelectableValue, b: SelectableValue): number {
  if (a.label === undefined && b.label === undefined) {
    return 0;
  }

  if (a.label === undefined && b.label !== undefined) {
    return -1;
  }

  if (a.label !== undefined && b.label === undefined) {
    return 1;
  }

  if (a.label! < b.label!) {
    return -1;
  }

  if (a.label! > b.label!) {
    return 1;
  }

  return 0;
}

export function getFilteredOptions(options: SelectableValue[], filterValues?: SelectableValue[]): SelectableValue[] {
  if (!filterValues) {
    return [];
  }

  return options.filter((option) => filterValues.some((filtered) => filtered.value === option.value));
}

export function sortCaseInsensitive(a: Row, b: Row, id: string) {
  return String(a.values[id]).localeCompare(String(b.values[id]), undefined, { sensitivity: 'base' });
}

// sortNumber needs to have great performance as it is called a lot
export function sortNumber(rowA: Row, rowB: Row, id: string) {
  const a = toNumber(rowA.values[id]);
  const b = toNumber(rowB.values[id]);
  return a === b ? 0 : a > b ? 1 : -1;
}

function toNumber(value: any): number {
  if (value === null || value === undefined || value === '' || isNaN(value)) {
    return Number.NEGATIVE_INFINITY;
  }

  if (typeof value === 'number') {
    return value;
  }

  return Number(value);
}

export function getFooterItems(
  filterFields: Array<{ id: string; field?: Field } | undefined>,
  values: any[number],
  options: TableFooterCalc,
  theme2: GrafanaTheme2
): FooterItem[] {
  /*
    The FooterItems[] are calculated using both the `headerGroups[0].headers`
    (filterFields) and `rows` (values) destructured from the useTable() hook.
    This cacluation is based on the data from each index in `filterFields`
    array as well as the corresponding index in the `values` array.
    When the user hides a column through an override, the getColumns()
    hook is invoked, removes said hidden column, sends the updated column
    data to the useTable() hook, which then builds `headerGroups[0].headers`
    without the hidden column. However, it doesn't remove the hidden column
    from the `row` data, instead it substututes the hidden column row data
    with an `undefined` value. Therefore, the `row` array length never changes,
    despite the `headerGroups[0].headers` length changing at every column removal.
    This makes all footer reduce calculations AFTER the first hidden column
    in the `headerGroups[0].headers` break, since the indexing of both
    arrays is no longer in parity.

    So, here we simply recursively test for the "hidden" columns
    from `headerGroups[0].headers`. Each column has an ID property that corresponds
    to its own index, therefore if (`filterField.id` !== `String(index)`),
    we know there is one or more hidden columns; at which point we update
    the index with an ersatz placeholder with just an `id` property.
  */
  addMissingColumnIndex(filterFields);

  return filterFields.map((data, i) => {
    // Then test for numerical data - this will filter out placeholder `filterFields` as well.
    if (data?.field?.type !== FieldType.number) {
      // Show the reducer in the first column
      if (i === 0 && options.reducer && options.reducer.length > 0) {
        const reducer = fieldReducers.get(options.reducer[0]);
        return reducer.name;
      }
      // Render an <EmptyCell />.
      return undefined;
    }

    let newField = clone(data.field);
    newField.values = values[data.id];
    newField.state = undefined;

    data.field = newField;

    if (options.fields && options.fields.length > 0) {
      const f = options.fields.find((f) => f === data?.field?.name);
      if (f) {
        return getFormattedValue(data.field, options.reducer, theme2);
      }
      return undefined;
    }
    return getFormattedValue(data.field, options.reducer || [], theme2);
  });
}

function getFormattedValue(field: Field, reducer: string[], theme: GrafanaTheme2) {
  const fmt = field.display ?? getDisplayProcessor({ field, theme });
  const calc = reducer[0];
  const v = reduceField({ field, reducers: reducer })[calc];
  return formattedValueToString(fmt(v));
}

// This strips the raw vales from the `rows` object.
export function createFooterCalculationValues(rows: Row[]): any[number] {
  const values: any[number] = [];

  for (const key in rows) {
    for (const [valKey, val] of Object.entries(rows[key].values)) {
      if (values[valKey] === undefined) {
        values[valKey] = [];
      }
      values[valKey].push(val);
    }
  }

  return values;
}

const defaultCellOptions: TableAutoCellOptions = { type: TableCellDisplayMode.Auto };

export function getCellOptions(field: Field): TableCellOptions {
  if (field.config.custom?.displayMode) {
    return migrateTableDisplayModeToCellOptions(field.config.custom?.displayMode);
  }

  if (!field.config.custom?.cellOptions) {
    return defaultCellOptions;
  }

  return field.config.custom.cellOptions;
}

/**
 * Migrates table cell display mode to new object format.
 *
 * @param displayMode The display mode of the cell
 * @returns TableCellOptions object in the correct format
 * relative to the old display mode.
 */
export function migrateTableDisplayModeToCellOptions(displayMode: TableCellDisplayMode): TableCellOptions {
  switch (displayMode) {
    // In the case of the gauge we move to a different option
    case 'basic':
    case 'gradient-gauge':
    case 'lcd-gauge':
      let gaugeMode = BarGaugeDisplayMode.Basic;

      if (displayMode === 'gradient-gauge') {
        gaugeMode = BarGaugeDisplayMode.Gradient;
      } else if (displayMode === 'lcd-gauge') {
        gaugeMode = BarGaugeDisplayMode.Lcd;
      }

      return {
        type: TableCellDisplayMode.Gauge,
        mode: gaugeMode,
      };
    // Also true in the case of the color background
    case 'color-background':
    case 'color-background-solid':
      let mode = TableCellBackgroundDisplayMode.Basic;

      // Set the new mode field, somewhat confusingly the
      // color-background mode is for gradient display
      if (displayMode === 'color-background') {
        mode = TableCellBackgroundDisplayMode.Gradient;
      }

      return {
        type: TableCellDisplayMode.ColorBackground,
        mode: mode,
      };
    default:
      return {
        // @ts-ignore
        type: displayMode,
      };
  }
}

/**
 * This recurses through an array of `filterFields` (Array<{ id: string; field?: Field } | undefined>)
 * and adds back the missing indecies that are removed due to hiding a column through an panel override.
 * This is necessary to create Array.length parity between the `filterFields` array and the `values` array (any[number]),
 * since the footer value calculations are based on the corresponding index values of both arrays.
 *
 * @remarks
 * This function uses the splice() method, and therefore mutates the array.
 *
 * @param columns - An array of `filterFields` (Array<{ id: string; field?: Field } | undefined>).
 * @returns void; this function returns nothing; it only mutates values as a side effect.
 */
function addMissingColumnIndex(columns: Array<{ id: string; field?: Field } | undefined>): void {
  const missingIndex = columns.findIndex((field, index) => field?.id !== String(index));

  // Base case
  if (missingIndex === -1 || columns[missingIndex]?.id === 'expander') {
    return;
  }

  // Splice in missing column
  columns.splice(missingIndex, 0, { id: String(missingIndex) });

  // Recurse
  addMissingColumnIndex(columns);
}<|MERGE_RESOLUTION|>--- conflicted
+++ resolved
@@ -43,34 +43,6 @@
 
 export const EXPANDER_WIDTH = 50;
 
-<<<<<<< HEAD
-=======
-export function getTextAlign(field?: Field): Property.JustifyContent {
-  if (!field) {
-    return 'flex-start';
-  }
-
-  if (field.config.custom) {
-    const custom: TableFieldOptions = field.config.custom;
-
-    switch (custom.align) {
-      case 'right':
-        return 'flex-end';
-      case 'left':
-        return 'flex-start';
-      case 'center':
-        return 'center';
-    }
-  }
-
-  if (field.type === FieldType.number) {
-    return 'flex-end';
-  }
-
-  return 'flex-start';
-}
-
->>>>>>> 3ee40d3a
 export function getColumns(
   data: DataFrame,
   availableWidth: number,
