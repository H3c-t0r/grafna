import { Column, Row } from 'react-table';
import memoizeOne from 'memoize-one';
<<<<<<< HEAD
import { css, cx } from 'emotion';
import tinycolor from 'tinycolor2';
import { ContentPosition, TextAlignProperty } from 'csstype';
=======
import { ContentPosition } from 'csstype';
>>>>>>> 5916ef94
import {
  DataFrame,
  Field,
  FieldType,
  formattedValueToString,
  getFieldDisplayName,
  SelectableValue,
} from '@grafana/data';

import { DefaultCell } from './DefaultCell';
import { BarGaugeCell } from './BarGaugeCell';
<<<<<<< HEAD
import { TableCellDisplayMode, TableCellProps, TableFieldOptions } from './types';
import { withTableStyles } from './withTableStyles';
=======
import { TableCellDisplayMode, TableFieldOptions } from './types';
>>>>>>> 5916ef94
import { JSONViewCell } from './JSONViewCell';
import { ImageCell } from './ImageCell';

export function getTextAlign(field?: Field): ContentPosition {
  if (!field) {
    return 'flex-start';
  }

  if (field.config.custom) {
    const custom = field.config.custom as TableFieldOptions;

    switch (custom.align) {
      case 'right':
        return 'flex-end';
      case 'left':
        return 'flex-start';
      case 'center':
        return 'center';
    }
  }

  if (field.type === FieldType.number) {
    return 'flex-end';
  }

  return 'flex-start';
}

export function getColumns(data: DataFrame, availableWidth: number, columnMinWidth: number): Column[] {
  const columns: any[] = [];
  let fieldCountWithoutWidth = data.fields.length;

  for (const [fieldIndex, field] of data.fields.entries()) {
    const fieldTableOptions = (field.config.custom || {}) as TableFieldOptions;

    if (fieldTableOptions.hidden) {
      continue;
    }

    if (fieldTableOptions.width) {
      availableWidth -= fieldTableOptions.width;
      fieldCountWithoutWidth -= 1;
    }

    const selectSortType = (type: FieldType): string => {
      switch (type) {
        case FieldType.number:
        case FieldType.time:
          return 'basic';
        default:
          return 'alphanumeric';
      }
    };

    const Cell = getCellComponent(fieldTableOptions.displayMode, field);
    columns.push({
      Cell,
      id: fieldIndex.toString(),
      Header: getFieldDisplayName(field, data),
      accessor: (row: any, i: number) => {
        return field.values.get(i);
      },
      sortType: selectSortType(field.type),
      width: fieldTableOptions.width,
      minWidth: 50,
<<<<<<< HEAD
      filter: memoizeOne(filterByValue),
=======
      filter: memoizeOne(filterByValue(field)),
      justifyContent: getTextAlign(field),
>>>>>>> 5916ef94
    });
  }

  // divide up the rest of the space
  const sharedWidth = availableWidth / fieldCountWithoutWidth;
  for (const column of columns) {
    if (!column.width) {
      column.width = Math.max(sharedWidth, columnMinWidth);
    }
  }

  return columns;
}

function getCellComponent(displayMode: TableCellDisplayMode, field: Field) {
  switch (displayMode) {
    case TableCellDisplayMode.ColorText:
    case TableCellDisplayMode.ColorBackground:
      return DefaultCell;
    case TableCellDisplayMode.Image:
      return ImageCell;
    case TableCellDisplayMode.LcdGauge:
    case TableCellDisplayMode.BasicGauge:
    case TableCellDisplayMode.GradientGauge:
      return BarGaugeCell;
    case TableCellDisplayMode.JSONView:
      return JSONViewCell;
  }

  // Default or Auto
  if (field.type === FieldType.other) {
    return JSONViewCell;
  }
  return DefaultCell;
}

export function filterByValue(field?: Field) {
  return function(rows: Row[], id: string, filterValues?: SelectableValue[]) {
    if (rows.length === 0) {
      return rows;
    }

    if (!filterValues) {
      return rows;
    }

    if (!field) {
      return rows;
    }

    return rows.filter(row => {
      if (!row.values.hasOwnProperty(id)) {
        return false;
      }
      const value = rowToFieldValue(row, field);
      return filterValues.find(filter => filter.value === value) !== undefined;
    });
  };
}

export function calculateUniqueFieldValues(rows: any[], field?: Field) {
  if (!field || rows.length === 0) {
    return {};
  }

  const set: Record<string, any> = {};

  for (let index = 0; index < rows.length; index++) {
    const value = rowToFieldValue(rows[index], field);
    set[value || '(Blanks)'] = value;
  }

  return set;
}

export function rowToFieldValue(row: any, field?: Field): string {
  if (!field || !row) {
    return '';
  }

  const fieldValue = field.values.get(row.index);
  const displayValue = field.display ? field.display(fieldValue) : fieldValue;
  const value = field.display ? formattedValueToString(displayValue) : displayValue;

  return value;
}

export function valuesToOptions(unique: Record<string, any>): SelectableValue[] {
  return Object.keys(unique)
    .reduce((all, key) => all.concat({ value: unique[key], label: key }), [] as SelectableValue[])
    .sort(sortOptions);
}

export function sortOptions(a: SelectableValue, b: SelectableValue): number {
  if (a.label === undefined && b.label === undefined) {
    return 0;
  }

  if (a.label === undefined && b.label !== undefined) {
    return -1;
  }

  if (a.label !== undefined && b.label === undefined) {
    return 1;
  }

  if (a.label! < b.label!) {
    return -1;
  }

  if (a.label! > b.label!) {
    return 1;
  }

<<<<<<< HEAD
  return {
    ...tableStyles,
    tableCell: cx(tableStyles.tableCell, extendedStyle),
  };
}

export function filterByValue(rows: Row[], id: string, filterValues?: SelectableValue[]) {
  if (rows.length === 0) {
    return rows;
  }

  if (!filterValues) {
    return rows;
  }

  return rows.filter(row => {
    if (!row.values.hasOwnProperty(id)) {
      return false;
    }

    const value = row.values[id];
    return filterValues.find(filter => filter.value === value) !== undefined;
  });
}

export function getHeaderAlign(field?: Field): ContentPosition {
  const align = getTextAlign(field);

  if (align === 'right') {
    return 'flex-end';
  }

  if (align === 'center') {
    return align;
  }

  return 'flex-start';
}

export function calculateUniqueFieldValues(rows: any[], field?: Field) {
  if (!field || rows.length === 0) {
    return {};
  }

  const set: Record<string, any> = {};

  for (let index = 0; index < rows.length; index++) {
    const fieldIndex = parseInt(rows[index].id, 10);
    const fieldValue = field.values.get(fieldIndex);
    const displayValue = field.display ? field.display(fieldValue) : fieldValue;
    const value = field.display ? formattedValueToString(displayValue) : displayValue;
    set[value || '(Blanks)'] = fieldValue;
  }

  return set;
}

export function valuesToOptions(unique: Record<string, any>): SelectableValue[] {
  return Object.keys(unique)
    .reduce((all, key) => all.concat({ value: unique[key], label: key }), [] as SelectableValue[])
    .sort(sortOptions);
}

export function sortOptions(a: SelectableValue, b: SelectableValue): number {
  if (a.label === undefined && b.label === undefined) {
    return 0;
  }

  if (a.label === undefined && b.label !== undefined) {
    return -1;
  }

  if (a.label !== undefined && b.label === undefined) {
    return 1;
  }

  if (a.label! < b.label!) {
    return -1;
  }

  if (a.label! > b.label!) {
    return 1;
  }

=======
>>>>>>> 5916ef94
  return 0;
}

export function getFilteredOptions(options: SelectableValue[], filterValues?: SelectableValue[]): SelectableValue[] {
  if (!filterValues) {
    return [];
  }

  return options.filter(option => filterValues.some(filtered => filtered.value === option.value));
}<|MERGE_RESOLUTION|>--- conflicted
+++ resolved
@@ -1,12 +1,6 @@
 import { Column, Row } from 'react-table';
 import memoizeOne from 'memoize-one';
-<<<<<<< HEAD
-import { css, cx } from 'emotion';
-import tinycolor from 'tinycolor2';
-import { ContentPosition, TextAlignProperty } from 'csstype';
-=======
 import { ContentPosition } from 'csstype';
->>>>>>> 5916ef94
 import {
   DataFrame,
   Field,
@@ -18,12 +12,7 @@
 
 import { DefaultCell } from './DefaultCell';
 import { BarGaugeCell } from './BarGaugeCell';
-<<<<<<< HEAD
-import { TableCellDisplayMode, TableCellProps, TableFieldOptions } from './types';
-import { withTableStyles } from './withTableStyles';
-=======
 import { TableCellDisplayMode, TableFieldOptions } from './types';
->>>>>>> 5916ef94
 import { JSONViewCell } from './JSONViewCell';
 import { ImageCell } from './ImageCell';
 
@@ -89,12 +78,8 @@
       sortType: selectSortType(field.type),
       width: fieldTableOptions.width,
       minWidth: 50,
-<<<<<<< HEAD
-      filter: memoizeOne(filterByValue),
-=======
       filter: memoizeOne(filterByValue(field)),
       justifyContent: getTextAlign(field),
->>>>>>> 5916ef94
     });
   }
 
@@ -209,93 +194,6 @@
     return 1;
   }
 
-<<<<<<< HEAD
-  return {
-    ...tableStyles,
-    tableCell: cx(tableStyles.tableCell, extendedStyle),
-  };
-}
-
-export function filterByValue(rows: Row[], id: string, filterValues?: SelectableValue[]) {
-  if (rows.length === 0) {
-    return rows;
-  }
-
-  if (!filterValues) {
-    return rows;
-  }
-
-  return rows.filter(row => {
-    if (!row.values.hasOwnProperty(id)) {
-      return false;
-    }
-
-    const value = row.values[id];
-    return filterValues.find(filter => filter.value === value) !== undefined;
-  });
-}
-
-export function getHeaderAlign(field?: Field): ContentPosition {
-  const align = getTextAlign(field);
-
-  if (align === 'right') {
-    return 'flex-end';
-  }
-
-  if (align === 'center') {
-    return align;
-  }
-
-  return 'flex-start';
-}
-
-export function calculateUniqueFieldValues(rows: any[], field?: Field) {
-  if (!field || rows.length === 0) {
-    return {};
-  }
-
-  const set: Record<string, any> = {};
-
-  for (let index = 0; index < rows.length; index++) {
-    const fieldIndex = parseInt(rows[index].id, 10);
-    const fieldValue = field.values.get(fieldIndex);
-    const displayValue = field.display ? field.display(fieldValue) : fieldValue;
-    const value = field.display ? formattedValueToString(displayValue) : displayValue;
-    set[value || '(Blanks)'] = fieldValue;
-  }
-
-  return set;
-}
-
-export function valuesToOptions(unique: Record<string, any>): SelectableValue[] {
-  return Object.keys(unique)
-    .reduce((all, key) => all.concat({ value: unique[key], label: key }), [] as SelectableValue[])
-    .sort(sortOptions);
-}
-
-export function sortOptions(a: SelectableValue, b: SelectableValue): number {
-  if (a.label === undefined && b.label === undefined) {
-    return 0;
-  }
-
-  if (a.label === undefined && b.label !== undefined) {
-    return -1;
-  }
-
-  if (a.label !== undefined && b.label === undefined) {
-    return 1;
-  }
-
-  if (a.label! < b.label!) {
-    return -1;
-  }
-
-  if (a.label! > b.label!) {
-    return 1;
-  }
-
-=======
->>>>>>> 5916ef94
   return 0;
 }
 
