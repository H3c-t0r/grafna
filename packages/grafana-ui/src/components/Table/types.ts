--- conflicted
+++ resolved
@@ -63,9 +63,6 @@
   reducer: string[]; // actually 1 value
   fields?: string[];
   enablePagination?: boolean;
-<<<<<<< HEAD
-}
-=======
   countRows?: boolean;
 }
 
@@ -126,5 +123,4 @@
 export type TableCellOptions = schema.TableCellOptions | TableCustomCellOptions;
 export type TableFieldOptions = Omit<schema.TableFieldOptions, 'cellOptions'> & {
   cellOptions: TableCellOptions;
-};
->>>>>>> ae830f68
+};