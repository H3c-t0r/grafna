import { Property } from 'csstype';
import { FC } from 'react';
import { CellProps, Column, Row } from 'react-table';

import { Field, KeyValue, SelectableValue } from '@grafana/data';

import { TableStyles } from './styles';

<<<<<<< HEAD
export {
  TableFieldOptions,
  TableCellDisplayMode,
  FieldTextAlignment,
  BarGaugeDisplayMode,
  BackgroundDisplayMode,
} from '@grafana/schema';
=======
export { type TableFieldOptions, TableCellDisplayMode, type FieldTextAlignment } from '@grafana/schema';
>>>>>>> 73c215ae

export interface TableRow {
  [x: string]: any;
}

export const FILTER_FOR_OPERATOR = '=';
export const FILTER_OUT_OPERATOR = '!=';
export type FilterOperator = typeof FILTER_FOR_OPERATOR | typeof FILTER_OUT_OPERATOR;
export type FilterItem = { key: string; value: string; operator: FilterOperator };
export type TableFilterActionCallback = (item: FilterItem) => void;
export type TableColumnResizeActionCallback = (fieldDisplayName: string, width: number) => void;
export type TableSortByActionCallback = (state: TableSortByFieldState[]) => void;

export interface TableSortByFieldState {
  displayName: string;
  desc?: boolean;
}

export interface TableCellProps extends CellProps<any> {
  tableStyles: TableStyles;
  cellProps: React.DetailedHTMLProps<React.HTMLAttributes<HTMLDivElement>, HTMLDivElement>;
  field: Field;
  onCellFilterAdded?: TableFilterActionCallback;
  innerWidth: number;
}

export type CellComponent = FC<TableCellProps>;

export type FooterItem = Array<KeyValue<string>> | string | undefined;

export type GrafanaTableColumn = Column & {
  field: Field;
  sortType: 'number' | 'basic' | 'alphanumeric-insensitive';
  filter: (rows: Row[], id: string, filterValues?: SelectableValue[]) => SelectableValue[];
  justifyContent: Property.JustifyContent;
  minWidth: number;
};

export interface TableFooterCalc {
  show: boolean;
  reducer: string[]; // actually 1 value
  fields?: string[];
  enablePagination?: boolean;
}<|MERGE_RESOLUTION|>--- conflicted
+++ resolved
@@ -6,17 +6,13 @@
 
 import { TableStyles } from './styles';
 
-<<<<<<< HEAD
 export {
-  TableFieldOptions,
+  type TableFieldOptions,
   TableCellDisplayMode,
-  FieldTextAlignment,
+  type FieldTextAlignment,
   BarGaugeDisplayMode,
   BackgroundDisplayMode,
 } from '@grafana/schema';
-=======
-export { type TableFieldOptions, TableCellDisplayMode, type FieldTextAlignment } from '@grafana/schema';
->>>>>>> 73c215ae
 
 export interface TableRow {
   [x: string]: any;
