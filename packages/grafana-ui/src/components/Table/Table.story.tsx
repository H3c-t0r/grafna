// import React from 'react';
import { storiesOf } from '@storybook/react';
import { Table } from './Table';
import { getTheme } from '../../themes';

import { migratedTestTable, migratedTestStyles, simpleTable } from './examples';
<<<<<<< HEAD
import { ScopedVars, GrafanaThemeType } from '../../types/index';
import { DataFrame, readCSV } from '@grafana/data';
=======
import { GrafanaThemeType } from '../../types/index';
import { DataFrame, FieldType, ArrayVector, ScopedVars } from '@grafana/data';
>>>>>>> 3c0976af
import { withFullSizeStory } from '../../utils/storybook/withFullSizeStory';
import { number, boolean } from '@storybook/addon-knobs';
import Tables from './Tables';

const replaceVariables = (value: string, scopedVars?: ScopedVars) => {
  if (scopedVars) {
    // For testing variables replacement in link
    for (const key in scopedVars) {
      const val = scopedVars[key];
      value = value.replace('$' + key, val.value);
    }
  }
  return value;
};

export function columnIndexToLeter(column: number) {
  const A = 'A'.charCodeAt(0);
  const c1 = Math.floor(column / 26);
  const c2 = column % 26;
  if (c1 > 0) {
    return String.fromCharCode(A + c1 - 1) + String.fromCharCode(A + c2);
  }
  return String.fromCharCode(A + c2);
}

export function makeDummyTable(columnCount: number, rowCount: number): DataFrame {
  return {
    fields: Array.from(new Array(columnCount), (x, i) => {
      const colId = columnIndexToLeter(i);
      const values = new ArrayVector<string>();
      for (let i = 0; i < rowCount; i++) {
        values.buffer.push(colId + (i + 1));
      }
      return {
        name: colId,
        type: FieldType.string,
        config: {},
        values,
      };
    }),
    length: rowCount,
  };
}

storiesOf('UI/Table', module)
  .add('Basic Table', () => {
    // NOTE: This example does not seem to survice rotate &
    // Changing fixed headers... but the next one does?
    // perhaps `simpleTable` is static and reused?

    const showHeader = boolean('Show Header', true);
    const fixedHeader = boolean('Fixed Header', true);
    const fixedColumns = number('Fixed Columns', 0, { min: 0, max: 50, step: 1, range: false });
    const rotate = boolean('Rotate', false);

    return withFullSizeStory(Table, {
      styles: [],
      data: { ...simpleTable },
      replaceVariables,
      showHeader,
      fixedHeader,
      fixedColumns,
      rotate,
      theme: getTheme(GrafanaThemeType.Light),
    });
  })
  .add('Variable Size', () => {
    const columnCount = number('Column Count', 15, { min: 2, max: 50, step: 1, range: false });
    const rowCount = number('Row Count', 20, { min: 0, max: 100, step: 1, range: false });

    const showHeader = boolean('Show Header', true);
    const fixedHeader = boolean('Fixed Header', true);
    const fixedColumns = number('Fixed Columns', 1, { min: 0, max: 50, step: 1, range: false });
    const rotate = boolean('Rotate', false);

    return withFullSizeStory(Table, {
      styles: [],
      data: makeDummyTable(columnCount, rowCount),
      replaceVariables,
      showHeader,
      fixedHeader,
      fixedColumns,
      rotate,
      theme: getTheme(GrafanaThemeType.Light),
    });
  })
  .add('Test Config (migrated)', () => {
    return withFullSizeStory(Table, {
      styles: migratedTestStyles,
      data: migratedTestTable,
      replaceVariables,
      showHeader: true,
      rotate: true,
      theme: getTheme(GrafanaThemeType.Light),
    });
  })
  .add('Multiple Tables', () => {
    const tables: DataFrame[] = [
      readCSV('A,B,C\n1,2,3\n4,5\n,7,8,9,0')[0],
      makeDummyTable(4, 20), // simple
      makeDummyTable(10, 5), // simple
    ];
    tables[0].name = 'from CSV';
    tables[1].name = 'simple wide';
    tables[2].name = 'simple tall';

    tables[0].refId = 'A';
    tables[1].labels = { a: 'AAA', b: 'bbb' };

    const showHeader = boolean('Show Header', true);
    const fixedHeader = boolean('Fixed Header', true);
    const fixedColumns = number('Fixed Columns', 0, { min: 0, max: 50, step: 1, range: false });
    const rotate = boolean('Rotate', false);

    return withFullSizeStory(Tables, {
      styles: [],
      data: tables,
      replaceVariables,
      showHeader,
      fixedHeader,
      fixedColumns,
      rotate,
      theme: getTheme(GrafanaThemeType.Light),
    });
  });<|MERGE_RESOLUTION|>--- conflicted
+++ resolved
@@ -4,13 +4,8 @@
 import { getTheme } from '../../themes';
 
 import { migratedTestTable, migratedTestStyles, simpleTable } from './examples';
-<<<<<<< HEAD
-import { ScopedVars, GrafanaThemeType } from '../../types/index';
-import { DataFrame, readCSV } from '@grafana/data';
-=======
 import { GrafanaThemeType } from '../../types/index';
 import { DataFrame, FieldType, ArrayVector, ScopedVars } from '@grafana/data';
->>>>>>> 3c0976af
 import { withFullSizeStory } from '../../utils/storybook/withFullSizeStory';
 import { number, boolean } from '@storybook/addon-knobs';
 import Tables from './Tables';
