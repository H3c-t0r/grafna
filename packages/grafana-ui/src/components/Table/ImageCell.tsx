--- conflicted
+++ resolved
@@ -11,11 +11,7 @@
 
   const displayValue = field.display!(cell.value);
 
-<<<<<<< HEAD
-  const hasLinks = getCellLinks(field, row)?.length;
-=======
   const hasLinks = Boolean(getCellLinks(field, row)?.length);
->>>>>>> a6b10908
 
   return (
     <div {...cellProps} className={tableStyles.cellContainer}>
