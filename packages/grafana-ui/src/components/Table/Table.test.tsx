--- conflicted
+++ resolved
@@ -7,7 +7,14 @@
 import { Table } from './Table';
 import { Props } from './types';
 
-<<<<<<< HEAD
+// mock transition styles to ensure consistent behaviour in unit tests
+jest.mock('@floating-ui/react', () => ({
+  ...jest.requireActual('@floating-ui/react'),
+  useTransitionStyles: () => ({
+    styles: {},
+  }),
+}));
+
 const dataFrameData = {
   name: 'A',
   fields: [
@@ -18,28 +25,6 @@
       config: {
         custom: {
           filterable: false,
-=======
-// mock transition styles to ensure consistent behaviour in unit tests
-jest.mock('@floating-ui/react', () => ({
-  ...jest.requireActual('@floating-ui/react'),
-  useTransitionStyles: () => ({
-    styles: {},
-  }),
-}));
-
-function getDefaultDataFrame(): DataFrame {
-  const dataFrame = toDataFrame({
-    name: 'A',
-    fields: [
-      {
-        name: 'time',
-        type: FieldType.time,
-        values: [1609459200000, 1609470000000, 1609462800000, 1609466400000],
-        config: {
-          custom: {
-            filterable: false,
-          },
->>>>>>> ea8b3267
         },
       },
     },
