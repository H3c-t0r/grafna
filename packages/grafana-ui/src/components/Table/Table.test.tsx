import { render, screen, within } from '@testing-library/react';
import userEvent from '@testing-library/user-event';
import React from 'react';

import { applyFieldOverrides, createTheme, DataFrame, FieldType, toDataFrame } from '@grafana/data';

import { Table } from './Table';
import { Props } from './types';

function getDefaultDataFrame(): DataFrame {
  const dataFrame = toDataFrame({
    name: 'A',
    fields: [
      {
        name: 'time',
        type: FieldType.time,
        values: [1609459200000, 1609470000000, 1609462800000, 1609466400000],
        config: {
          custom: {
            filterable: false,
          },
        },
      },
      {
        name: 'temperature',
        type: FieldType.number,
        values: [10, NaN, 11, 12],
        config: {
          custom: {
            filterable: false,
          },
          links: [
            {
              targetBlank: true,
              title: 'Value link',
              url: '${__value.text}',
            },
          ],
        },
      },
      {
        name: 'img',
        type: FieldType.string,
        values: ['data:image/png;base64,1', 'data:image/png;base64,2', 'data:image/png;base64,3'],
        config: {
          custom: {
            filterable: false,
            displayMode: 'image',
          },
          links: [
            {
              targetBlank: true,
              title: 'Image link',
              url: '${__value.text}',
            },
          ],
        },
      },
    ],
  });
  return applyOverrides(dataFrame);
}

function applyOverrides(dataFrame: DataFrame) {
  const dataFrames = applyFieldOverrides({
    data: [dataFrame],
    fieldConfig: {
      defaults: {},
      overrides: [],
    },
    replaceVariables: (value, vars, format) => {
      return vars && value === '${__value.text}' ? '${__value.text} interpolation' : value;
    },
    timeZone: 'utc',
    theme: createTheme(),
  });
  return dataFrames[0];
}

function getTestContext(propOverrides: Partial<Props> = {}) {
  const onSortByChange = jest.fn();
  const onCellFilterAdded = jest.fn();
  const onColumnResize = jest.fn();
  const props: Props = {
    ariaLabel: 'aria-label',
    data: getDefaultDataFrame(),
    height: 600,
    width: 800,
    onSortByChange,
    onCellFilterAdded,
    onColumnResize,
  };

  Object.assign(props, propOverrides);
  const { rerender } = render(<Table {...props} />);

  return { rerender, onSortByChange, onCellFilterAdded, onColumnResize };
}

function getTable(): HTMLElement {
  return screen.getAllByRole('table')[0];
}

function getFooter(): HTMLElement {
  return screen.getByTestId('table-footer');
}

function getColumnHeader(name: string | RegExp): HTMLElement {
  return within(getTable()).getByRole('columnheader', { name });
}

function getLinks(row: HTMLElement): HTMLElement[] {
  return within(row).getAllByRole('link');
}

function getRowsData(rows: HTMLElement[]): Object[] {
  let content = [];
  for (let i = 1; i < rows.length; i++) {
    const row = getLinks(rows[i])[0];
    content.push({
      time: within(rows[i]).getByText(/2021*/).textContent,
      temperature: row.textContent,
      link: row.getAttribute('href'),
    });
  }
  return content;
}

describe('Table', () => {
  describe('when mounted without data', () => {
    it('then no data to show should be displayed', () => {
      getTestContext({ data: toDataFrame([]) });
      expect(getTable()).toBeInTheDocument();
      expect(screen.queryByRole('row')).not.toBeInTheDocument();
      expect(screen.getByText(/No data/i)).toBeInTheDocument();
    });
  });

  describe('when mounted with data', () => {
    it('then correct rows should be rendered', () => {
      getTestContext();
      expect(getTable()).toBeInTheDocument();
      expect(screen.getAllByRole('columnheader')).toHaveLength(3);
      expect(getColumnHeader(/time/)).toBeInTheDocument();
      expect(getColumnHeader(/temperature/)).toBeInTheDocument();
      expect(getColumnHeader(/img/)).toBeInTheDocument();

      const rows = within(getTable()).getAllByRole('row');
      expect(rows).toHaveLength(5);
      expect(getRowsData(rows)).toEqual([
        { time: '2021-01-01 00:00:00', temperature: '10', link: '${__value.text} interpolation' },
        { time: '2021-01-01 03:00:00', temperature: 'NaN', link: '${__value.text} interpolation' },
        { time: '2021-01-01 01:00:00', temperature: '11', link: '${__value.text} interpolation' },
        { time: '2021-01-01 02:00:00', temperature: '12', link: '${__value.text} interpolation' },
      ]);
    });
  });

  describe('when mounted with footer', () => {
    it('then footer should be displayed', () => {
      const footerValues = ['a', 'b', 'c'];
      getTestContext({ footerValues });
      expect(getTable()).toBeInTheDocument();
      expect(getFooter()).toBeInTheDocument();
    });
  });

  describe('when sorting with column header', () => {
    it('then correct rows should be rendered', async () => {
      getTestContext();

      await userEvent.click(within(getColumnHeader(/temperature/)).getByText(/temperature/i));
      await userEvent.click(within(getColumnHeader(/temperature/)).getByText(/temperature/i));

      const rows = within(getTable()).getAllByRole('row');
      expect(rows).toHaveLength(5);
      expect(getRowsData(rows)).toEqual([
        { time: '2021-01-01 02:00:00', temperature: '12', link: '${__value.text} interpolation' },
        { time: '2021-01-01 01:00:00', temperature: '11', link: '${__value.text} interpolation' },
        { time: '2021-01-01 00:00:00', temperature: '10', link: '${__value.text} interpolation' },
        { time: '2021-01-01 03:00:00', temperature: 'NaN', link: '${__value.text} interpolation' },
      ]);
    });
  });

  describe('on filtering', () => {
    it('the rows should be filtered', async () => {
      getTestContext({
        data: toDataFrame({
          name: 'A',
          fields: [
            {
              name: 'number',
              type: FieldType.number,
              values: [1, 1, 1, 2, 2, 3, 4, 5],
              config: {
                custom: {
                  filterable: true,
                },
              },
            },
          ],
        }),
      });

      expect(within(getTable()).getAllByRole('row')).toHaveLength(9);

      await userEvent.click(within(getColumnHeader(/number/)).getByRole('button', { name: '' }));
      await userEvent.click(screen.getByLabelText('1'));
      await userEvent.click(screen.getByText('Ok'));

      // 3 + header row
      expect(within(getTable()).getAllByRole('row')).toHaveLength(4);
    });

    it('should redo footer calculations', async () => {
      getTestContext({
        footerOptions: { show: true, reducer: ['sum'] },
        data: toDataFrame({
          name: 'A',
          fields: [
            {
              name: 'number',
              type: FieldType.number,
              values: [1, 1, 1, 2, 2],
              config: {
                custom: {
                  filterable: true,
                },
              },
            },
          ],
        }),
      });

      expect(within(getFooter()).getByRole('columnheader').getElementsByTagName('span')[0].textContent).toEqual('7');

<<<<<<< HEAD
      await userEvent.click(within(getColumnHeader(/number/)).getByRole('filterIcon'));
=======
      await userEvent.click(within(getColumnHeader(/number/)).getByRole('button', { name: '' }));
>>>>>>> ae830f68
      await userEvent.click(screen.getByLabelText('1'));
      await userEvent.click(screen.getByText('Ok'));

      expect(within(getFooter()).getByRole('columnheader').getElementsByTagName('span')[0].textContent).toEqual('3');
    });

    it('should filter rows and recalculate footer values when multiple filter values are selected', async () => {
      getTestContext({
        footerOptions: { show: true, reducer: ['sum'] },
        data: toDataFrame({
          name: 'A',
          fields: [
            {
              name: 'number',
              type: FieldType.number,
              values: [1, 1, 1, 2, 2, 3, 3],
              config: {
                custom: {
                  filterable: true,
                },
              },
            },
          ],
        }),
      });

      expect(within(getTable()).getAllByRole('row')).toHaveLength(8);
      expect(within(getFooter()).getByRole('columnheader').getElementsByTagName('span')[0].textContent).toEqual('13');

<<<<<<< HEAD
      await userEvent.click(within(getColumnHeader(/number/)).getByRole('filterIcon'));
=======
      await userEvent.click(within(getColumnHeader(/number/)).getByRole('button', { name: '' }));
>>>>>>> ae830f68
      await userEvent.click(screen.getByLabelText('2'));
      await userEvent.click(screen.getByLabelText('3'));
      await userEvent.click(screen.getByText('Ok'));

      //4 + header row
      expect(within(getTable()).getAllByRole('row')).toHaveLength(5);
      expect(within(getFooter()).getByRole('columnheader').getElementsByTagName('span')[0].textContent).toEqual('10');
    });

    it('should reset when clear filters button is pressed', async () => {
      getTestContext({
        footerOptions: { show: true, reducer: ['sum'] },
        data: toDataFrame({
          name: 'A',
          fields: [
            {
              name: 'number',
              type: FieldType.number,
              values: [1, 1, 1, 2, 2],
              config: {
                custom: {
                  filterable: true,
                },
              },
            },
          ],
        }),
      });

<<<<<<< HEAD
      await userEvent.click(within(getColumnHeader(/number/)).getByRole('filterIcon'));
=======
      await userEvent.click(within(getColumnHeader(/number/)).getByRole('button', { name: '' }));
>>>>>>> ae830f68
      await userEvent.click(screen.getByLabelText('1'));
      await userEvent.click(screen.getByText('Ok'));

      //3 + header row
      expect(within(getTable()).getAllByRole('row')).toHaveLength(4);
      expect(within(getFooter()).getByRole('columnheader').getElementsByTagName('span')[0].textContent).toEqual('3');

<<<<<<< HEAD
      await userEvent.click(within(getColumnHeader(/number/)).getByRole('filterIcon'));
=======
      await userEvent.click(within(getColumnHeader(/number/)).getByRole('button', { name: '' }));
>>>>>>> ae830f68
      await userEvent.click(screen.getByText('Clear filter'));

      //5 + header row
      expect(within(getTable()).getAllByRole('row')).toHaveLength(6);
      expect(within(getFooter()).getByRole('columnheader').getElementsByTagName('span')[0].textContent).toEqual('7');
    });
  });

  describe('on data change', () => {
    it('should redo footer value calculations', async () => {
      const { rerender } = getTestContext({
        footerOptions: { show: true, reducer: ['sum'] },
        data: toDataFrame({
          name: 'A',
          fields: [
            {
              name: 'number',
              type: FieldType.number,
              values: [1, 1, 1, 2, 2],
              config: {
                custom: {
                  filterable: true,
                },
              },
            },
          ],
        }),
      });

      //5 + header row
      expect(within(getTable()).getAllByRole('row')).toHaveLength(6);
      expect(within(getFooter()).getByRole('columnheader').getElementsByTagName('span')[0].textContent).toEqual('7');

      const onSortByChange = jest.fn();
      const onCellFilterAdded = jest.fn();
      const onColumnResize = jest.fn();
      const props: Props = {
        ariaLabel: 'aria-label',
        data: getDefaultDataFrame(),
        height: 600,
        width: 800,
        onSortByChange,
        onCellFilterAdded,
        onColumnResize,
      };

      const propOverrides = {
        footerOptions: { show: true, reducer: ['sum'] },
        data: toDataFrame({
          name: 'A',
          fields: [
            {
              name: 'number',
              type: FieldType.number,
              values: [1, 1, 1, 2],
              config: {
                custom: {
                  filterable: true,
                },
              },
            },
          ],
        }),
      };

      Object.assign(props, propOverrides);

      rerender(<Table {...props} />);

      //4 + header row
      expect(within(getTable()).getAllByRole('row')).toHaveLength(5);
      expect(within(getFooter()).getByRole('columnheader').getElementsByTagName('span')[0].textContent).toEqual('5');
    });
  });

  describe('on table footer disabled', () => {
    it('should not show footer', async () => {
      getTestContext({
        footerOptions: { show: false, reducer: ['sum'] },
        data: toDataFrame({
          name: 'A',
          fields: [
            {
              name: 'number',
              type: FieldType.number,
              values: [1, 1, 1, 2, 2],
              config: {
                custom: {
                  filterable: true,
                },
              },
            },
          ],
        }),
      });

      expect(() => screen.getByTestId('table-footer')).toThrow('Unable to find an element');
    });
<<<<<<< HEAD
=======
  });

  describe('on table footer enabled and count calculation selected', () => {
    it('should show count of non-null values', async () => {
      getTestContext({
        footerOptions: { show: true, reducer: ['count'] },
        data: toDataFrame({
          name: 'A',
          fields: [
            {
              name: 'number',
              type: FieldType.number,
              values: [1, 1, 1, 2, null],
              config: {
                custom: {
                  filterable: true,
                },
              },
            },
          ],
        }),
      });

      expect(within(getFooter()).getByRole('columnheader').getElementsByTagName('span')[0].textContent).toEqual('4');
    });

    it('should show count of rows when `count rows` is selected', async () => {
      getTestContext({
        footerOptions: { show: true, reducer: ['count'], countRows: true },
        data: toDataFrame({
          name: 'A',
          fields: [
            {
              name: 'number1',
              type: FieldType.number,
              values: [1, 1, 1, 2, null],
              config: {
                custom: {
                  filterable: true,
                },
              },
            },
          ],
        }),
      });

      expect(within(getFooter()).getByRole('columnheader').getElementsByTagName('span')[0].textContent).toEqual(
        'Count'
      );
      expect(within(getFooter()).getByRole('columnheader').getElementsByTagName('span')[1].textContent).toEqual('5');
    });

    it('should show correct counts when turning `count rows` on and off', async () => {
      const { rerender } = getTestContext({
        footerOptions: { show: true, reducer: ['count'], countRows: true },
        data: toDataFrame({
          name: 'A',
          fields: [
            {
              name: 'number1',
              type: FieldType.number,
              values: [1, 1, 1, 2, null],
              config: {
                custom: {
                  filterable: true,
                },
              },
            },
          ],
        }),
      });

      expect(within(getFooter()).getByRole('columnheader').getElementsByTagName('span')[0].textContent).toEqual(
        'Count'
      );
      expect(within(getFooter()).getByRole('columnheader').getElementsByTagName('span')[1].textContent).toEqual('5');

      const onSortByChange = jest.fn();
      const onCellFilterAdded = jest.fn();
      const onColumnResize = jest.fn();
      const props: Props = {
        ariaLabel: 'aria-label',
        data: getDefaultDataFrame(),
        height: 600,
        width: 800,
        onSortByChange,
        onCellFilterAdded,
        onColumnResize,
      };

      const propOverrides = {
        footerOptions: { show: true, reducer: ['count'], countRows: false },
        data: toDataFrame({
          name: 'A',
          fields: [
            {
              name: 'number',
              type: FieldType.number,
              values: [1, 1, 1, 2, null],
              config: {
                custom: {
                  filterable: true,
                },
              },
            },
          ],
        }),
      };

      Object.assign(props, propOverrides);

      rerender(<Table {...props} />);

      expect(within(getFooter()).getByRole('columnheader').getElementsByTagName('span')[0].textContent).toEqual('4');
    });
  });

  describe('when mounted with nested data', () => {
    beforeEach(() => {
      const nestedFrame = (idx: number) =>
        applyOverrides(
          toDataFrame({
            name: `nested_frame${idx}`,
            fields: [
              {
                name: `humidity_${idx}`,
                type: FieldType.string,
                values: [`3%_${idx}`, `17%_${idx}`],
              },
              {
                name: `status_${idx}`,
                type: FieldType.string,
                values: [`ok_${idx}`, `humid_${idx}`],
              },
            ],
          })
        );

      const defaultFrame = getDefaultDataFrame();

      getTestContext({
        data: applyOverrides({
          ...defaultFrame,
          fields: [
            ...defaultFrame.fields,
            {
              name: 'nested',
              type: FieldType.nestedFrames,
              values: [[nestedFrame(0), nestedFrame(1)]],
              config: {},
            },
          ],
        }),
      });
    });

    it('then correct rows should be rendered and new table is rendered when expander is clicked', async () => {
      expect(getTable()).toBeInTheDocument();
      expect(screen.getAllByRole('columnheader')).toHaveLength(4);
      expect(getColumnHeader(/time/)).toBeInTheDocument();
      expect(getColumnHeader(/temperature/)).toBeInTheDocument();
      expect(getColumnHeader(/img/)).toBeInTheDocument();

      const rows = within(getTable()).getAllByRole('row');
      expect(rows).toHaveLength(5);
      expect(getRowsData(rows)).toEqual([
        { time: '2021-01-01 00:00:00', temperature: '10', link: '${__value.text} interpolation' },
        { time: '2021-01-01 03:00:00', temperature: 'NaN', link: '${__value.text} interpolation' },
        { time: '2021-01-01 01:00:00', temperature: '11', link: '${__value.text} interpolation' },
        { time: '2021-01-01 02:00:00', temperature: '12', link: '${__value.text} interpolation' },
      ]);

      await userEvent.click(within(rows[1]).getByLabelText('Expand row'));
      expect(screen.getAllByRole('columnheader')).toHaveLength(8);
      expect(getColumnHeader(/humidity_0/)).toBeInTheDocument();
      expect(getColumnHeader(/humidity_1/)).toBeInTheDocument();
      expect(getColumnHeader(/status_0/)).toBeInTheDocument();
      expect(getColumnHeader(/status_1/)).toBeInTheDocument();

      const subTable0 = screen.getAllByRole('table')[1];
      const subTableRows0 = within(subTable0).getAllByRole('row');
      expect(subTableRows0).toHaveLength(3);
      expect(within(subTableRows0[1]).getByText(/3%_0/)).toBeInTheDocument();
      expect(within(subTableRows0[1]).getByText(/ok_0/)).toBeInTheDocument();
      expect(within(subTableRows0[2]).getByText(/17%_0/)).toBeInTheDocument();
      expect(within(subTableRows0[2]).getByText(/humid_0/)).toBeInTheDocument();

      const subTable1 = screen.getAllByRole('table')[2];
      const subTableRows1 = within(subTable1).getAllByRole('row');
      expect(subTableRows1).toHaveLength(3);
      expect(within(subTableRows1[1]).getByText(/3%_1/)).toBeInTheDocument();
      expect(within(subTableRows1[1]).getByText(/ok_1/)).toBeInTheDocument();
      expect(within(subTableRows1[2]).getByText(/17%_1/)).toBeInTheDocument();
      expect(within(subTableRows1[2]).getByText(/humid_1/)).toBeInTheDocument();
    });

    it('then properly handle row expansion and sorting', async () => {
      expect(getTable()).toBeInTheDocument();
      expect(screen.getAllByRole('columnheader')).toHaveLength(4);
      expect(getColumnHeader(/time/)).toBeInTheDocument();
      expect(getColumnHeader(/temperature/)).toBeInTheDocument();
      expect(getColumnHeader(/img/)).toBeInTheDocument();

      let rows = within(getTable()).getAllByRole('row');
      expect(rows).toHaveLength(5);
      expect(getRowsData(rows)).toEqual([
        { time: '2021-01-01 00:00:00', temperature: '10', link: '${__value.text} interpolation' },
        { time: '2021-01-01 03:00:00', temperature: 'NaN', link: '${__value.text} interpolation' },
        { time: '2021-01-01 01:00:00', temperature: '11', link: '${__value.text} interpolation' },
        { time: '2021-01-01 02:00:00', temperature: '12', link: '${__value.text} interpolation' },
      ]);

      // Sort rows, and check the new order
      const table = getTable();
      await userEvent.click(within(table).getAllByTitle('Toggle SortBy')[0]);
      rows = within(table).getAllByRole('row');
      expect(rows).toHaveLength(5);
      expect(getRowsData(rows)).toEqual([
        { time: '2021-01-01 00:00:00', temperature: '10', link: '${__value.text} interpolation' },
        { time: '2021-01-01 01:00:00', temperature: '11', link: '${__value.text} interpolation' },
        { time: '2021-01-01 02:00:00', temperature: '12', link: '${__value.text} interpolation' },
        { time: '2021-01-01 03:00:00', temperature: 'NaN', link: '${__value.text} interpolation' },
      ]);

      // No sub table exists before expending a row
      let tables = screen.getAllByRole('table');
      expect(tables).toHaveLength(1);

      // Expand a row, and check its height
      rows = within(getTable()).getAllByRole('row');
      await userEvent.click(within(rows[1]).getByLabelText('Expand row'));
      tables = screen.getAllByRole('table');
      expect(tables).toHaveLength(3);
      let subTable = screen.getAllByRole('table')[2];
      expect(subTable.style.height).toBe('108px');

      // Sort again rows
      tables = screen.getAllByRole('table');
      await userEvent.click(within(tables[0]).getAllByTitle('Toggle SortBy')[0]);
      rows = within(table).getAllByRole('row');
      expect(rows).toHaveLength(5);
      expect(getRowsData(rows)).toEqual([
        { time: '2021-01-01 03:00:00', temperature: 'NaN', link: '${__value.text} interpolation' },
        { time: '2021-01-01 02:00:00', temperature: '12', link: '${__value.text} interpolation' },
        { time: '2021-01-01 01:00:00', temperature: '11', link: '${__value.text} interpolation' },
        { time: '2021-01-01 00:00:00', temperature: '10', link: '${__value.text} interpolation' },
      ]);

      // Expand another row
      rows = within(getTable()).getAllByRole('row');
      await userEvent.click(within(rows[1]).getByLabelText('Expand row'));
      subTable = screen.getAllByRole('table')[2];
      expect(subTable.style.height).toBe('108px');
    });
>>>>>>> ae830f68
  });
});<|MERGE_RESOLUTION|>--- conflicted
+++ resolved
@@ -235,11 +235,7 @@
 
       expect(within(getFooter()).getByRole('columnheader').getElementsByTagName('span')[0].textContent).toEqual('7');
 
-<<<<<<< HEAD
-      await userEvent.click(within(getColumnHeader(/number/)).getByRole('filterIcon'));
-=======
       await userEvent.click(within(getColumnHeader(/number/)).getByRole('button', { name: '' }));
->>>>>>> ae830f68
       await userEvent.click(screen.getByLabelText('1'));
       await userEvent.click(screen.getByText('Ok'));
 
@@ -269,11 +265,7 @@
       expect(within(getTable()).getAllByRole('row')).toHaveLength(8);
       expect(within(getFooter()).getByRole('columnheader').getElementsByTagName('span')[0].textContent).toEqual('13');
 
-<<<<<<< HEAD
-      await userEvent.click(within(getColumnHeader(/number/)).getByRole('filterIcon'));
-=======
       await userEvent.click(within(getColumnHeader(/number/)).getByRole('button', { name: '' }));
->>>>>>> ae830f68
       await userEvent.click(screen.getByLabelText('2'));
       await userEvent.click(screen.getByLabelText('3'));
       await userEvent.click(screen.getByText('Ok'));
@@ -303,11 +295,7 @@
         }),
       });
 
-<<<<<<< HEAD
-      await userEvent.click(within(getColumnHeader(/number/)).getByRole('filterIcon'));
-=======
       await userEvent.click(within(getColumnHeader(/number/)).getByRole('button', { name: '' }));
->>>>>>> ae830f68
       await userEvent.click(screen.getByLabelText('1'));
       await userEvent.click(screen.getByText('Ok'));
 
@@ -315,11 +303,7 @@
       expect(within(getTable()).getAllByRole('row')).toHaveLength(4);
       expect(within(getFooter()).getByRole('columnheader').getElementsByTagName('span')[0].textContent).toEqual('3');
 
-<<<<<<< HEAD
-      await userEvent.click(within(getColumnHeader(/number/)).getByRole('filterIcon'));
-=======
       await userEvent.click(within(getColumnHeader(/number/)).getByRole('button', { name: '' }));
->>>>>>> ae830f68
       await userEvent.click(screen.getByText('Clear filter'));
 
       //5 + header row
@@ -418,8 +402,6 @@
 
       expect(() => screen.getByTestId('table-footer')).toThrow('Unable to find an element');
     });
-<<<<<<< HEAD
-=======
   });
 
   describe('on table footer enabled and count calculation selected', () => {
@@ -674,6 +656,5 @@
       subTable = screen.getAllByRole('table')[2];
       expect(subTable.style.height).toBe('108px');
     });
->>>>>>> ae830f68
   });
 });