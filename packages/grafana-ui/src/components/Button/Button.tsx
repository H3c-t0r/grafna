--- conflicted
+++ resolved
@@ -210,10 +210,7 @@
       flexDirection: 'row',
       alignItems: 'center',
       whiteSpace: 'nowrap',
-<<<<<<< HEAD
-=======
       overflow: 'hidden',
->>>>>>> a97a67fd
       height: '100%',
     }),
   };
