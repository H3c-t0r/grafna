--- conflicted
+++ resolved
@@ -12,17 +12,9 @@
   decorators: [withCenteredStory, withKnobs],
 };
 
-<<<<<<< HEAD
-ButtonSelectStories.addDecorator(withCenteredStory).addDecorator(withKnobs);
-
-ButtonSelectStories.add('default', () => {
+export const basic = () => {
   const initialState: SelectableValue<string> = { label: 'A label', value: 'A value' };
   const value = object<SelectableValue<string>>('Selected Value:', initialState);
-=======
-export const basic = () => {
-  const intialState: SelectableValue<string> = { label: 'A label', value: 'A value' };
-  const value = object<SelectableValue<string>>('Selected Value:', intialState);
->>>>>>> 184941ea
   const options = object<Array<SelectableValue<string>>>('Options:', [
     initialState,
     { label: 'Another label', value: 'Another value' },
