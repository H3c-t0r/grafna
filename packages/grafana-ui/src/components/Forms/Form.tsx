import React, { useEffect } from 'react';
import { useForm, Mode, OnSubmit, DeepPartial, FormContextValues } from 'react-hook-form';

type FormAPI<T> = Pick<FormContextValues<T>, 'register' | 'errors' | 'control'>;

interface FormProps<T> {
  validateOn?: Mode;
  validateOnMount?: boolean;
  defaultValues?: DeepPartial<T>;
  onSubmit: OnSubmit<T>;
  children: (api: FormAPI<T>) => React.ReactNode;
}

<<<<<<< HEAD
export function Form<T>({ validateOn, defaultValues, onSubmit, validateOnMount = false, children }: FormProps<T>) {
  const { handleSubmit, register, errors, control, reset, getValues, triggerValidation } = useForm<T>({
    mode: validateOn || 'onSubmit',
=======
export function Form<T>({ defaultValues, onSubmit, children, validateOn = 'onSubmit' }: FormProps<T>) {
  const { handleSubmit, register, errors, control, reset, getValues } = useForm<T>({
    mode: validateOn,
>>>>>>> 5aeb3673
    defaultValues,
  });

  useEffect(() => {
    reset({ ...getValues(), ...defaultValues });
  }, [defaultValues]);

  useEffect(() => {
    if (validateOnMount) {
      triggerValidation();
    }
  }, []);

  return <form onSubmit={handleSubmit(onSubmit)}>{children({ register, errors, control })}</form>;
}<|MERGE_RESOLUTION|>--- conflicted
+++ resolved
@@ -11,15 +11,9 @@
   children: (api: FormAPI<T>) => React.ReactNode;
 }
 
-<<<<<<< HEAD
 export function Form<T>({ validateOn, defaultValues, onSubmit, validateOnMount = false, children }: FormProps<T>) {
   const { handleSubmit, register, errors, control, reset, getValues, triggerValidation } = useForm<T>({
-    mode: validateOn || 'onSubmit',
-=======
-export function Form<T>({ defaultValues, onSubmit, children, validateOn = 'onSubmit' }: FormProps<T>) {
-  const { handleSubmit, register, errors, control, reset, getValues } = useForm<T>({
     mode: validateOn,
->>>>>>> 5aeb3673
     defaultValues,
   });
 
