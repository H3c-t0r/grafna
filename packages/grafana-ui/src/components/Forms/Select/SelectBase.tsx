import React, { useCallback } from 'react';
import { deprecationWarning } from '@grafana/data';
// @ts-ignore
import { default as ReactSelect } from '@torkelo/react-select';
// @ts-ignore
import Creatable from '@torkelo/react-select/creatable';
// @ts-ignore
import { default as ReactAsyncSelect } from '@torkelo/react-select/async';
// @ts-ignore
import { default as AsyncCreatable } from '@torkelo/react-select/async-creatable';

import { Icon } from '../../Icon/Icon';
import { css, cx } from 'emotion';
import { inputSizesPixels } from '../commonStyles';
import resetSelectStyles from './resetSelectStyles';
import { SelectMenu, SelectMenuOptions } from './SelectMenu';
import { IndicatorsContainer } from './IndicatorsContainer';
import { ValueContainer } from './ValueContainer';
import { InputControl } from './InputControl';
import { DropdownIndicator } from './DropdownIndicator';
import { SelectOptionGroup } from './SelectOptionGroup';
import { SingleValue } from './SingleValue';
import { MultiValueContainer, MultiValueRemove } from './MultiValue';
import { useTheme } from '../../../themes';
import { getSelectStyles } from './getSelectStyles';
<<<<<<< HEAD
import { cleanValue } from './utils';
import { SelectBaseProps, SelectValue } from './types';
=======
import { withSelectArrowNavigation } from '../../Select/withSelectArrowNavigation';

type SelectValue<T> = T | SelectableValue<T> | T[] | Array<SelectableValue<T>>;

export interface SelectCommonProps<T> {
  className?: string;
  options?: Array<SelectableValue<T>>;
  defaultValue?: any;
  inputValue?: string;
  value?: SelectValue<T>;
  getOptionLabel?: (item: SelectableValue<T>) => string;
  getOptionValue?: (item: SelectableValue<T>) => string;
  onCreateOption?: (value: string) => void;
  onChange: (value: SelectableValue<T>) => {} | void;
  onInputChange?: (label: string) => void;
  onKeyDown?: (event: React.KeyboardEvent) => void;
  placeholder?: string;
  disabled?: boolean;
  isSearchable?: boolean;
  isClearable?: boolean;
  autoFocus?: boolean;
  openMenuOnFocus?: boolean;
  onBlur?: () => void;
  maxMenuHeight?: number;
  isLoading?: boolean;
  noOptionsMessage?: string;
  isMulti?: boolean;
  backspaceRemovesValue?: boolean;
  isOpen?: boolean;
  components?: any;
  onOpenMenu?: () => void;
  onCloseMenu?: () => void;
  tabSelectsValue?: boolean;
  formatCreateLabel?: (input: string) => string;
  allowCustomValue?: boolean;
  width?: number;
  size?: FormInputSize;
  /** item to be rendered in front of the input */
  prefix?: JSX.Element | string | null;
  /** Use a custom element to control Select. A proper ref to the renderControl is needed if 'portal' isn't set to null*/
  renderControl?: ControlComponent<T>;
}

export interface SelectAsyncProps<T> {
  /** When specified as boolean the loadOptions will execute when component is mounted */
  defaultOptions?: boolean | Array<SelectableValue<T>>;
  /** Asynchroniously load select options */
  loadOptions?: (query: string) => Promise<Array<SelectableValue<T>>>;
  /** Message to display when options are loading */
  loadingMessage?: string;
}

export interface MultiSelectCommonProps<T> extends Omit<SelectCommonProps<T>, 'onChange' | 'isMulti' | 'value'> {
  value?: Array<SelectableValue<T>> | T[];
  onChange: (item: Array<SelectableValue<T>>) => {} | void;
}

export interface SelectBaseProps<T> extends SelectCommonProps<T>, SelectAsyncProps<T> {
  invalid?: boolean;
}

export interface CustomControlProps<T> {
  ref: React.Ref<any>;
  isOpen: boolean;
  /** Currently selected value */
  value?: SelectableValue<T>;
  /** onClick will be automatically passed to custom control allowing menu toggle */
  onClick: () => void;
  /** onBlur will be automatically passed to custom control closing the menu on element blur */
  onBlur: () => void;
  disabled: boolean;
  invalid: boolean;
}

export type ControlComponent<T> = React.ComponentType<CustomControlProps<T>>;
>>>>>>> 75fe3c83

const CustomControl = (props: any) => {
  const {
    children,
    innerProps,
    selectProps: { menuIsOpen, onMenuClose, onMenuOpen },
    isFocused,
    isMulti,
    getValue,
    innerRef,
  } = props;
  const selectProps = props.selectProps as SelectBaseProps<any>;

  if (selectProps.renderControl) {
    return React.createElement(selectProps.renderControl, {
      isOpen: menuIsOpen,
      value: isMulti ? getValue() : getValue()[0],
      ref: innerRef,
      onClick: menuIsOpen ? onMenuClose : onMenuOpen,
      onBlur: onMenuClose,
      disabled: !!selectProps.disabled,
      invalid: !!selectProps.invalid,
    });
  }

  return (
    <InputControl
      ref={innerRef}
      innerProps={innerProps}
      prefix={selectProps.prefix}
      focused={isFocused}
      invalid={!!selectProps.invalid}
      disabled={!!selectProps.disabled}
    >
      {children}
    </InputControl>
  );
};

export function SelectBase<T>({
  value,
  defaultValue,
  inputValue,
  onInputChange,
  onCreateOption,
  options = [],
  onChange,
  onBlur,
  onKeyDown,
  onCloseMenu,
  onOpenMenu,
  placeholder = 'Choose',
  getOptionValue,
  getOptionLabel,
  isSearchable = true,
  disabled = false,
  isClearable = false,
  isMulti = false,
  isLoading = false,
  isOpen,
  autoFocus = false,
  openMenuOnFocus = false,
  maxMenuHeight = 300,
  noOptionsMessage = 'No options found',
  tabSelectsValue = true,
  backspaceRemovesValue = true,
  allowCustomValue = false,
  size = 'auto',
  prefix,
  formatCreateLabel,
  loadOptions,
  loadingMessage = 'Loading options...',
  defaultOptions,
  renderControl,
  width,
  invalid,
  components,
}: SelectBaseProps<T>) {
  const theme = useTheme();
  const styles = getSelectStyles(theme);
  const onChangeWithEmpty = useCallback(
    (value: SelectValue<T>) => {
      if (isMulti && (value === undefined || value === null)) {
        return onChange([]);
      }
      onChange(value);
    },
    [isMulti]
  );
  let ReactSelectComponent: ReactSelect | Creatable = ReactSelect;
  const creatableProps: any = {};
  let asyncSelectProps: any = {};
  let selectedValue = [];
  if (isMulti && loadOptions) {
    selectedValue = value as any;
  } else {
    // If option is passed as a plain value (value property from SelectableValue property)
    // we are selecting the corresponding value from the options
    if (isMulti && value && Array.isArray(value) && !loadOptions) {
      // @ts-ignore
      selectedValue = value.map(v => {
        return options.filter(o => {
          return v === o.value || o.value === v.value;
        })[0];
      });
    } else if (loadOptions) {
      const hasValue = defaultValue || value;
      selectedValue = hasValue ? [hasValue] : [];
    } else {
      selectedValue = cleanValue(value, options);
    }
  }

  const commonSelectProps = {
    autoFocus,
    placeholder,
    isSearchable,
    // Passing isDisabled as react-select accepts this prop
    isDisabled: disabled,
    // Also passing disabled, as this is the new Select API, and I want to use this prop instead of react-select's one
    disabled,
    invalid,
    prefix,
    isClearable,
    isLoading,
    menuIsOpen: isOpen,
    defaultValue,
    inputValue,
    onInputChange,
    value: isMulti ? selectedValue : selectedValue[0],
    getOptionLabel,
    getOptionValue,
    openMenuOnFocus,
    maxMenuHeight,
    isMulti,
    backspaceRemovesValue,
    onMenuOpen: onOpenMenu,
    onMenuClose: onCloseMenu,
    tabSelectsValue,
    options,
    onChange: onChangeWithEmpty,
    onBlur,
    onKeyDown,
    menuShouldScrollIntoView: false,
    renderControl,
    captureMenuScroll: false,
    menuPlacement: 'auto',
  };

  // width property is deprecated in favor of size or className
  let widthClass = '';
  if (width) {
    deprecationWarning('Select', 'width property', 'size or className');
    widthClass = 'width-' + width;
  }

  if (allowCustomValue) {
    ReactSelectComponent = Creatable;
    creatableProps.formatCreateLabel = formatCreateLabel ?? ((input: string) => `Create: ${input}`);
    creatableProps.onCreateOption = onCreateOption;
  }

  // Instead of having AsyncSelect, as a separate component we render ReactAsyncSelect
  if (loadOptions) {
    ReactSelectComponent = allowCustomValue ? AsyncCreatable : ReactAsyncSelect;
    asyncSelectProps = {
      loadOptions,
      defaultOptions,
    };
  }
  const NavigatableSelect = withSelectArrowNavigation(ReactSelectComponent);
  return (
    <>
      <NavigatableSelect
        components={{
          MenuList: SelectMenu,
          Group: SelectOptionGroup,
          ValueContainer: ValueContainer,
          Placeholder: (props: any) => (
            <div
              {...props.innerProps}
              className={cx(
                css(props.getStyles('placeholder', props)),
                css`
                  display: inline-block;
                  color: hsl(0, 0%, 50%);
                  position: absolute;
                  top: 50%;
                  transform: translateY(-50%);
                  box-sizing: border-box;
                  line-height: 1;
                `
              )}
            >
              {props.children}
            </div>
          ),
          IndicatorsContainer: IndicatorsContainer,
          IndicatorSeparator: () => <></>,
          Control: CustomControl,
          Option: SelectMenuOptions,
          ClearIndicator: (props: any) => {
            const { clearValue } = props;
            return (
              <Icon
                name="times"
                onMouseDown={e => {
                  e.preventDefault();
                  e.stopPropagation();
                  clearValue();
                }}
              />
            );
          },
          LoadingIndicator: (props: any) => {
            return <Icon name="spinner" className="fa fa-spin" />;
          },
          LoadingMessage: (props: any) => {
            return <div className={styles.loadingMessage}>{loadingMessage}</div>;
          },
          NoOptionsMessage: (props: any) => {
            return (
              <div className={styles.loadingMessage} aria-label="No options provided">
                {noOptionsMessage}
              </div>
            );
          },
          DropdownIndicator: (props: any) => <DropdownIndicator isOpen={props.selectProps.menuIsOpen} />,
          SingleValue: SingleValue,
          MultiValueContainer: MultiValueContainer,
          MultiValueRemove: MultiValueRemove,
          ...components,
        }}
        styles={{
          ...resetSelectStyles(),
          //These are required for the menu positioning to function
          menu: ({ top, bottom, width, position }: any) => ({
            top,
            bottom,
            width,
            position,
            marginBottom: !!bottom ? '10px' : '0',
            zIndex: 9999,
          }),
          container: () => ({
            position: 'relative',
            width: inputSizesPixels(size),
          }),
        }}
        className={widthClass}
        {...commonSelectProps}
        {...creatableProps}
        {...asyncSelectProps}
      />
    </>
  );
}<|MERGE_RESOLUTION|>--- conflicted
+++ resolved
@@ -23,86 +23,9 @@
 import { MultiValueContainer, MultiValueRemove } from './MultiValue';
 import { useTheme } from '../../../themes';
 import { getSelectStyles } from './getSelectStyles';
-<<<<<<< HEAD
 import { cleanValue } from './utils';
 import { SelectBaseProps, SelectValue } from './types';
-=======
 import { withSelectArrowNavigation } from '../../Select/withSelectArrowNavigation';
-
-type SelectValue<T> = T | SelectableValue<T> | T[] | Array<SelectableValue<T>>;
-
-export interface SelectCommonProps<T> {
-  className?: string;
-  options?: Array<SelectableValue<T>>;
-  defaultValue?: any;
-  inputValue?: string;
-  value?: SelectValue<T>;
-  getOptionLabel?: (item: SelectableValue<T>) => string;
-  getOptionValue?: (item: SelectableValue<T>) => string;
-  onCreateOption?: (value: string) => void;
-  onChange: (value: SelectableValue<T>) => {} | void;
-  onInputChange?: (label: string) => void;
-  onKeyDown?: (event: React.KeyboardEvent) => void;
-  placeholder?: string;
-  disabled?: boolean;
-  isSearchable?: boolean;
-  isClearable?: boolean;
-  autoFocus?: boolean;
-  openMenuOnFocus?: boolean;
-  onBlur?: () => void;
-  maxMenuHeight?: number;
-  isLoading?: boolean;
-  noOptionsMessage?: string;
-  isMulti?: boolean;
-  backspaceRemovesValue?: boolean;
-  isOpen?: boolean;
-  components?: any;
-  onOpenMenu?: () => void;
-  onCloseMenu?: () => void;
-  tabSelectsValue?: boolean;
-  formatCreateLabel?: (input: string) => string;
-  allowCustomValue?: boolean;
-  width?: number;
-  size?: FormInputSize;
-  /** item to be rendered in front of the input */
-  prefix?: JSX.Element | string | null;
-  /** Use a custom element to control Select. A proper ref to the renderControl is needed if 'portal' isn't set to null*/
-  renderControl?: ControlComponent<T>;
-}
-
-export interface SelectAsyncProps<T> {
-  /** When specified as boolean the loadOptions will execute when component is mounted */
-  defaultOptions?: boolean | Array<SelectableValue<T>>;
-  /** Asynchroniously load select options */
-  loadOptions?: (query: string) => Promise<Array<SelectableValue<T>>>;
-  /** Message to display when options are loading */
-  loadingMessage?: string;
-}
-
-export interface MultiSelectCommonProps<T> extends Omit<SelectCommonProps<T>, 'onChange' | 'isMulti' | 'value'> {
-  value?: Array<SelectableValue<T>> | T[];
-  onChange: (item: Array<SelectableValue<T>>) => {} | void;
-}
-
-export interface SelectBaseProps<T> extends SelectCommonProps<T>, SelectAsyncProps<T> {
-  invalid?: boolean;
-}
-
-export interface CustomControlProps<T> {
-  ref: React.Ref<any>;
-  isOpen: boolean;
-  /** Currently selected value */
-  value?: SelectableValue<T>;
-  /** onClick will be automatically passed to custom control allowing menu toggle */
-  onClick: () => void;
-  /** onBlur will be automatically passed to custom control closing the menu on element blur */
-  onBlur: () => void;
-  disabled: boolean;
-  invalid: boolean;
-}
-
-export type ControlComponent<T> = React.ComponentType<CustomControlProps<T>>;
->>>>>>> 75fe3c83
 
 const CustomControl = (props: any) => {
   const {
