import React from 'react';

import { Button, ButtonVariant, ButtonProps } from '../Button';
import { ButtonSize } from '../../Button/types';
import { SelectCommonProps, SelectBase, CustomControlProps } from './SelectBase';
import { css } from 'emotion';
import { useTheme } from '../../../themes';
import { Icon } from '../../Icon/Icon';
import { IconType } from '../../Icon/types';

interface ButtonSelectProps<T> extends Omit<SelectCommonProps<T>, 'renderControl' | 'size' | 'prefix'> {
  icon?: IconType;
  variant?: ButtonVariant;
  size?: ButtonSize;
}

interface SelectButtonProps extends Omit<ButtonProps, 'icon'> {
  icon?: IconType;
  isOpen?: boolean;
  innerRef: any;
}

const SelectButton = React.forwardRef<HTMLButtonElement, SelectButtonProps>(
  ({ icon, children, isOpen, ...buttonProps }, ref) => {
    const theme = useTheme();
    const styles = {
      wrapper: css`
        display: flex;
        align-items: center;
        justify-content: space-between;
        max-width: 200px;
        text-overflow: ellipsis;
      `,
      iconWrap: css`
        padding: 0 15px 0 0;
      `,
      caretWrap: css`
        padding-left: ${theme.spacing.sm};
        margin-left: ${theme.spacing.sm};
        margin-right: -${theme.spacing.sm};
        height: 100%;
      `,
    };
    const buttonIcon = `fa fa-${icon}`;
    const caretIcon = isOpen ? 'caret-up' : 'caret-down';
    return (
      <Button {...buttonProps} ref={ref} icon={buttonIcon}>
        <span className={styles.wrapper}>
          <span>{children}</span>
          <span className={styles.caretWrap}>
            <Icon name={caretIcon} />
          </span>
        </span>
      </Button>
    );
  }
);

export function ButtonSelect<T>({
  placeholder,
  icon,
  variant = 'primary',
  size = 'md',
  className,
  disabled,
  ...selectProps
}: ButtonSelectProps<T>) {
  const buttonProps = {
    icon,
    variant,
    size,
    className,
    disabled,
  };

  return (
    <SelectBase
      {...selectProps}
<<<<<<< HEAD
      portal={null}
=======
>>>>>>> 25431f32
      renderControl={React.forwardRef<any, CustomControlProps<T>>(({ onBlur, onClick, value, isOpen }, ref) => {
        return (
          <SelectButton {...buttonProps} ref={ref} onBlur={onBlur} onClick={onClick} isOpen={isOpen}>
            {value ? value.label : placeholder}
          </SelectButton>
        );
      })}
    />
  );
}<|MERGE_RESOLUTION|>--- conflicted
+++ resolved
@@ -76,10 +76,6 @@
   return (
     <SelectBase
       {...selectProps}
-<<<<<<< HEAD
-      portal={null}
-=======
->>>>>>> 25431f32
       renderControl={React.forwardRef<any, CustomControlProps<T>>(({ onBlur, onClick, value, isOpen }, ref) => {
         return (
           <SelectButton {...buttonProps} ref={ref} onBlur={onBlur} onClick={onClick} isOpen={isOpen}>
