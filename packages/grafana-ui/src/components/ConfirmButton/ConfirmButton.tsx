import React, { PureComponent, SyntheticEvent } from 'react';
import { cx, css } from 'emotion';
import { stylesFactory, withTheme } from '../../themes';
import { GrafanaTheme } from '@grafana/data';
import { Themeable } from '../../types';
<<<<<<< HEAD
import { Button, ButtonSize, ButtonVariant } from '../Button';
=======
import { ComponentSize } from '../../types/size';
import { Button } from '../Button/Button';
import Forms from '../Forms';
import { ButtonVariant } from '../Button/types';
>>>>>>> 5a1fce10

const getStyles = stylesFactory((theme: GrafanaTheme) => {
  return {
    buttonContainer: css`
      direction: rtl;
      display: flex;
      align-items: center;
    `,
    buttonDisabled: css`
      text-decoration: none;
      color: ${theme.colors.text};
      opacity: 0.65;
      cursor: not-allowed;
      pointer-events: none;
    `,
    buttonShow: css`
      opacity: 1;
      transition: opacity 0.1s ease;
      z-index: 2;
    `,
    buttonHide: css`
      opacity: 0;
      transition: opacity 0.1s ease;
      z-index: 0;
    `,
    confirmButtonContainer: css`
      overflow: hidden;
      position: absolute;
      z-index: 1;
    `,
    confirmButton: css`
      display: flex;
      align-items: flex-start;
    `,
    confirmButtonShow: css`
      opacity: 1;
      transition: opacity 0.08s ease-out, transform 0.1s ease-out;
      transform: translateX(0);
    `,
    confirmButtonHide: css`
      opacity: 0;
      transition: opacity 0.12s ease-in, transform 0.14s ease-in;
      transform: translateX(100px);
    `,
  };
});

interface Props extends Themeable {
  className?: string;
  size?: ComponentSize;
  confirmText?: string;
  disabled?: boolean;
  confirmVariant?: ButtonVariant;

  onConfirm(): void;
  onClick?(): void;
  onCancel?(): void;
}

interface State {
  showConfirm: boolean;
}

class UnThemedConfirmButton extends PureComponent<Props, State> {
  static defaultProps: Partial<Props> = {
    size: 'md',
    confirmText: 'Save',
    disabled: false,
    confirmVariant: 'primary',
  };

  state: State = {
    showConfirm: false,
  };

  onClickButton = (event: SyntheticEvent) => {
    if (event) {
      event.preventDefault();
    }

    this.setState({
      showConfirm: true,
    });

    if (this.props.onClick) {
      this.props.onClick();
    }
  };

  onClickCancel = (event: SyntheticEvent) => {
    if (event) {
      event.preventDefault();
    }
    this.setState({
      showConfirm: false,
    });
    if (this.props.onCancel) {
      this.props.onCancel();
    }
  };

  render() {
    const {
      theme,
      className,
      size,
      disabled,
      confirmText,
      confirmVariant: confirmButtonVariant,
      onConfirm,
      children,
    } = this.props;
    const styles = getStyles(theme);
    const buttonClass = cx(
      className,
      this.state.showConfirm ? styles.buttonHide : styles.buttonShow,
      disabled && styles.buttonDisabled
    );
    const confirmButtonClass = cx(
      styles.confirmButton,
      this.state.showConfirm ? styles.confirmButtonShow : styles.confirmButtonHide
    );
    const onClick = disabled ? () => {} : this.onClickButton;

    return (
      <span className={styles.buttonContainer}>
        {typeof children === 'string' ? (
          <span className={buttonClass}>
            <Button size={size} variant="link" onClick={onClick}>
              {children}
            </Button>
          </span>
        ) : (
          <span className={buttonClass} onClick={onClick}>
            {children}
          </span>
        )}
        <span className={styles.confirmButtonContainer}>
          <span className={confirmButtonClass}>
            <Button size={size} variant="secondary" onClick={this.onClickCancel}>
              Cancel
            </Button>
            <Button size={size} variant={confirmButtonVariant} onClick={onConfirm}>
              {confirmText}
            </Button>
          </span>
        </span>
      </span>
    );
  }
}

export const ConfirmButton = withTheme(UnThemedConfirmButton);
ConfirmButton.displayName = 'ConfirmButton';<|MERGE_RESOLUTION|>--- conflicted
+++ resolved
@@ -3,14 +3,8 @@
 import { stylesFactory, withTheme } from '../../themes';
 import { GrafanaTheme } from '@grafana/data';
 import { Themeable } from '../../types';
-<<<<<<< HEAD
-import { Button, ButtonSize, ButtonVariant } from '../Button';
-=======
 import { ComponentSize } from '../../types/size';
-import { Button } from '../Button/Button';
-import Forms from '../Forms';
-import { ButtonVariant } from '../Button/types';
->>>>>>> 5a1fce10
+import { Button, ButtonVariant } from '../Button';
 
 const getStyles = stylesFactory((theme: GrafanaTheme) => {
   return {
