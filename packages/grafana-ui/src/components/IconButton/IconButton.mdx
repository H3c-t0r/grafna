<<<<<<< HEAD
import { Meta, Props } from '@storybook/addon-docs/blocks';
=======
import { Meta, Story, Preview, ArgTypes } from '@storybook/blocks';
>>>>>>> 37de4a82
import { IconButton } from './IconButton';
import { Alert } from '../Alert/Alert';

<Meta title="MDX|IconButton" component={IconButton} />

# IconButton

This component looks just like an icon but behaves like a button. It fulfils an action when you click it and has hover and focus states. You can choose which icon size you would like to use.

`IconButton` is best used when you only want an icon instead of a button with text, for example when you want to place a solitary clickable icon next to text. An example where an `IconButton` is used in Grafana is the hamburger icon at the top left which opens the new navigation.

Always keep in mind to add text for a tooltip and an aria label.

<Alert severity="warning" title={'Please note:'}>
  After reviewing this component we would like you to know that there are only 5 sizes available (sizes xs to xl). Sizes
  xxl and xxxl are now shown in size xl as well and will be deprecated in the future.
</Alert>

<ArgTypes of={IconButton} /><|MERGE_RESOLUTION|>--- conflicted
+++ resolved
@@ -1,8 +1,4 @@
-<<<<<<< HEAD
-import { Meta, Props } from '@storybook/addon-docs/blocks';
-=======
-import { Meta, Story, Preview, ArgTypes } from '@storybook/blocks';
->>>>>>> 37de4a82
+import { Meta, ArgTypes } from '@storybook/blocks';
 import { IconButton } from './IconButton';
 import { Alert } from '../Alert/Alert';
 
