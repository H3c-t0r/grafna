import React, { HTMLProps, useRef } from 'react';
import { SelectableValue } from '@grafana/data';
import { AsyncSelect, Select } from '../Select/Select';
import { useTheme2 } from '../../themes/ThemeContext';

/** @internal
 * Should be used only internally by Segment/SegmentAsync which can guarantee that SegmentSelect is hidden
 * when a value is selected. See comment below on closeMenuOnSelect()
 */
export interface Props<T> extends Omit<HTMLProps<HTMLDivElement>, 'value' | 'onChange'> {
  value?: SelectableValue<T>;
  options: Array<SelectableValue<T>>;
  onChange: (item: SelectableValue<T>) => void;
  // if provided - AsyncSelect will be used allowing to reload options when the value in the input changes
  loadOptions?: (inputValue: string) => Promise<Array<SelectableValue<T>>>;
  onClickOutside: () => void;
  width: number;
  noOptionsMessage?: string;
  allowCustomValue?: boolean;
  /**
   * If true, empty value will be passed to onChange callback otherwise using empty value
   * will work as canceling and using the previous value
   */
  allowEmptyValue?: boolean;
  placeholder?: string;
}

/** @internal */
export function SegmentSelect<T>({
  value,
  placeholder = '',
  options = [],
  onChange,
  onClickOutside,
  loadOptions = undefined,
  width: widthPixels,
  noOptionsMessage = '',
  allowCustomValue = false,
  allowEmptyValue = false,
  ...rest
}: React.PropsWithChildren<Props<T>>) {
  const ref = useRef<HTMLDivElement>(null);
  const theme = useTheme2();

  let width = widthPixels > 0 ? widthPixels / theme.spacing.gridSize : undefined;

  let Component;
  let asyncOptions = {};
  if (loadOptions) {
    Component = AsyncSelect;
    asyncOptions = { loadOptions, defaultOptions: true };
  } else {
    Component = Select;
  }

  return (
    <div {...rest} ref={ref}>
<<<<<<< HEAD
      <Component
=======
      <Select
        menuShouldPortal
>>>>>>> 800967a4
        width={width}
        noOptionsMessage={noOptionsMessage}
        placeholder={placeholder}
        autoFocus={true}
        isOpen={true}
        onChange={onChange}
        options={options}
        value={value}
        // Disable "close menu on select" option to avoid calling onChange() in onCloseMenu() when a value is selected.
        // Once the value is selected the Select component (with the menu) will be hidden anyway by the parent component:
        // Segment or SegmentAsync - hence setting this option has no UX effect.
        closeMenuOnSelect={false}
        onCloseMenu={() => {
          if (ref && ref.current) {
            // https://github.com/JedWatson/react-select/issues/188#issuecomment-279240292
            // Unfortunately there's no other way of retrieving the value (not yet) created new option
            const input = ref.current.querySelector('input[id^="react-select-"]') as HTMLInputElement;
            if (input && (input.value || allowEmptyValue)) {
              onChange({ value: input.value as any, label: input.value });
            } else {
              onClickOutside();
            }
          }
        }}
        allowCustomValue={allowCustomValue}
        {...asyncOptions}
      />
    </div>
  );
}<|MERGE_RESOLUTION|>--- conflicted
+++ resolved
@@ -55,12 +55,8 @@
 
   return (
     <div {...rest} ref={ref}>
-<<<<<<< HEAD
       <Component
-=======
-      <Select
         menuShouldPortal
->>>>>>> 800967a4
         width={width}
         noOptionsMessage={noOptionsMessage}
         placeholder={placeholder}
