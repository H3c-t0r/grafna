--- conflicted
+++ resolved
@@ -24,12 +24,7 @@
     icon: css`
       vertical-align: middle;
       display: inline-block;
-<<<<<<< HEAD
-      margin-bottom: 2px;
-      cursor: pointer;
-=======
       margin-bottom: ${theme.spacing.xxs};
->>>>>>> 1ba8f164
       fill: currentColor;
     `,
     orange: css`
