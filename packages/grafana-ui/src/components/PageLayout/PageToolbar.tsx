--- conflicted
+++ resolved
@@ -25,15 +25,12 @@
   className?: string;
   isFullscreen?: boolean;
   'aria-label'?: string;
-<<<<<<< HEAD
-=======
   buttonOverflowAlignment?: 'left' | 'right';
   /**
    * Forces left items to be visible on small screens.
    * By default left items are hidden on small screens.
    */
   forceShowLeftItems?: boolean;
->>>>>>> ae830f68
 }
 
 /** @alpha */
@@ -52,13 +49,9 @@
     className,
     /** main nav-container aria-label **/
     'aria-label': ariaLabel,
-<<<<<<< HEAD
-  }) => {
-=======
     buttonOverflowAlignment = 'right',
     forceShowLeftItems = false,
   }: Props) => {
->>>>>>> ae830f68
     const styles = useStyles2(getStyles);
 
     /**
@@ -152,7 +145,9 @@
             )}
           </nav>
         </div>
-        <ToolbarButtonRow alignment="right">{React.Children.toArray(children).filter(Boolean)}</ToolbarButtonRow>
+        <ToolbarButtonRow alignment={buttonOverflowAlignment}>
+          {React.Children.toArray(children).filter(Boolean)}
+        </ToolbarButtonRow>
       </nav>
     );
   }
@@ -166,90 +161,6 @@
   const focusStyle = getFocusStyles(theme);
 
   return {
-<<<<<<< HEAD
-    pre: css`
-      white-space: pre;
-    `,
-    toolbar: css`
-      align-items: center;
-      background: ${theme.colors.background.canvas};
-      display: flex;
-      gap: ${theme.spacing(2)};
-      justify-content: space-between;
-      padding: ${theme.spacing(1.5, 2)};
-    `,
-    leftWrapper: css`
-      display: flex;
-      flex-wrap: nowrap;
-      max-width: 70%;
-    `,
-    pageIcon: css`
-      display: none;
-      ${theme.breakpoints.up('sm')} {
-        display: flex;
-        padding-right: ${theme.spacing(1)};
-        align-items: center;
-      }
-    `,
-    truncateText: css`
-      overflow: hidden;
-      text-overflow: ellipsis;
-      white-space: nowrap;
-    `,
-    titleWrapper: css`
-      display: flex;
-      margin: 0;
-      min-width: 0;
-    `,
-    navElement: css`
-      display: flex;
-      align-items: center;
-      min-width: 0;
-    `,
-    h1Styles: css`
-      margin: 0;
-      line-height: inherit;
-      flex-grow: 1;
-      min-width: 0;
-    `,
-    parentIcon: css`
-      margin-left: ${theme.spacing(0.5)};
-    `,
-    titleText: css`
-      display: flex;
-      font-size: ${typography.size.lg};
-      margin: 0;
-      max-width: 300px;
-      border-radius: 2px;
-    `,
-    titleLink: css`
-      &:focus-visible {
-        ${focusStyle}
-      }
-    `,
-    titleDivider: css`
-      padding: ${spacing(0, 0.5, 0, 0.5)};
-      display: none;
-      ${theme.breakpoints.up('md')} {
-        display: unset;
-      }
-    `,
-    parentLink: css`
-      display: none;
-      ${theme.breakpoints.up('md')} {
-        display: unset;
-        flex: 1;
-      }
-    `,
-    leftActionItem: css`
-      display: none;
-      ${theme.breakpoints.up('md')} {
-        align-items: center;
-        display: flex;
-        padding-left: ${spacing(0.5)};
-      }
-    `,
-=======
     pre: css({
       whiteSpace: 'pre',
     }),
@@ -341,6 +252,5 @@
     forceShowLeftActionItems: css({
       display: 'flex',
     }),
->>>>>>> ae830f68
   };
 };