--- conflicted
+++ resolved
@@ -1,12 +1,7 @@
 import { action } from '@storybook/addon-actions';
-<<<<<<< HEAD
-import { Meta, StoryFn } from '@storybook/react';
-import { useState } from 'react';
-=======
 import { Meta, StoryFn, StoryObj } from '@storybook/react';
 import { Chance } from 'chance';
-import React, { ComponentProps, useMemo, useState } from 'react';
->>>>>>> ab5a079b
+import { ComponentProps, useMemo, useState } from 'react';
 
 import { Combobox, Option, Value } from './Combobox';
 
