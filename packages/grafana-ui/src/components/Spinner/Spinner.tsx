import { cx, css } from '@emotion/css';
import React, { FC } from 'react';

import { stylesFactory } from '../../themes';
import { Icon } from '../Icon/Icon';

const getStyles = stylesFactory((size: number, inline: boolean) => {
  return {
    wrapper: css`
      font-size: ${size}px;
      ${inline
        ? css`
            display: inline-block;
          `
        : ''}
    `,
  };
});

export type Props = {
  className?: string;
  style?: React.CSSProperties;
  iconClassName?: string;
  inline?: boolean;
  size?: number;
};

/**
 * @public
 */
export const Spinner: FC<Props> = (props: Props) => {
  const { className, inline = false, iconClassName, style, size = 16 } = props;
  const styles = getStyles(size, inline);
  return (
<<<<<<< HEAD
    <div style={style} className={cx(styles.wrapper, className)} data-testid="spinner-wrapper">
=======
    <div data-testid="Spinner" style={style} className={cx(styles.wrapper, className)}>
>>>>>>> 82e32447
      <Icon className={cx('fa-spin', iconClassName)} name="fa fa-spinner" />
    </div>
  );
};<|MERGE_RESOLUTION|>--- conflicted
+++ resolved
@@ -32,11 +32,7 @@
   const { className, inline = false, iconClassName, style, size = 16 } = props;
   const styles = getStyles(size, inline);
   return (
-<<<<<<< HEAD
-    <div style={style} className={cx(styles.wrapper, className)} data-testid="spinner-wrapper">
-=======
     <div data-testid="Spinner" style={style} className={cx(styles.wrapper, className)}>
->>>>>>> 82e32447
       <Icon className={cx('fa-spin', iconClassName)} name="fa fa-spinner" />
     </div>
   );
