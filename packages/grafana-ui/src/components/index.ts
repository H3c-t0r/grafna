--- conflicted
+++ resolved
@@ -46,14 +46,9 @@
 // Renderless
 export { SetInterval } from './SetInterval/SetInterval';
 
-<<<<<<< HEAD
 export { NewTable as Table } from './Table/NewTable';
 export { TableInputCSV } from './Table/TableInputCSV';
 export { Tabs } from './Tabs/Tabs';
-=======
-export { Table } from './Table/Table';
-export { TableInputCSV } from './TableInputCSV/TableInputCSV';
->>>>>>> 42032f6c
 
 // Visualizations
 export {
