--- conflicted
+++ resolved
@@ -1,10 +1,5 @@
-<<<<<<< HEAD
-export { DeleteButton } from './DeleteButton/DeleteButton';
-export { ConfirmButton } from './ConfirmButton/ConfirmButton';
-=======
 export { ConfirmButton } from './ConfirmButton/ConfirmButton';
 export { DeleteButton } from './ConfirmButton/DeleteButton';
->>>>>>> fd2131c1
 export { Tooltip, PopoverContent } from './Tooltip/Tooltip';
 export { PopoverController } from './Tooltip/PopoverController';
 export { Popover } from './Tooltip/Popover';
