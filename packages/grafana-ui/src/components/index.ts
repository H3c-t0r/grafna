--- conflicted
+++ resolved
@@ -40,13 +40,7 @@
 export { TimeOfDayPicker } from './TimePicker/TimeOfDayPicker';
 export { List } from './List/List';
 export { TagsInput } from './TagsInput/TagsInput';
-<<<<<<< HEAD
-=======
-export { Modal } from './Modal/Modal';
 
-export { ModalsProvider, ModalRoot, ModalsController } from './Modal/ModalsContext';
-
->>>>>>> f09ee3d8
 export { ConfirmModal } from './ConfirmModal/ConfirmModal';
 export { QueryField } from './QueryField/QueryField';
 
@@ -54,6 +48,7 @@
 export { Modal } from './Modal/Modal';
 export { ModalHeader } from './Modal/ModalHeader';
 export { ModalTabsHeader } from './Modal/ModalTabsHeader';
+export { ModalsProvider, ModalRoot, ModalsController } from './Modal/ModalsContext';
 
 // Renderless
 export { SetInterval } from './SetInterval/SetInterval';
