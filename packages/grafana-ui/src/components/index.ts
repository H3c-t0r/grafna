--- conflicted
+++ resolved
@@ -34,11 +34,7 @@
 
 export { ConfirmModal } from './ConfirmModal/ConfirmModal';
 export { QueryField } from './QueryField/QueryField';
-<<<<<<< HEAD
-export { CodeEditor } from './Monaco/CodeEditor';
-=======
 export { CodeEditor } from './Monaco/CodeEditorLazy';
->>>>>>> 1a711e7d
 
 // TODO: namespace
 export { Modal } from './Modal/Modal';
