--- conflicted
+++ resolved
@@ -178,12 +178,8 @@
 export { Form } from './Forms/Form';
 export { sharedInputStyle } from './Forms/commonStyles';
 export { InputControl } from './InputControl';
-<<<<<<< HEAD
-export { Button, LinkButton, ButtonVariant, ToolbarButton, ButtonGroup, ToolbarButtonRow, ButtonProps } from './Button';
-=======
 export { Button, LinkButton, ButtonVariant, ButtonGroup, ButtonProps } from './Button';
 export { ToolbarButton, ToolbarButtonRow } from './ToolbarButton';
->>>>>>> 0ca4ccfa
 export { ValuePicker } from './ValuePicker/ValuePicker';
 export { fieldMatchersUI } from './MatchersUI/fieldMatchersUI';
 export { Link } from './Link/Link';
