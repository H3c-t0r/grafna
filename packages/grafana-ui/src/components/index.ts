--- conflicted
+++ resolved
@@ -137,12 +137,9 @@
 export { RadioButtonGroup } from './Forms/RadioButtonGroup/RadioButtonGroup';
 
 export { Input } from './Input/Input';
-<<<<<<< HEAD
+
 export { Switch } from './Switch/Switch';
-=======
-export { Switch } from './Forms/Switch';
 export { TextArea } from './TextArea/TextArea';
->>>>>>> c11ea0b9
 
 // Legacy forms
 
