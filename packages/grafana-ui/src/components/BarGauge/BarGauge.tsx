--- conflicted
+++ resolved
@@ -3,15 +3,11 @@
 import tinycolor from 'tinycolor2';
 
 // Utils
-<<<<<<< HEAD
-import { getColorFromHexRgbOrName, getActiveThreshold } from '../../utils';
-=======
 import { getColorFromHexRgbOrName } from '../../utils';
->>>>>>> 98ba3f34
 
 // Types
 import { DisplayValue, Themeable, VizOrientation } from '../../types';
-import { Threshold, TimeSeriesValue, getThresholdForValue } from '@grafana/data';
+import { Threshold, TimeSeriesValue, getActiveThreshold } from '@grafana/data';
 
 const MIN_VALUE_HEIGHT = 18;
 const MAX_VALUE_HEIGHT = 50;
