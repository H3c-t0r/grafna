--- conflicted
+++ resolved
@@ -14,12 +14,9 @@
 export * from './validate';
 export { getFlotPairs } from './flotPairs';
 export * from './object';
-<<<<<<< HEAD
+export * from './fieldCache';
 
 export * from './matchers/ids';
 export * from './matchers/matchers';
 
-export * from './transform/transformers';
-=======
-export * from './fieldCache';
->>>>>>> fe20dde5
+export * from './transform/transformers';