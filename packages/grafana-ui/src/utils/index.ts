--- conflicted
+++ resolved
@@ -8,11 +8,4 @@
 
 import * as DOMUtil from './dom'; // includes Element.closest polyfil
 export { DOMUtil };
-<<<<<<< HEAD
-export { renderOrCallToRender } from './renderOrCallToRender';
-
-// Exposes standard editors for registries of optionsUi config and panel options UI
-export { getStandardFieldConfigs, getStandardOptionEditors } from './standardEditors';
-=======
-export { renderOrCallToRender } from './renderOrCallToRender';
->>>>>>> 07fc2486
+export { renderOrCallToRender } from './renderOrCallToRender';