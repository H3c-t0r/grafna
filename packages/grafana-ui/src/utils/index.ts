import * as DOMUtil from './dom'; // includes Element.closest polyfill
import * as ReactUtils from './reactUtils';

export * from './colors';
export * from './validate';
export * from './slate';
export * from './dataLinks';
export * from './tags';
export * from './scrollbar';
export * from './table';
export * from './measureText';
export * from './useForceUpdate';
export { SearchFunctionType } from './searchFunctions';
export { ansicolor } from 'ansicolor';

export { DOMUtil };

export { createLogger } from './logger';
export { attachDebugger } from './debug';
export * from './nodeGraph';
export { fuzzyMatch } from './fuzzy';

<<<<<<< HEAD
// React utils
import * as ReactUtils from './reactUtils';
=======
>>>>>>> 0ca4ccfa
export { ReactUtils };<|MERGE_RESOLUTION|>--- conflicted
+++ resolved
@@ -20,9 +20,4 @@
 export * from './nodeGraph';
 export { fuzzyMatch } from './fuzzy';
 
-<<<<<<< HEAD
-// React utils
-import * as ReactUtils from './reactUtils';
-=======
->>>>>>> 0ca4ccfa
 export { ReactUtils };