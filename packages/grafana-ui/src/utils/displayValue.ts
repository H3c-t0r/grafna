// Libraries
import _ from 'lodash';

// Utils
import { getValueFormat } from './valueFormats/valueFormats';
import { getMappedValue } from './valueMappings';
import { getColorFromHexRgbOrName } from './namedColorsPalette';

// Types
import {
  Threshold,
  ValueMapping,
  DecimalInfo,
  DisplayValue,
  GrafanaTheme,
  GrafanaThemeType,
  DecimalCount,
  Field,
} from '../types';
<<<<<<< HEAD
import { getFieldDisplayProcessor } from './scale';
=======
import { DateTime, dateTime } from './moment_wrapper';
>>>>>>> 37011dd8

export type DisplayProcessor = (value: any) => DisplayValue;

export interface DisplayValueOptions {
  field?: Partial<Field>;

  mappings?: ValueMapping[];

  // Alternative to empty string
  noValue?: string;

  // Context
  isUtc?: boolean;
  theme?: GrafanaTheme; // Will pick 'dark' if not defined
}

export function getDisplayProcessor(options?: DisplayValueOptions): DisplayProcessor {
  if (options && !_.isEmpty(options)) {
    const field = options.field ? options.field : {};
    const formatFunc = getValueFormat(field.unit || 'none');
    const scale = getFieldDisplayProcessor(field, options.theme);

    return (value: any) => {
      const { mappings } = options;
      let color = field.color;

      let text = _.toString(value);
      let numeric = toNumber(value);

      let shouldFormat = true;
      if (mappings && mappings.length > 0) {
        const mappedValue = getMappedValue(mappings, value);

        if (mappedValue) {
          text = mappedValue.text;
          const v = toNumber(text);

          if (!isNaN(v)) {
            numeric = v;
          }

          shouldFormat = false;
        }
      }

      if (field.dateFormat) {
        const date = toMoment(value, numeric, field.dateFormat);
        if (date.isValid()) {
          text = date.format(field.dateFormat);
          shouldFormat = false;
        }
      }

      if (!isNaN(numeric)) {
        if (shouldFormat && !_.isBoolean(value)) {
          const { decimals, scaledDecimals } = getDecimalsForValue(value, field.decimals);
          text = formatFunc(numeric, decimals, scaledDecimals, options.isUtc);
        }
        if (scale) {
          color = scale.interpolate(numeric).color;
        }
      }

      if (!text) {
        text = options.noValue ? options.noValue : '';
      }
      return { text, numeric, color };
    };
  }

  return toStringProcessor;
}

function toMoment(value: any, numeric: number, format: string): DateTime {
  if (!isNaN(numeric)) {
    const v = dateTime(numeric);
    if (v.isValid()) {
      return v;
    }
  }
  const v = dateTime(value, format);
  if (v.isValid) {
    return v;
  }
  return dateTime(value); // moment will try to parse the format
}

/** Will return any value as a number or NaN */
function toNumber(value: any): number {
  if (typeof value === 'number') {
    return value;
  }
  if (value === null || value === undefined || Array.isArray(value)) {
    return NaN; // lodash calls them 0
  }
  if (typeof value === 'boolean') {
    return value ? 1 : 0;
  }
  return _.toNumber(value);
}

function toStringProcessor(value: any): DisplayValue {
  return { text: _.toString(value), numeric: toNumber(value) };
}

export function getColorFromThreshold(value: number, thresholds: Threshold[], theme?: GrafanaTheme): string {
  const themeType = theme ? theme.type : GrafanaThemeType.Dark;

  if (thresholds.length === 1) {
    return getColorFromHexRgbOrName(thresholds[0].color, themeType);
  }

  const atThreshold = thresholds.filter(threshold => value === threshold.value)[0];
  if (atThreshold) {
    return getColorFromHexRgbOrName(atThreshold.color, themeType);
  }

  const belowThreshold = thresholds.filter(threshold => value > threshold.value);

  if (belowThreshold.length > 0) {
    const nearestThreshold = belowThreshold.sort((t1, t2) => t2.value - t1.value)[0];
    return getColorFromHexRgbOrName(nearestThreshold.color, themeType);
  }

  // Use the first threshold as the default color
  return getColorFromHexRgbOrName(thresholds[0].color, themeType);
}

export function getDecimalsForValue(value: number, decimalOverride?: DecimalCount): DecimalInfo {
  if (_.isNumber(decimalOverride)) {
    // It's important that scaledDecimals is null here
    return { decimals: decimalOverride, scaledDecimals: null };
  }

  const delta = value / 2;
  let dec = -Math.floor(Math.log(delta) / Math.LN10);

  const magn = Math.pow(10, -dec);
  const norm = delta / magn; // norm is between 1.0 and 10.0
  let size;

  if (norm < 1.5) {
    size = 1;
  } else if (norm < 3) {
    size = 2;
    // special case for 2.5, requires an extra decimal
    if (norm > 2.25) {
      size = 2.5;
      ++dec;
    }
  } else if (norm < 7.5) {
    size = 5;
  } else {
    size = 10;
  }

  size *= magn;

  // reduce starting decimals if not needed
  if (Math.floor(value) === value) {
    dec = 0;
  }

  const decimals = Math.max(0, dec);
  const scaledDecimals = decimals - Math.floor(Math.log(size) / Math.LN10) + 2;

  return { decimals, scaledDecimals };
}<|MERGE_RESOLUTION|>--- conflicted
+++ resolved
@@ -17,11 +17,8 @@
   DecimalCount,
   Field,
 } from '../types';
-<<<<<<< HEAD
 import { getFieldDisplayProcessor } from './scale';
-=======
 import { DateTime, dateTime } from './moment_wrapper';
->>>>>>> 37011dd8
 
 export type DisplayProcessor = (value: any) => DisplayValue;
 
