--- conflicted
+++ resolved
@@ -149,11 +149,7 @@
 
   it('should use override decimals', () => {
     const value = 100030303;
-<<<<<<< HEAD
-    const instance = getDisplayProcessor({ decimals: 2, unit: 'bytes' });
-=======
     const instance = getDisplayProcessor({ field: { decimals: 2, unit: 'bytes' } });
->>>>>>> 5d16da73
     expect(instance(value).text).toEqual('95.40 MiB');
   });
 
