--- conflicted
+++ resolved
@@ -21,17 +21,14 @@
 } from '@grafana/data';
 
 import { Switch } from '../components/Switch/Switch';
-<<<<<<< HEAD
-import { NumberValueEditor, RadioButtonGroup, StringValueEditor, Select, TimeZoneValueEditor } from '../components';
-=======
 import {
   NumberValueEditor,
   RadioButtonGroup,
   StringValueEditor,
   StringArrayEditor,
   SelectValueEditor,
+  TimeZoneValueEditor,
 } from '../components';
->>>>>>> 9f82cd47
 import { ValueMappingsValueEditor } from '../components/OptionsUI/mappings';
 import { ThresholdsValueEditor } from '../components/OptionsUI/thresholds';
 import { UnitValueEditor } from '../components/OptionsUI/units';
@@ -308,7 +305,6 @@
     description: '',
   };
 
-<<<<<<< HEAD
   const timeZone: StandardEditorsRegistryItem<TimeZone> = {
     id: 'timezone',
     name: 'Time Zone',
@@ -316,8 +312,19 @@
     editor: TimeZoneValueEditor as any,
   };
 
-  return [text, number, boolean, radio, select, unit, mappings, thresholds, links, color, statsPicker, timeZone];
-=======
-  return [text, number, boolean, radio, select, unit, mappings, thresholds, links, color, statsPicker, strings];
->>>>>>> 9f82cd47
+  return [
+    text,
+    number,
+    boolean,
+    radio,
+    select,
+    unit,
+    mappings,
+    thresholds,
+    links,
+    color,
+    statsPicker,
+    strings,
+    timeZone,
+  ];
 };