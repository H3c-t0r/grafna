import React from 'react';
import {
  DataLink,
  dataLinksOverrideProcessor,
  FieldConfigPropertyItem,
  FieldType,
  NumberFieldConfigSettings,
  numberOverrideProcessor,
  standardEditorsRegistry,
  StandardEditorsRegistryItem,
  StringFieldConfigSettings,
  stringOverrideProcessor,
  ThresholdsConfig,
  ThresholdsFieldConfigSettings,
  thresholdsOverrideProcessor,
  ValueMapping,
  ValueMappingFieldConfigSettings,
  valueMappingsOverrideProcessor,
  ThresholdsMode,
} from '@grafana/data';

import { Switch } from '../components/Switch/Switch';
<<<<<<< HEAD
import { NumberValueEditor, RadioButtonGroup, StringValueEditor, StringArrayEditor, Select } from '../components';
=======
import { NumberValueEditor, RadioButtonGroup, StringValueEditor, SelectValueEditor } from '../components';
>>>>>>> d5266470
import { ValueMappingsValueEditor } from '../components/OptionsUI/mappings';
import { ThresholdsValueEditor } from '../components/OptionsUI/thresholds';
import { UnitValueEditor } from '../components/OptionsUI/units';
import { DataLinksValueEditor } from '../components/OptionsUI/links';
import { ColorValueEditor } from '../components/OptionsUI/color';
import { StatsPickerEditor } from '../components/OptionsUI/stats';

/**
 * Returns collection of common field config properties definitions
 */
export const getStandardFieldConfigs = () => {
  const category = ['Standard options'];
  const displayName: FieldConfigPropertyItem<any, string, StringFieldConfigSettings> = {
    id: 'displayName',
    path: 'displayName',
    name: 'Display name',
    description: 'Change the field or series name',
    editor: standardEditorsRegistry.get('text').editor as any,
    override: standardEditorsRegistry.get('text').editor as any,
    process: stringOverrideProcessor,
    settings: {
      placeholder: 'none',
      expandTemplateVars: true,
    },
    shouldApply: () => true,
    category,
  };

  const unit: FieldConfigPropertyItem<any, string, StringFieldConfigSettings> = {
    id: 'unit',
    path: 'unit',
    name: 'Unit',
    description: '',

    editor: standardEditorsRegistry.get('unit').editor as any,
    override: standardEditorsRegistry.get('unit').editor as any,
    process: stringOverrideProcessor,

    settings: {
      placeholder: 'none',
    },

    shouldApply: field => field.type === FieldType.number,
    category,
  };

  const min: FieldConfigPropertyItem<any, number, NumberFieldConfigSettings> = {
    id: 'min',
    path: 'min',
    name: 'Min',
    description: 'Leave empty to calculate based on all values',

    editor: standardEditorsRegistry.get('number').editor as any,
    override: standardEditorsRegistry.get('number').editor as any,
    process: numberOverrideProcessor,

    settings: {
      placeholder: 'auto',
    },
    shouldApply: field => field.type === FieldType.number,
    category,
  };

  const max: FieldConfigPropertyItem<any, number, NumberFieldConfigSettings> = {
    id: 'max',
    path: 'max',
    name: 'Max',
    description: 'Leave empty to calculate based on all values',

    editor: standardEditorsRegistry.get('number').editor as any,
    override: standardEditorsRegistry.get('number').editor as any,
    process: numberOverrideProcessor,

    settings: {
      placeholder: 'auto',
    },

    shouldApply: field => field.type === FieldType.number,
    category,
  };

  const decimals: FieldConfigPropertyItem<any, number, NumberFieldConfigSettings> = {
    id: 'decimals',
    path: 'decimals',
    name: 'Decimals',

    editor: standardEditorsRegistry.get('number').editor as any,
    override: standardEditorsRegistry.get('number').editor as any,
    process: numberOverrideProcessor,

    settings: {
      placeholder: 'auto',
      min: 0,
      max: 15,
      integer: true,
    },

    shouldApply: field => field.type === FieldType.number,
    category,
  };

  const thresholds: FieldConfigPropertyItem<any, ThresholdsConfig, ThresholdsFieldConfigSettings> = {
    id: 'thresholds',
    path: 'thresholds',
    name: 'Thresholds',

    editor: standardEditorsRegistry.get('thresholds').editor as any,
    override: standardEditorsRegistry.get('thresholds').editor as any,
    process: thresholdsOverrideProcessor,
    settings: {},
    defaultValue: {
      mode: ThresholdsMode.Absolute,
      steps: [
        { value: -Infinity, color: 'green' },
        { value: 80, color: 'red' },
      ],
    },
    shouldApply: field => field.type === FieldType.number,
    category: ['Thresholds'],
    getItemsCount: value => (value ? value.steps.length : 0),
  };

  const mappings: FieldConfigPropertyItem<any, ValueMapping[], ValueMappingFieldConfigSettings> = {
    id: 'mappings',
    path: 'mappings',
    name: 'Value mappings',

    editor: standardEditorsRegistry.get('mappings').editor as any,
    override: standardEditorsRegistry.get('mappings').editor as any,
    process: valueMappingsOverrideProcessor,
    settings: {},
    defaultValue: [],
    shouldApply: field => field.type === FieldType.number,
    category: ['Value mappings'],
    getItemsCount: (value?) => (value ? value.length : 0),
  };

  const noValue: FieldConfigPropertyItem<any, string, StringFieldConfigSettings> = {
    id: 'noValue',
    path: 'noValue',
    name: 'No Value',
    description: 'What to show when there is no value',

    editor: standardEditorsRegistry.get('text').editor as any,
    override: standardEditorsRegistry.get('text').editor as any,
    process: stringOverrideProcessor,

    settings: {
      placeholder: '-',
    },
    // ??? any optionsUi with no value
    shouldApply: () => true,
    category,
  };

  const links: FieldConfigPropertyItem<any, DataLink[], StringFieldConfigSettings> = {
    id: 'links',
    path: 'links',
    name: 'Data links',
    editor: standardEditorsRegistry.get('links').editor as any,
    override: standardEditorsRegistry.get('links').editor as any,
    process: dataLinksOverrideProcessor,
    settings: {
      placeholder: '-',
    },
    shouldApply: () => true,
    category: ['Data links'],
    getItemsCount: value => (value ? value.length : 0),
  };

  // const color: FieldConfigPropertyItem<any, string, StringFieldConfigSettings> = {
  //   id: 'color',
  //   path: 'color',
  //   name: 'Color',
  //   description: 'Customise color',
  //   editor: standardEditorsRegistry.get('color').editor as any,
  //   override: standardEditorsRegistry.get('color').editor as any,
  //   process: identityOverrideProcessor,
  //   settings: {
  //     placeholder: '-',
  //   },
  //   shouldApply: () => true,
  //   category: ['Color & thresholds'],
  // };

  return [unit, min, max, decimals, displayName, noValue, thresholds, mappings, links];
};

/**
 * Returns collection of standard option editors definitions
 */
export const getStandardOptionEditors = () => {
  const number: StandardEditorsRegistryItem<number> = {
    id: 'number',
    name: 'Number',
    description: 'Allows numeric values input',
    editor: NumberValueEditor as any,
  };

  const text: StandardEditorsRegistryItem<string> = {
    id: 'text',
    name: 'Text',
    description: 'Allows string values input',
    editor: StringValueEditor as any,
  };

  const strings: StandardEditorsRegistryItem<string[]> = {
    id: 'strings',
    name: 'String array',
    description: 'An array of strings',
    editor: StringArrayEditor as any,
  };

  const boolean: StandardEditorsRegistryItem<boolean> = {
    id: 'boolean',
    name: 'Boolean',
    description: 'Allows boolean values input',
    editor: props => <Switch {...props} onChange={e => props.onChange(e.currentTarget.checked)} />,
  };

  const select: StandardEditorsRegistryItem<any> = {
    id: 'select',
    name: 'Select',
    description: 'Allows option selection',
    editor: SelectValueEditor as any,
  };

  const radio: StandardEditorsRegistryItem<any> = {
    id: 'radio',
    name: 'Radio',
    description: 'Allows option selection',
    editor: props => <RadioButtonGroup {...props} options={props.item.settings?.options} />,
  };

  const unit: StandardEditorsRegistryItem<string> = {
    id: 'unit',
    name: 'Unit',
    description: 'Allows unit input',
    editor: UnitValueEditor as any,
  };

  const thresholds: StandardEditorsRegistryItem<ThresholdsConfig> = {
    id: 'thresholds',
    name: 'Thresholds',
    description: 'Allows defining thresholds',
    editor: ThresholdsValueEditor as any,
  };

  const mappings: StandardEditorsRegistryItem<ValueMapping[]> = {
    id: 'mappings',
    name: 'Mappings',
    description: 'Allows defining value mappings',
    editor: ValueMappingsValueEditor as any,
  };

  const color: StandardEditorsRegistryItem<string> = {
    id: 'color',
    name: 'Color',
    description: 'Allows color selection',
    editor: ColorValueEditor as any,
  };

  const links: StandardEditorsRegistryItem<DataLink[]> = {
    id: 'links',
    name: 'Links',
    description: 'Allows defining data links',
    editor: DataLinksValueEditor as any,
  };

  const statsPicker: StandardEditorsRegistryItem<string[]> = {
    id: 'stats-picker',
    name: 'Stats Picker',
    editor: StatsPickerEditor as any,
    description: '',
  };

  return [text, number, boolean, radio, select, unit, mappings, thresholds, links, color, statsPicker, strings];
};<|MERGE_RESOLUTION|>--- conflicted
+++ resolved
@@ -20,11 +20,13 @@
 } from '@grafana/data';
 
 import { Switch } from '../components/Switch/Switch';
-<<<<<<< HEAD
-import { NumberValueEditor, RadioButtonGroup, StringValueEditor, StringArrayEditor, Select } from '../components';
-=======
-import { NumberValueEditor, RadioButtonGroup, StringValueEditor, SelectValueEditor } from '../components';
->>>>>>> d5266470
+import {
+  NumberValueEditor,
+  RadioButtonGroup,
+  StringValueEditor,
+  StringArrayEditor,
+  SelectValueEditor,
+} from '../components';
 import { ValueMappingsValueEditor } from '../components/OptionsUI/mappings';
 import { ThresholdsValueEditor } from '../components/OptionsUI/thresholds';
 import { UnitValueEditor } from '../components/OptionsUI/units';
