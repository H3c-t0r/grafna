export enum LoadingState {
  NotStarted = 'NotStarted',
  Loading = 'Loading',
  Streaming = 'Streaming',
  Done = 'Done',
  Error = 'Error',
}

export enum FieldType {
  time = 'time', // or date
  number = 'number',
  string = 'string',
  boolean = 'boolean',
  other = 'other', // Object, Array, etc
}

export interface QueryResultMeta {
  [key: string]: any;

  // Match the result to the query
  requestId?: string;
<<<<<<< HEAD
  transformations?: string[]; // id of any transformations that were applied
=======

  // Used in Explore for highlighting
  search?: string;

  // Used in Explore to show limit applied to search result
  limit?: number;
>>>>>>> fe20dde5
}

export interface QueryResultBase {
  /**
   * Matches the query target refId
   */
  refId?: string;

  /**
   * Used by some backend datasources to communicate back info about the execution (generated sql, timing)
   */
  meta?: QueryResultMeta;
}

export interface Field {
  name: string; // The column name
  type?: FieldType;
  filterable?: boolean;
  unit?: string;
  dateFormat?: string; // Source data format
}

export interface Labels {
  [key: string]: string;
}

export interface SeriesData extends QueryResultBase {
  name?: string;
  fields: Field[];
  rows: any[][];
  labels?: Labels;
}

export interface Column {
  text: string; // For a Column, the 'text' is the field name
  filterable?: boolean;
  unit?: string;
}

export interface TableData extends QueryResultBase {
  columns: Column[];
  rows: any[][];
}

export type TimeSeriesValue = number | null;

export type TimeSeriesPoints = TimeSeriesValue[][];

export interface TimeSeries extends QueryResultBase {
  target: string;
  datapoints: TimeSeriesPoints;
  unit?: string;
  tags?: Labels;
}

export enum NullValueMode {
  Null = 'null',
  Ignore = 'connected',
  AsZero = 'null as zero',
}

export interface AnnotationEvent {
  id?: string;
  annotation?: any;
  dashboardId?: number;
  panelId?: number;
  userId?: number;
  time?: number;
  timeEnd?: number;
  isRegion?: boolean;
  title?: string;
  text?: string;
  type?: string;
  tags?: string[];
}<|MERGE_RESOLUTION|>--- conflicted
+++ resolved
@@ -19,16 +19,15 @@
 
   // Match the result to the query
   requestId?: string;
-<<<<<<< HEAD
-  transformations?: string[]; // id of any transformations that were applied
-=======
 
   // Used in Explore for highlighting
   search?: string;
 
   // Used in Explore to show limit applied to search result
   limit?: number;
->>>>>>> fe20dde5
+
+  // id of any transformations that were applied
+  transformations?: string[];
 }
 
 export interface QueryResultBase {
