--- conflicted
+++ resolved
@@ -2,8 +2,5 @@
 export * from './input';
 export * from './completion';
 export * from './storybook';
-<<<<<<< HEAD
-=======
 export * from './forms';
->>>>>>> 2d48bb89
 export * from './icon';