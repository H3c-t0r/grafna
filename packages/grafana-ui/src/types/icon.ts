import { ComponentSize } from './size';
export type IconType = 'mono' | 'default';
export type IconSize = ComponentSize | 'xl' | 'xxl' | 'xxxl';

export type IconName =
  | 'fa fa-spinner'
  | 'grafana'
  | 'question-circle'
  | 'angle-up'
  | 'history'
  | 'angle-down'
  | 'filter'
  | 'angle-left'
  | 'angle-right'
  | 'angle-double-right'
  | 'angle-double-down'
  | 'pen'
  | 'envelope'
  | 'percentage'
  | 'rocket'
  | 'power'
  | 'trash-alt'
  | 'slack'
  | 'download-alt'
  | 'mobile-android'
  | 'plus-square'
  | 'folder-plus'
  | 'folder-open'
  | 'folder'
  | 'file-copy-alt'
  | 'file-alt'
  | 'exchange-alt'
  | 'import'
  | 'exclamation-triangle'
  | 'times'
  | 'signin'
  | 'cloud-upload'
  | 'step-backward'
  | 'square-shape'
  | 'share-alt'
  | 'tag-alt'
  | 'forward'
  | 'check'
  | 'check-circle'
  | 'copy'
  | 'lock'
  | 'unlock'
  | 'panel-add'
  | 'arrow-random'
  | 'arrow-down'
  | 'arrows-h'
  | 'comment-alt'
  | 'code-branch'
  | 'arrow-right'
  | 'circle'
  | 'arrow-up'
  | 'arrow-from-right'
  | 'keyboard'
  | 'search'
  | 'chart-line'
  | 'search-minus'
  | 'clock-nine'
  | 'sync'
  | 'sign-in-alt'
  | 'cloud-download'
  | 'cog'
  | 'bars'
  | 'save'
  | 'apps'
  | 'link'
  | 'upload'
  | 'columns'
  | 'home-alt'
  | 'channel-add'
  | 'calendar-alt'
  | 'play'
  | 'pause'
  | 'calculator-alt'
  | 'compass'
  | 'sliders-v-alt'
  | 'bell'
  | 'database'
  | 'user'
  | 'camera'
  | 'plug'
  | 'shield'
  | 'key-skeleton-alt'
  | 'users-alt'
  | 'graph-bar'
  | 'book'
  | 'bolt'
  | 'comments-alt'
  | 'document-info'
  | 'info-circle'
  | 'bug'
  | 'cube'
  | 'star'
  | 'list-ul'
  | 'edit'
  | 'eye'
  | 'eye-slash'
  | 'monitor'
  | 'plus-circle'
  | 'arrow-left'
  | 'repeat'
  | 'external-link-alt'
  | 'minus'
  | 'signal'
  | 'search-plus'
  | 'minus-circle'
  | 'table'
  | 'plus'
  | 'heart'
  | 'heart-break'
  | 'ellipsis-v'
  | 'favorite'
  | 'line-alt'
  | 'sort-amount-down'
  | 'cloud'
<<<<<<< HEAD
  | 'draggabledots';
=======
  | 'draggabledots'
  | 'folder-upload';
>>>>>>> 5916ef94

export const getAvailableIcons = (): IconName[] => [
  'fa fa-spinner',
  'grafana',
  'question-circle',
  'angle-up',
  'history',
  'angle-down',
  'filter',
  'angle-left',
  'angle-right',
  'angle-double-right',
  'angle-double-down',
  'pen',
  'envelope',
  'percentage',
  'rocket',
  'power',
  'trash-alt',
  'slack',
  'download-alt',
  'mobile-android',
  'plus-square',
  'folder-plus',
  'folder-open',
  'folder',
  'file-copy-alt',
  'file-alt',
  'exchange-alt',
  'import',
  'exclamation-triangle',
  'times',
  'signin',
  'cloud-upload',
  'step-backward',
  'square-shape',
  'share-alt',
  'tag-alt',
  'forward',
  'check',
  'check-circle',
  'copy',
  'lock',
  'unlock',
  'panel-add',
  'arrow-random',
  'arrow-down',
  'arrows-h',
  'comment-alt',
  'code-branch',
  'arrow-right',
  'circle',
  'arrow-up',
  'arrow-from-right',
  'keyboard',
  'search',
  'chart-line',
  'search-minus',
  'clock-nine',
  'sync',
  'sign-in-alt',
  'cloud-download',
  'cog',
  'bars',
  'save',
  'apps',
  'link',
  'upload',
  'columns',
  'home-alt',
  'channel-add',
  'calendar-alt',
  'play',
  'pause',
  'calculator-alt',
  'compass',
  'sliders-v-alt',
  'bell',
  'database',
  'user',
  'camera',
  'plug',
  'shield',
  'key-skeleton-alt',
  'users-alt',
  'graph-bar',
  'book',
  'bolt',
  'comments-alt',
  'document-info',
  'info-circle',
  'bug',
  'cube',
  'star',
  'list-ul',
  'edit',
  'eye',
  'eye-slash',
  'monitor',
  'plus-circle',
  'arrow-left',
  'repeat',
  'external-link-alt',
  'minus',
  'signal',
  'search-plus',
  'minus-circle',
  'table',
  'plus',
  'heart',
  'heart-break',
  'ellipsis-v',
  'favorite',
  'sort-amount-down',
  'cloud',
  'draggabledots',
<<<<<<< HEAD
=======
  'folder-upload',
>>>>>>> 5916ef94
];<|MERGE_RESOLUTION|>--- conflicted
+++ resolved
@@ -117,12 +117,8 @@
   | 'line-alt'
   | 'sort-amount-down'
   | 'cloud'
-<<<<<<< HEAD
-  | 'draggabledots';
-=======
   | 'draggabledots'
   | 'folder-upload';
->>>>>>> 5916ef94
 
 export const getAvailableIcons = (): IconName[] => [
   'fa fa-spinner',
@@ -239,8 +235,5 @@
   'sort-amount-down',
   'cloud',
   'draggabledots',
-<<<<<<< HEAD
-=======
   'folder-upload',
->>>>>>> 5916ef94
 ];