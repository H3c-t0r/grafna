<<<<<<< HEAD
=======
import { ComponentClass } from 'react';
import { ReactPanelPlugin } from './panel';
import {
  DataQueryOptions,
  DataQuery,
  DataQueryResponse,
  QueryHint,
  QueryFixAction,
  DataQueryError,
} from './datasource';
import { SeriesData } from './data';

export interface DataSourceApi<TQuery extends DataQuery = DataQuery> {
  /**
   *  min interval range
   */
  interval?: string;

  /**
   * Imports queries from a different datasource
   */
  importQueries?(queries: TQuery[], originMeta: PluginMeta): Promise<TQuery[]>;

  /**
   * Initializes a datasource after instantiation
   */
  init?: () => void;

  /**
   * Main metrics / data query action
   */
  query(options: DataQueryOptions<TQuery>): Promise<DataQueryResponse>;

  /**
   * Test & verify datasource settings & connection details
   */
  testDatasource(): Promise<any>;

  /**
   *  Get hints for query improvements
   */
  getQueryHints?(query: TQuery, results: any[], ...rest: any): QueryHint[];

  /**
   *  Set after constructor is called by Grafana
   */
  name?: string;
  meta?: PluginMeta;
  pluginExports?: PluginExports;
}

export interface ExploreDataSourceApi<TQuery extends DataQuery = DataQuery> extends DataSourceApi {
  modifyQuery?(query: TQuery, action: QueryFixAction): TQuery;
  getHighlighterExpression?(query: TQuery): string;
  languageProvider?: any;
}

export interface QueryEditorProps<DSType extends DataSourceApi, TQuery extends DataQuery> {
  datasource: DSType;
  query: TQuery;
  onRunQuery: () => void;
  onChange: (value: TQuery) => void;
  queryResponse?: SeriesData[];
  queryError?: DataQueryError;
}

export enum DatasourceStatus {
  Connected,
  Disconnected,
}

export interface ExploreQueryFieldProps<DSType extends DataSourceApi, TQuery extends DataQuery> {
  datasource: DSType;
  datasourceStatus: DatasourceStatus;
  query: TQuery;
  error?: string | JSX.Element;
  hint?: QueryHint;
  history: any[];
  onExecuteQuery?: () => void;
  onQueryChange?: (value: TQuery) => void;
  onExecuteHint?: (action: QueryFixAction) => void;
}

export interface ExploreStartPageProps {
  onClickExample: (query: DataQuery) => void;
}

export interface PluginExports {
  Datasource?: DataSourceApi;
  QueryCtrl?: any;
  QueryEditor?: ComponentClass<QueryEditorProps<DataSourceApi, DataQuery>>;
  ConfigCtrl?: any;
  AnnotationsQueryCtrl?: any;
  VariableQueryEditor?: any;
  ExploreQueryField?: ComponentClass<ExploreQueryFieldProps<DataSourceApi, DataQuery>>;
  ExploreStartPage?: ComponentClass<ExploreStartPageProps>;

  // Panel plugin
  PanelCtrl?: any;
  reactPanel?: ReactPanelPlugin;
}

>>>>>>> 8370a182
export interface PluginMeta {
  id: string;
  name: string;
  info: PluginMetaInfo;
  includes: PluginInclude[];
  module: string;

  // Datasource-specific
  builtIn?: boolean;
  metrics?: boolean;
  tables?: boolean;
  logs?: boolean;
  explore?: boolean;
  annotations?: boolean;
  mixed?: boolean;
  hasQueryHelp?: boolean;
  queryOptions?: PluginMetaQueryOptions;
}

export class AppPlugin {
  components: {
    ConfigCtrl?: any;
    pages: { [str: string]: any };
  };

  constructor() {
    this.components = {
      pages: {}
    };
  }
}

interface PluginMetaQueryOptions {
  cacheTimeout?: boolean;
  maxDataPoints?: boolean;
  minInterval?: boolean;
}

export interface PluginInclude {
  type: string;
  name: string;
  path: string;
}

interface PluginMetaInfoLink {
  name: string;
  url: string;
}

export interface PluginMetaInfo {
  author: {
    name: string;
    url?: string;
  };
  description: string;
  links: PluginMetaInfoLink[];
  logos: {
    large: string;
    small: string;
  };
  screenshots: any[];
  updated: string;
  version: string;
}<|MERGE_RESOLUTION|>--- conflicted
+++ resolved
@@ -1,108 +1,3 @@
-<<<<<<< HEAD
-=======
-import { ComponentClass } from 'react';
-import { ReactPanelPlugin } from './panel';
-import {
-  DataQueryOptions,
-  DataQuery,
-  DataQueryResponse,
-  QueryHint,
-  QueryFixAction,
-  DataQueryError,
-} from './datasource';
-import { SeriesData } from './data';
-
-export interface DataSourceApi<TQuery extends DataQuery = DataQuery> {
-  /**
-   *  min interval range
-   */
-  interval?: string;
-
-  /**
-   * Imports queries from a different datasource
-   */
-  importQueries?(queries: TQuery[], originMeta: PluginMeta): Promise<TQuery[]>;
-
-  /**
-   * Initializes a datasource after instantiation
-   */
-  init?: () => void;
-
-  /**
-   * Main metrics / data query action
-   */
-  query(options: DataQueryOptions<TQuery>): Promise<DataQueryResponse>;
-
-  /**
-   * Test & verify datasource settings & connection details
-   */
-  testDatasource(): Promise<any>;
-
-  /**
-   *  Get hints for query improvements
-   */
-  getQueryHints?(query: TQuery, results: any[], ...rest: any): QueryHint[];
-
-  /**
-   *  Set after constructor is called by Grafana
-   */
-  name?: string;
-  meta?: PluginMeta;
-  pluginExports?: PluginExports;
-}
-
-export interface ExploreDataSourceApi<TQuery extends DataQuery = DataQuery> extends DataSourceApi {
-  modifyQuery?(query: TQuery, action: QueryFixAction): TQuery;
-  getHighlighterExpression?(query: TQuery): string;
-  languageProvider?: any;
-}
-
-export interface QueryEditorProps<DSType extends DataSourceApi, TQuery extends DataQuery> {
-  datasource: DSType;
-  query: TQuery;
-  onRunQuery: () => void;
-  onChange: (value: TQuery) => void;
-  queryResponse?: SeriesData[];
-  queryError?: DataQueryError;
-}
-
-export enum DatasourceStatus {
-  Connected,
-  Disconnected,
-}
-
-export interface ExploreQueryFieldProps<DSType extends DataSourceApi, TQuery extends DataQuery> {
-  datasource: DSType;
-  datasourceStatus: DatasourceStatus;
-  query: TQuery;
-  error?: string | JSX.Element;
-  hint?: QueryHint;
-  history: any[];
-  onExecuteQuery?: () => void;
-  onQueryChange?: (value: TQuery) => void;
-  onExecuteHint?: (action: QueryFixAction) => void;
-}
-
-export interface ExploreStartPageProps {
-  onClickExample: (query: DataQuery) => void;
-}
-
-export interface PluginExports {
-  Datasource?: DataSourceApi;
-  QueryCtrl?: any;
-  QueryEditor?: ComponentClass<QueryEditorProps<DataSourceApi, DataQuery>>;
-  ConfigCtrl?: any;
-  AnnotationsQueryCtrl?: any;
-  VariableQueryEditor?: any;
-  ExploreQueryField?: ComponentClass<ExploreQueryFieldProps<DataSourceApi, DataQuery>>;
-  ExploreStartPage?: ComponentClass<ExploreStartPageProps>;
-
-  // Panel plugin
-  PanelCtrl?: any;
-  reactPanel?: ReactPanelPlugin;
-}
-
->>>>>>> 8370a182
 export interface PluginMeta {
   id: string;
   name: string;
@@ -125,13 +20,13 @@
 export class AppPlugin {
   components: {
     ConfigCtrl?: any;
-    pages: { [str: string]: any };
   };
 
+  pages: { [str: string]: any };
+
   constructor() {
-    this.components = {
-      pages: {}
-    };
+    this.components = {};
+    this.pages = {};
   }
 }
 
