--- conflicted
+++ resolved
@@ -3,7 +3,7 @@
 import { PluginMeta } from './plugin';
 import { TableData, TimeSeries, SeriesData } from './data';
 import { PanelData } from './panel';
-import { Unsubscribable, PartialObserver } from 'rxjs';
+import { Unsubscribable } from 'rxjs';
 
 export class DataSourcePlugin<TQuery extends DataQuery = DataQuery> {
   DataSourceClass: DataSourceConstructor<TQuery>;
@@ -113,11 +113,7 @@
    *
    * The stream will notify both the full response and partial updates
    */
-<<<<<<< HEAD
-  query(request: DataQueryRequest<TQuery>, stream?: PartialObserver<DataStreamEvent>): Promise<DataQueryResponse>;
-=======
-  query(options: DataQueryRequest<TQuery>): Promise<DataQueryResponse>;
->>>>>>> 4e54509d
+  query(request: DataQueryRequest<TQuery>, stream?: DataStreamEventObserver): Promise<DataQueryResponse>;
 
   /**
    * Test & verify datasource settings & connection details
@@ -260,12 +256,9 @@
   maxDataPoints: number;
   scopedVars: ScopedVars;
 
-<<<<<<< HEAD
   // Some Queries issue multiple sub requests
   subRequests?: DataQueryRequest[];
 
-=======
->>>>>>> 4e54509d
   // Request Timing
   startTime: number;
   endTime?: number;
