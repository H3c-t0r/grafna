import { ComponentClass } from 'react';
import { TimeRange, RawTimeRange } from './time';
import { PluginMeta } from './plugin';
import { TableData, TimeSeries, SeriesData } from './data';

export class DataSourcePlugin<TQuery extends DataQuery = DataQuery> {
  DataSourceClass: DataSourceConstructor<TQuery>;
  components: DataSourcePluginComponents<TQuery>;

  constructor(DataSourceClass: DataSourceConstructor<TQuery>) {
    this.DataSourceClass = DataSourceClass;
    this.components = {};
  }

  setConfigCtrl(ConfigCtrl: any) {
    this.components.ConfigCtrl = ConfigCtrl;
    return this;
  }

  setQueryCtrl(QueryCtrl: any) {
    this.components.QueryCtrl = QueryCtrl;
    return this;
  }

  setAnnotationQueryCtrl(AnnotationsQueryCtrl: any) {
    this.components.AnnotationsQueryCtrl = AnnotationsQueryCtrl;
    return this;
  }

  setQueryEditor(QueryEditor: ComponentClass<QueryEditorProps<DataSourceApi, TQuery>>) {
    this.components.QueryEditor = QueryEditor;
    return this;
  }

  setExploreQueryField(ExploreQueryField: ComponentClass<ExploreQueryFieldProps<DataSourceApi, TQuery>>) {
    this.components.ExploreQueryField = ExploreQueryField;
    return this;
  }

  setExploreStartPage(ExploreStartPage: ComponentClass<ExploreStartPageProps>) {
    this.components.ExploreStartPage = ExploreStartPage;
    return this;
  }

  setVariableQueryEditor(VariableQueryEditor: any) {
    this.components.VariableQueryEditor = VariableQueryEditor;
    return this;
  }

  setComponentsFromLegacyExports(exports: any) {
    this.components.ConfigCtrl = exports.ConfigCtrl;
    this.components.QueryCtrl = exports.QueryCtrl;
    this.components.AnnotationsQueryCtrl = exports.AnnotationsQueryCtrl;
    this.components.ExploreQueryField = exports.ExploreQueryField;
    this.components.ExploreStartPage = exports.ExploreStartPage;
    this.components.QueryEditor = exports.QueryEditor;
    this.components.VariableQueryEditor = exports.VariableQueryEditor;
  }
}

export interface DataSourcePluginComponents<TQuery extends DataQuery = DataQuery> {
  QueryCtrl?: any;
  ConfigCtrl?: any;
  AnnotationsQueryCtrl?: any;
  VariableQueryEditor?: any;
  QueryEditor?: ComponentClass<QueryEditorProps<DataSourceApi, TQuery>>;
  ExploreQueryField?: ComponentClass<ExploreQueryFieldProps<DataSourceApi, TQuery>>;
  ExploreStartPage?: ComponentClass<ExploreStartPageProps>;
}

interface DataSourceConstructor<TQuery extends DataQuery = DataQuery> {
  new (instanceSettings: DataSourceInstanceSettings, ...args: any[]): DataSourceApi<TQuery>;
}

/**
 * The main data source abstraction interface, represents an instance of a data source
 */
export interface DataSourceApi<TQuery extends DataQuery = DataQuery> {
  /**
   *  min interval range
   */
  interval?: string;

  /**
   * Imports queries from a different datasource
   */
  importQueries?(queries: TQuery[], originMeta: PluginMeta): Promise<TQuery[]>;

  /**
   * Initializes a datasource after instantiation
   */
  init?: () => void;

  /**
   * Main metrics / data query action
   */
  query(options: DataQueryOptions<TQuery>): Promise<DataQueryResponse>;

  /**
   * Test & verify datasource settings & connection details
   */
  testDatasource(): Promise<any>;

  /**
   *  Get hints for query improvements
   */
  getQueryHints?(query: TQuery, results: any[], ...rest: any): QueryHint[];

  /**
   * Convert a query to a simple text string
   */
<<<<<<< HEAD
  getCollapsedText?(query: TQuery): string | null;
=======
  getQueryDisplayText?(query: TQuery): string;
>>>>>>> 5b1f0bb0

  /**
   *  Set after constructor is called by Grafana
   */
  name?: string;

  /**
   * Set after constructor call, as the data source instance is the most common thing to pass around
   * we attach the components to this instance for easy access
   */
  components?: DataSourcePluginComponents;
  meta?: PluginMeta;
}

export interface ExploreDataSourceApi<TQuery extends DataQuery = DataQuery> extends DataSourceApi {
  modifyQuery?(query: TQuery, action: QueryFixAction): TQuery;
  getHighlighterExpression?(query: TQuery): string;
  languageProvider?: any;
}

export interface QueryEditorProps<DSType extends DataSourceApi, TQuery extends DataQuery> {
  datasource: DSType;
  query: TQuery;
  onRunQuery: () => void;
  onChange: (value: TQuery) => void;
  queryResponse?: SeriesData[];
  queryError?: DataQueryError;
}

export enum DataSourceStatus {
  Connected,
  Disconnected,
}

export interface ExploreQueryFieldProps<DSType extends DataSourceApi, TQuery extends DataQuery> {
  datasource: DSType;
  datasourceStatus: DataSourceStatus;
  query: TQuery;
  error?: string | JSX.Element;
  hint?: QueryHint;
  history: any[];
  onExecuteQuery?: () => void;
  onQueryChange?: (value: TQuery) => void;
  onExecuteHint?: (action: QueryFixAction) => void;
}

export interface ExploreStartPageProps {
  onClickExample: (query: DataQuery) => void;
}

/**
 * Starting in v6.2 SeriesData can represent both TimeSeries and TableData
 */
export type LegacyResponseData = TimeSeries | TableData | any;

export type DataQueryResponseData = SeriesData | LegacyResponseData;

export interface DataQueryResponse {
  data: DataQueryResponseData[];
}

export interface DataQuery {
  /**
   * A - Z
   */
  refId: string;

  /**
   * true if query is disabled (ie not executed / sent to TSDB)
   */
  hide?: boolean;

  /**
   * Unique, guid like, string used in explore mode
   */
  key?: string;

  /**
   * For mixed data sources the selected datasource is on the query level.
   * For non mixed scenarios this is undefined.
   */
  datasource?: string | null;
}

export interface DataQueryError {
  data?: {
    message?: string;
    error?: string;
  };
  message?: string;
  status?: string;
  statusText?: string;
  refId?: string;
}

export interface ScopedVar {
  text: any;
  value: any;
  [key: string]: any;
}

export interface ScopedVars {
  [key: string]: ScopedVar;
}

export interface DataQueryOptions<TQuery extends DataQuery = DataQuery> {
  timezone: string;
  range: TimeRange;
  rangeRaw: RawTimeRange;
  targets: TQuery[];
  panelId: number;
  dashboardId: number;
  cacheTimeout?: string;
  interval: string;
  intervalMs: number;
  maxDataPoints: number;
  scopedVars: ScopedVars;
}

export interface QueryFix {
  type: string;
  label: string;
  action?: QueryFixAction;
}

export interface QueryFixAction {
  type: string;
  query?: string;
  preventSubmit?: boolean;
}

export interface QueryHint {
  type: string;
  label: string;
  fix?: QueryFix;
}

/**
 * Data Source instance edit model
 */
export interface DataSourceSettings {
  id: number;
  orgId: number;
  name: string;
  typeLogoUrl: string;
  type: string;
  access: string;
  url: string;
  password: string;
  user: string;
  database: string;
  basicAuth: boolean;
  basicAuthPassword: string;
  basicAuthUser: string;
  isDefault: boolean;
  jsonData: { authType: string; defaultRegion: string };
  readOnly: boolean;
  withCredentials: boolean;
}

/**
 * Frontend settings model that is passed to Datasource constructor. This differs a bit from the model above
 * as this data model is available to every user who has access to a data source (Viewers+).
 */
export interface DataSourceInstanceSettings {
  type: string;
  name: string;
  meta: PluginMeta;
  url?: string;
  jsonData: { [str: string]: any };
  username?: string;
  password?: string; // when access is direct, for some legacy datasources

  /**
   * This is the full Authorization header if basic auth is ennabled.
   * Only available here when access is Browser (direct), when acess is Server (proxy)
   * The basic auth header, username & password is never exposted to browser/Frontend
   * so this will be emtpy then.
   */
  basicAuth?: string;
  withCredentials?: boolean;
}

export interface DataSourceSelectItem {
  name: string;
  value: string | null;
  meta: PluginMeta;
  sort: string;
}<|MERGE_RESOLUTION|>--- conflicted
+++ resolved
@@ -109,11 +109,7 @@
   /**
    * Convert a query to a simple text string
    */
-<<<<<<< HEAD
-  getCollapsedText?(query: TQuery): string | null;
-=======
   getQueryDisplayText?(query: TQuery): string;
->>>>>>> 5b1f0bb0
 
   /**
    *  Set after constructor is called by Grafana
