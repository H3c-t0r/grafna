--- conflicted
+++ resolved
@@ -41,11 +41,7 @@
     "@rollup/plugin-json": "5.0.1",
     "@rollup/plugin-node-resolve": "15.0.1",
     "@swc/helpers": "0.4.12",
-<<<<<<< HEAD
-    "esbuild": "0.15.13",
-=======
     "esbuild": "0.16.7",
->>>>>>> e0c7ef34
     "rimraf": "3.0.2",
     "rollup": "2.79.1",
     "rollup-plugin-dts": "^5.0.0",
