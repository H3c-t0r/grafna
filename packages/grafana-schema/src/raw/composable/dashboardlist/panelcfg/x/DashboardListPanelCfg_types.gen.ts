--- conflicted
+++ resolved
@@ -9,11 +9,7 @@
 //
 // Run 'make gen-cue' from repository root to regenerate.
 
-<<<<<<< HEAD
-export const pluginVersion = "10.2.3";
-=======
 export const pluginVersion = "10.4.0-pre";
->>>>>>> 03f502a9
 
 export interface Options {
   /**
