<<<<<<< HEAD
<!-- 9.3.2 START -->

# 9.3.2 (2022-12-13)

### Bug fixes

- **Prometheus:** Enable exemplars to be filtered when series visibility is toggled in the time series legend UI. [#59678](https://github.com/grafana/grafana/issues/59678), [@gtk-grafana](https://github.com/gtk-grafana)

<!-- 9.3.2 END -->
=======
<!-- 9.3.1 START -->

# 9.3.1 (2022-11-30)

### Features and enhancements

- **Connections:** Update "Your connections/Data sources" page. [#58589](https://github.com/grafana/grafana/pull/58589), [@mikkancso](https://github.com/mikkancso)

### Bug fixes

- **Accessibility:** Increase badge constrast to be WCAG AA compliant. [#59531](https://github.com/grafana/grafana/pull/59531), [@eledobleefe](https://github.com/eledobleefe)

<!-- 9.3.1 END -->
>>>>>>> d8330317
<!-- 9.3.0 START -->

# 9.3.0 (2022-11-30)

### Features and enhancements

- **Alerting:** Enable interpolation for notification policies in file provisioning. [#58956](https://github.com/grafana/grafana/pull/58956), [@JohnnyQQQQ](https://github.com/JohnnyQQQQ)
- **Azure Monitor Logs:** Avoid warning when the response is empty. [#59211](https://github.com/grafana/grafana/pull/59211), [@andresmgot](https://github.com/andresmgot)
- **Azure Monitor:** Add support to customized routes. [#54829](https://github.com/grafana/grafana/pull/54829), [@ms-hujia](https://github.com/ms-hujia)
- **Canvas:** Add icon value mapping. [#59013](https://github.com/grafana/grafana/pull/59013), [@nmarrs](https://github.com/nmarrs)
- **CloudWatch:** Cross-account querying support. [#59362](https://github.com/grafana/grafana/pull/59362), [@sunker](https://github.com/sunker)
- **Docs:** Update `merge-pull-request.md` regarding backport policies. [#59239](https://github.com/grafana/grafana/pull/59239), [@dsotirakis](https://github.com/dsotirakis)
- **GaugePanel:** Setting the neutral-point of a gauge. [#53989](https://github.com/grafana/grafana/pull/53989), [@sfranzis](https://github.com/sfranzis)
- **Geomap:** Improve location editor. [#58017](https://github.com/grafana/grafana/pull/58017), [@drew08t](https://github.com/drew08t)
- **Internationalization:** Enable internationalization by default. [#59204](https://github.com/grafana/grafana/pull/59204), [@joshhunt](https://github.com/joshhunt)
- **Logs:** Add `Download logs` button to log log-browser. [#55163](https://github.com/grafana/grafana/pull/55163), [@svennergr](https://github.com/svennergr)
- **Loki:** Add `gzip` compression to resource calls. [#59059](https://github.com/grafana/grafana/pull/59059), [@svennergr](https://github.com/svennergr)
- **Loki:** Add improvements to loki label browser. [#59387](https://github.com/grafana/grafana/pull/59387), [@gwdawson](https://github.com/gwdawson)
- **Loki:** Make label browser accessible in query builder. [#58525](https://github.com/grafana/grafana/pull/58525), [@gwdawson](https://github.com/gwdawson)
- **Loki:** Remove raw query toggle. [#59125](https://github.com/grafana/grafana/pull/59125), [@gwdawson](https://github.com/gwdawson)
- **Middleware:** Add CSP Report Only support. [#58074](https://github.com/grafana/grafana/pull/58074), [@jcalisto](https://github.com/jcalisto)
- **Navigation:** Prevent viewer role accessing dashboard creation, import and folder creation. [#58842](https://github.com/grafana/grafana/pull/58842), [@lpskdl](https://github.com/lpskdl)
- **OAuth:** Refactor OAuth parameters handling to support obtaining refresh tokens for Google OAuth. [#58782](https://github.com/grafana/grafana/pull/58782), [@mgyongyosi](https://github.com/mgyongyosi)
- **Oauth:** Display friendly error message when role_attribute_strict=true and no valid role found. [#57818](https://github.com/grafana/grafana/pull/57818), [@kalleep](https://github.com/kalleep)
- **Preferences:** Add confirmation modal when saving org preferences. [#59119](https://github.com/grafana/grafana/pull/59119), [@JoaoSilvaGrafana](https://github.com/JoaoSilvaGrafana)
- **PublicDashboards:** Orphaned public dashboard deletion script added. [#57917](https://github.com/grafana/grafana/pull/57917), [@juanicabanas](https://github.com/juanicabanas)
- **Query Editor:** Hide overflow for long query names. [#58840](https://github.com/grafana/grafana/pull/58840), [@zuchka](https://github.com/zuchka)
- **Reports:** Configurable timezone. (Enterprise)
- **Solo Panel:** Configurable timezone. [#59153](https://github.com/grafana/grafana/pull/59153), [@spinillos](https://github.com/spinillos)
- **TablePanel:** Add support for Count calculation per column or per entire dataset. [#58134](https://github.com/grafana/grafana/pull/58134), [@mdvictor](https://github.com/mdvictor)
- **Tempo:** Send the correct start time when making a TraceQL query. [#59128](https://github.com/grafana/grafana/pull/59128), [@CrypticSignal](https://github.com/CrypticSignal)
- **Various Panels:** Remove beta label from Bar Chart, Candlestick, Histogram, State Timeline, & Status History Panels. [#58557](https://github.com/grafana/grafana/pull/58557), [@codeincarnate](https://github.com/codeincarnate)

### Bug fixes

- **Access Control:** Clear user's permission cache after resource creation. [#59307](https://github.com/grafana/grafana/pull/59307), [@grafanabot](https://github.com/grafanabot)
- **Access Control:** Clear user's permission cache after resource creation. [#59101](https://github.com/grafana/grafana/pull/59101), [@IevaVasiljeva](https://github.com/IevaVasiljeva)
- **Accessibility:** Improve keyboard accessibility in `AnnoListPanel`. [#58971](https://github.com/grafana/grafana/pull/58971), [@ashharrison90](https://github.com/ashharrison90)
- **Accessibility:** Improve keyboard accessibility in `Collapse`. [#59022](https://github.com/grafana/grafana/pull/59022), [@ashharrison90](https://github.com/ashharrison90)
- **Accessibility:** Improve keyboard accessibility in `GettingStarted` panel. [#58966](https://github.com/grafana/grafana/pull/58966), [@ashharrison90](https://github.com/ashharrison90)
- **Accessibility:** Improve keyboard accessibility of `FilterPill`. [#58976](https://github.com/grafana/grafana/pull/58976), [@ashharrison90](https://github.com/ashharrison90)
- **Admin:** Fix broken links to image assets in email templates. [#58729](https://github.com/grafana/grafana/pull/58729), [@zuchka](https://github.com/zuchka)
- **Azure Monitor:** Fix namespace selection for storageaccounts. [#56449](https://github.com/grafana/grafana/pull/56449), [@andresmgot](https://github.com/andresmgot)
- **Calcs:** Fix difference percent in legend. [#59243](https://github.com/grafana/grafana/pull/59243), [@zoltanbedi](https://github.com/zoltanbedi)
- **DataLinks:** Improve Data-Links AutoComplete Logic. [#58934](https://github.com/grafana/grafana/pull/58934), [@zuchka](https://github.com/zuchka)
- **Explore:** Fix a11y issue with logs navigation buttons. [#58944](https://github.com/grafana/grafana/pull/58944), [@Elfo404](https://github.com/Elfo404)
- **Heatmap:** Fix blurry text & rendering. [#59260](https://github.com/grafana/grafana/pull/59260), [@leeoniya](https://github.com/leeoniya)
- **Heatmap:** Fix tooltip y range of top and bottom buckets in calculated heatmaps. [#59172](https://github.com/grafana/grafana/pull/59172), [@leeoniya](https://github.com/leeoniya)
- **Logs:** Fix misalignment of LogRows. [#59279](https://github.com/grafana/grafana/pull/59279), [@svennergr](https://github.com/svennergr)
- **Navigation:** Stop clearing search state when opening a result in a new tab. [#58880](https://github.com/grafana/grafana/pull/58880), [@ashharrison90](https://github.com/ashharrison90)
- **OptionsUI:** SliderValueEditor does not get auto focused on slider change. [#59209](https://github.com/grafana/grafana/pull/59209), [@eledobleefe](https://github.com/eledobleefe)
- **PanelEdit:** Fixes bug with not remembering panel options pane collapse/expand state. [#59265](https://github.com/grafana/grafana/pull/59265), [@torkelo](https://github.com/torkelo)
- **Query Caching:** Skip 207 status codes. (Enterprise)
- **Quota:** Fix failure in store due to missing scope parameters. [#58874](https://github.com/grafana/grafana/pull/58874), [@papagian](https://github.com/papagian)
- **Quota:** Fix failure when checking session limits. [#58865](https://github.com/grafana/grafana/pull/58865), [@papagian](https://github.com/papagian)
- **Reports:** Fix time preview. (Enterprise)
- **StateTimeline:** Prevent label text from overflowing state rects. [#59169](https://github.com/grafana/grafana/pull/59169), [@leeoniya](https://github.com/leeoniya)
- **Tempo:** Fix search table duration unit. [#58642](https://github.com/grafana/grafana/pull/58642), [@joey-grafana](https://github.com/joey-grafana)
- **TraceView:** Fix broken rendering when scrolling in Dashboard panel in Firefox. [#56642](https://github.com/grafana/grafana/pull/56642), [@zdg-github](https://github.com/zdg-github)

### Plugin development fixes & changes

- **GrafanaUI:** Add disabled option for menu items. [#58980](https://github.com/grafana/grafana/pull/58980), [@going-confetti](https://github.com/going-confetti)

<!-- 9.3.0 END -->
<!-- 9.3.0-beta1 START -->

# 9.3.0-beta1 (2022-11-15)

### Features and enhancements

- **Alerting:** Add Alertmanager choice warning. [#55311](https://github.com/grafana/grafana/pull/55311), [@konrad147](https://github.com/konrad147)
- **Alerting:** Add support for linking external images securely - Azure Blob (#1). [#56598](https://github.com/grafana/grafana/pull/56598), [@petr-stupka](https://github.com/petr-stupka)
- **Alerting:** Add threshold expression. [#55102](https://github.com/grafana/grafana/pull/55102), [@gillesdemey](https://github.com/gillesdemey)
- **Alerting:** Add traceability headers for alert queries. [#57127](https://github.com/grafana/grafana/pull/57127), [@alexweav](https://github.com/alexweav)
- **Alerting:** Allow none provenance alert rule creation from provisioning API. [#58410](https://github.com/grafana/grafana/pull/58410), [@alexmobo](https://github.com/alexmobo)
- **Alerting:** Cache result of dashboard ID lookups. [#56587](https://github.com/grafana/grafana/pull/56587), [@alexweav](https://github.com/alexweav)
- **Alerting:** Expressions pipeline redesign. [#54601](https://github.com/grafana/grafana/pull/54601), [@gillesdemey](https://github.com/gillesdemey)
- **Alerting:** Fall back to "range" query type for unified alerting when "both" is specified. [#57288](https://github.com/grafana/grafana/pull/57288), [@gillesdemey](https://github.com/gillesdemey)
- **Alerting:** Implement the Webex notifier. [#58480](https://github.com/grafana/grafana/pull/58480), [@gotjosh](https://github.com/gotjosh)
- **Alerting:** Improve group modal with validation on evaluation interval. [#57830](https://github.com/grafana/grafana/pull/57830), [@soniaAguilarPeiron](https://github.com/soniaAguilarPeiron)
- **Alerting:** Persist annotations from multidimensional rules in batches. [#56575](https://github.com/grafana/grafana/pull/56575), [@alexweav](https://github.com/alexweav)
- **Alerting:** Query time logging. [#57585](https://github.com/grafana/grafana/pull/57585), [@konrad147](https://github.com/konrad147)
- **Alerting:** Remove the alert manager selection from the data source configuration. [#57369](https://github.com/grafana/grafana/pull/57369), [@VikaCep](https://github.com/VikaCep)
- **Alerting:** Remove the alert manager selection from the data source configuration. [#56460](https://github.com/grafana/grafana/pull/56460), [@gitstart](https://github.com/gitstart)
- **Alerting:** Support values in notification templates. [#56457](https://github.com/grafana/grafana/pull/56457), [@grobinson-grafana](https://github.com/grobinson-grafana)
- **Alerting:** Templated URLs for webhook type contact points. [#57296](https://github.com/grafana/grafana/pull/57296), [@santihernandezc](https://github.com/santihernandezc)
- **Annotations:** Disable "Add annotation" button when annotations are disabled. [#57481](https://github.com/grafana/grafana/pull/57481), [@ryantxu](https://github.com/ryantxu)
- **Auth:** Add validation and ingestion of conflict file. [#53014](https://github.com/grafana/grafana/pull/53014), [@eleijonmarck](https://github.com/eleijonmarck)
- **Auth:** Make built-in login configurable. [#46978](https://github.com/grafana/grafana/pull/46978), [@TsotosA](https://github.com/TsotosA)
- **Auth:** Refresh OAuth access_token automatically using the refresh_token. [#56076](https://github.com/grafana/grafana/pull/56076), [@mgyongyosi](https://github.com/mgyongyosi)
- **Auth:** Validate Azure ID token version on login is not v1. [#58088](https://github.com/grafana/grafana/pull/58088), [@Jguer](https://github.com/Jguer)
- **BackendSrv:** Make it possible to pass `options` to `.get|post|patch...` methods. [#51316](https://github.com/grafana/grafana/pull/51316), [@leventebalogh](https://github.com/leventebalogh)
- **Canvas:** Add tabs to inline editor. [#57778](https://github.com/grafana/grafana/pull/57778), [@adela-almasan](https://github.com/adela-almasan)
- **Canvas:** Extend root context menu. [#58097](https://github.com/grafana/grafana/pull/58097), [@adela-almasan](https://github.com/adela-almasan)
- **Chore:** Switch Grafana to using faro libraries. [#58186](https://github.com/grafana/grafana/pull/58186), [@tolzhabayev](https://github.com/tolzhabayev)
- **Chore:** Use strings.ReplaceAll and preallocate containers. [#58483](https://github.com/grafana/grafana/pull/58483), [@sashamelentyev](https://github.com/sashamelentyev)
- **CloudWatch:** Cache resource request responses in the browser. [#57082](https://github.com/grafana/grafana/pull/57082), [@sunker](https://github.com/sunker)
- **Config:** Change jwt config value to be "expect_claims". [#58284](https://github.com/grafana/grafana/pull/58284), [@conorevans](https://github.com/conorevans)
- **Configuration:** Update ssl_mode documentation in sample.ini to match default.ini. [#55138](https://github.com/grafana/grafana/pull/55138), [@alecxvs](https://github.com/alecxvs)
- **Correlations:** Add query editor and target field to settings page. [#55567](https://github.com/grafana/grafana/pull/55567), [@Elfo404](https://github.com/Elfo404)
- **Dashboard:** Record the number of cached queries for usage insights. [#56050](https://github.com/grafana/grafana/pull/56050), [@juanicabanas](https://github.com/juanicabanas)
- **Dashboard:** Record the number of cached queries for usage insights. (Enterprise)
- **Datasources:** Support mixed datasources in a single query. [#56832](https://github.com/grafana/grafana/pull/56832), [@mmandrus](https://github.com/mmandrus)
- **Docs:** Add documentation for Custom Branding on Public Dashboards. [#58090](https://github.com/grafana/grafana/pull/58090), [@leandro-deveikis](https://github.com/leandro-deveikis)
- **Docs:** Add missing documentation for enterprise features. [#56753](https://github.com/grafana/grafana/pull/56753), [@mmandrus](https://github.com/mmandrus)
- **Docs:** Clarify that audit logs are generated only for API requests. [#57521](https://github.com/grafana/grafana/pull/57521), [@spinillos](https://github.com/spinillos)
- **Echo:** Add config option to prevent duplicate page views for GA4. [#57619](https://github.com/grafana/grafana/pull/57619), [@tolzhabayev](https://github.com/tolzhabayev)
- **Elasticsearch:** Add trace to logs functionality. [#58063](https://github.com/grafana/grafana/pull/58063), [@ivanahuckova](https://github.com/ivanahuckova)
- **Elasticsearch:** Reuse http client in the backend. [#55172](https://github.com/grafana/grafana/pull/55172), [@gabor](https://github.com/gabor)
- **Explore:** Add tracesToMetrics span time shift options (#54710). [#55335](https://github.com/grafana/grafana/pull/55335), [@hanjm](https://github.com/hanjm)
- **Explore:** Logs volume histogram: always start Y axis from zero. [#56200](https://github.com/grafana/grafana/pull/56200), [@gabor](https://github.com/gabor)
- **Explore:** Remove explore2Dashboard feature toggle. [#58329](https://github.com/grafana/grafana/pull/58329), [@Elfo404](https://github.com/Elfo404)
- **Explore:** Support fields interpolation in logs panel. [#58426](https://github.com/grafana/grafana/pull/58426), [@ifrost](https://github.com/ifrost)
- **Frontend Routing:** Always render standalone plugin pages using the `<AppRootPage>`. [#57771](https://github.com/grafana/grafana/pull/57771), [@leventebalogh](https://github.com/leventebalogh)
- **GRPC Server:** Add gRPC server service. [#47849](https://github.com/grafana/grafana/pull/47849), [@FZambia](https://github.com/FZambia)
- **Geomap:** Add photo layer. [#57307](https://github.com/grafana/grafana/pull/57307), [@drew08t](https://github.com/drew08t)
- **Geomap:** Upgrade to openlayers 7.x. [#57317](https://github.com/grafana/grafana/pull/57317), [@ryantxu](https://github.com/ryantxu)
- **GrafanaData:** Deprecate logs functions. [#56077](https://github.com/grafana/grafana/pull/56077), [@gabor](https://github.com/gabor)
- **GrafanaData:** Deprecate the LogsParser type. [#56242](https://github.com/grafana/grafana/pull/56242), [@gabor](https://github.com/gabor)
- **Kindsys:** Introduce Kind framework. [#56492](https://github.com/grafana/grafana/pull/56492), [@sdboyer](https://github.com/sdboyer)
- **LDAP:** Add `skip_org_role_sync` configuration option. [#56792](https://github.com/grafana/grafana/pull/56792), [@grafanabot](https://github.com/grafanabot)
- **LDAP:** Add `skip_org_role_sync` configuration option. [#56679](https://github.com/grafana/grafana/pull/56679), [@gamab](https://github.com/gamab)
- **LDAPSync:** Improve performance of sync and make it case insensitive. (Enterprise)
- **LibraryPanels:** Load library panels in the frontend rather than the backend. [#50560](https://github.com/grafana/grafana/pull/50560), [@ryantxu](https://github.com/ryantxu)
- **LogContext:** Add header and close button to modal. [#56283](https://github.com/grafana/grafana/pull/56283), [@svennergr](https://github.com/svennergr)
- **LogContext:** Improve text describing the loglines. [#55475](https://github.com/grafana/grafana/pull/55475), [@svennergr](https://github.com/svennergr)
- **Logs:** Allow collapsing the logs volume histogram. [#52808](https://github.com/grafana/grafana/pull/52808), [@gabor](https://github.com/gabor)
- **Logs:** Center `show context` modal on click. [#55989](https://github.com/grafana/grafana/pull/55989), [@svennergr](https://github.com/svennergr)
- **Logs:** Center `show context` modal on click. [#55405](https://github.com/grafana/grafana/pull/55405), [@svennergr](https://github.com/svennergr)
- **Logs:** Show LogRowMenu also for long logs and wrap-lines turned off. [#56030](https://github.com/grafana/grafana/pull/56030), [@svennergr](https://github.com/svennergr)
- **LogsContext:** Added button to load 10 more log lines. [#55923](https://github.com/grafana/grafana/pull/55923), [@svennergr](https://github.com/svennergr)
- **Loki:** Add case insensitive line contains operation. [#58177](https://github.com/grafana/grafana/pull/58177), [@gwdawson](https://github.com/gwdawson)
- **Loki:** Monaco Query Editor enabled by default. [#58080](https://github.com/grafana/grafana/pull/58080), [@matyax](https://github.com/matyax)
- **Loki:** Redesign and improve query patterns. [#55097](https://github.com/grafana/grafana/pull/55097), [@ivanahuckova](https://github.com/ivanahuckova)
- **Loki:** Rename log browser to label browser. [#58416](https://github.com/grafana/grafana/pull/58416), [@gwdawson](https://github.com/gwdawson)
- **Loki:** Show invalid fields in label filter. [#55751](https://github.com/grafana/grafana/pull/55751), [@ivanahuckova](https://github.com/ivanahuckova)
- **MSSQL:** Add connection timeout setting in configuration page. [#58631](https://github.com/grafana/grafana/pull/58631), [@mdvictor](https://github.com/mdvictor)
- **Navigation:** Add `pluginId` to standalone plugin page NavLinks. [#57769](https://github.com/grafana/grafana/pull/57769), [@leventebalogh](https://github.com/leventebalogh)
- **Navigation:** Expose new props to extend `Page`/`PluginPage`. [#58465](https://github.com/grafana/grafana/pull/58465), [@ashharrison90](https://github.com/ashharrison90)
- **Navtree:** Make it possible to configure standalone plugin pages. [#56393](https://github.com/grafana/grafana/pull/56393), [@leventebalogh](https://github.com/leventebalogh)
- **Node Graph:** Always show context menu. [#56876](https://github.com/grafana/grafana/pull/56876), [@joey-grafana](https://github.com/joey-grafana)
- **Number formatting:** Strip trailing zeros after decimal point when decimals=auto. [#57373](https://github.com/grafana/grafana/pull/57373), [@leeoniya](https://github.com/leeoniya)
- **OAuth:** Feature toggle for access token expiration check and docs. [#58179](https://github.com/grafana/grafana/pull/58179), [@mgyongyosi](https://github.com/mgyongyosi)
- **Opentsdb:** Allow template variables for filter keys. [#57226](https://github.com/grafana/grafana/pull/57226), [@bohandley](https://github.com/bohandley)
- **PanelEdit:** Allow test id to be passed to panel editors. [#55417](https://github.com/grafana/grafana/pull/55417), [@mckn](https://github.com/mckn)
- **Plugins:** Add hook to make it easier to track interactions in plugins. [#56126](https://github.com/grafana/grafana/pull/56126), [@mckn](https://github.com/mckn)
- **Plugins:** Introduce new Flame graph panel. [#56376](https://github.com/grafana/grafana/pull/56376), [@joey-grafana](https://github.com/joey-grafana)
- **Plugins:** Make "README" the default markdown request param. [#58264](https://github.com/grafana/grafana/pull/58264), [@wbrowne](https://github.com/wbrowne)
- **PostgreSQL:** Migrate to React. [#52831](https://github.com/grafana/grafana/pull/52831), [@zoltanbedi](https://github.com/zoltanbedi)
- **Preferences:** Create indices. [#48356](https://github.com/grafana/grafana/pull/48356), [@sakjur](https://github.com/sakjur)
- **Profiling:** Add Phlare and Parca datasources. [#57809](https://github.com/grafana/grafana/pull/57809), [@aocenas](https://github.com/aocenas)
- **Prometheus:** Handle errors and warnings in buffered client. [#58504](https://github.com/grafana/grafana/pull/58504), [@itsmylife](https://github.com/itsmylife)
- **Prometheus:** Make Prometheus streaming parser as default client. [#58365](https://github.com/grafana/grafana/pull/58365), [@itsmylife](https://github.com/itsmylife)
- **Public Dashboards:** Add audit table. [#54508](https://github.com/grafana/grafana/pull/54508), [@jalevin](https://github.com/jalevin)
- **PublicDashboards:** Add PubDash support to Angular panel plugins. [#57293](https://github.com/grafana/grafana/pull/57293), [@mmandrus](https://github.com/mmandrus)
- **PublicDashboards:** Add annotations support. [#56413](https://github.com/grafana/grafana/pull/56413), [@owensmallwood](https://github.com/owensmallwood)
- **PublicDashboards:** Add custom branding for Public Dashboard. (Enterprise)
- **PublicDashboards:** Add delete public dashboard button in public dashboard modal. [#58095](https://github.com/grafana/grafana/pull/58095), [@juanicabanas](https://github.com/juanicabanas)
- **PublicDashboards:** Cached queries column added in public dashboard insight query. (Enterprise)
- **PublicDashboards:** Can toggle annotations in modal. [#57312](https://github.com/grafana/grafana/pull/57312), [@owensmallwood](https://github.com/owensmallwood)
- **PublicDashboards:** Delete public dashboard in public dashboard table. [#57766](https://github.com/grafana/grafana/pull/57766), [@juanicabanas](https://github.com/juanicabanas)
- **PublicDashboards:** Delete public dashboard when dashboard is deleted. [#57291](https://github.com/grafana/grafana/pull/57291), [@juanicabanas](https://github.com/juanicabanas)
- **PublicDashboards:** Extract config of Public Dashboard. [#57788](https://github.com/grafana/grafana/pull/57788), [@leandro-deveikis](https://github.com/leandro-deveikis)
- **PublicDashboards:** Hide top navigation bar. [#56873](https://github.com/grafana/grafana/pull/56873), [@evictorero](https://github.com/evictorero)
- **PublicDashboards:** Make mixed datasource calls concurrently. [#56421](https://github.com/grafana/grafana/pull/56421), [@juanicabanas](https://github.com/juanicabanas)
- **PublicDashboards:** Orphaned public dashboard item list modified. [#58014](https://github.com/grafana/grafana/pull/58014), [@juanicabanas](https://github.com/juanicabanas)
- **PublicDashboards:** Rename PubdashFooter frontend component. [#58137](https://github.com/grafana/grafana/pull/58137), [@leandro-deveikis](https://github.com/leandro-deveikis)
- **PublicDashboards:** Update docs with supported datasources. [#57629](https://github.com/grafana/grafana/pull/57629), [@owensmallwood](https://github.com/owensmallwood)
- **PublicDashboards:** Validate access token. [#57298](https://github.com/grafana/grafana/pull/57298), [@leandro-deveikis](https://github.com/leandro-deveikis)
- **PublicDashboards:** Validate access token not to be duplicated and add retries. [#56755](https://github.com/grafana/grafana/pull/56755), [@juanicabanas](https://github.com/juanicabanas)
- **RBAC:** Improve performance of dashboard filter query. [#56813](https://github.com/grafana/grafana/pull/56813), [@kalleep](https://github.com/kalleep)
- **Rendering:** Add configuration options for `renderKey` lifetime. [#57339](https://github.com/grafana/grafana/pull/57339), [@Willena](https://github.com/Willena)
- **Reports:** Dynamic scale factor per report. (Enterprise)
- **SAML:** Set cookie option SameSite=none and Secure=true. (Enterprise)
- **SQLStore:** Optionally retry queries if sqlite returns database is locked. [#56096](https://github.com/grafana/grafana/pull/56096), [@papagian](https://github.com/papagian)
- **Server:** Make unix socket permission configurable. [#52944](https://github.com/grafana/grafana/pull/52944), [@unknowndevQwQ](https://github.com/unknowndevQwQ)
- **Tempo:** Add start time and end time parameters while querying traces. [#48068](https://github.com/grafana/grafana/pull/48068), [@bikashmishra100](https://github.com/bikashmishra100)
- **TimeSeries:** Render null-bounded points at data edges. [#57798](https://github.com/grafana/grafana/pull/57798), [@leeoniya](https://github.com/leeoniya)
- **Tracing:** Allow trace to logs for OpenSearch. [#58161](https://github.com/grafana/grafana/pull/58161), [@gabor](https://github.com/gabor)
- **Transformers:** PartitionByValues. [#56767](https://github.com/grafana/grafana/pull/56767), [@leeoniya](https://github.com/leeoniya)
- **UsageStats:** Add traces when sending usage stats. [#55474](https://github.com/grafana/grafana/pull/55474), [@sakjur](https://github.com/sakjur)

### Bug fixes

- **Alerting:** Fix mathexp.NoData in ConditionsCmd. [#56812](https://github.com/grafana/grafana/pull/56812), [@grobinson-grafana](https://github.com/grobinson-grafana)
- **BarChart:** Fix coloring from thresholds and value mappings. [#58285](https://github.com/grafana/grafana/pull/58285), [@leeoniya](https://github.com/leeoniya)
- **BarChart:** Fix stacked hover. [#57711](https://github.com/grafana/grafana/pull/57711), [@leeoniya](https://github.com/leeoniya)
- **Explore:** Fix shared crosshair for logs, logsvolume and graph panels. [#57892](https://github.com/grafana/grafana/pull/57892), [@Elfo404](https://github.com/Elfo404)
- **Flame Graph:** Exact search. [#56769](https://github.com/grafana/grafana/pull/56769), [@joey-grafana](https://github.com/joey-grafana)
- **Flame Graph:** Fix for dashboard scrolling. [#56555](https://github.com/grafana/grafana/pull/56555), [@joey-grafana](https://github.com/joey-grafana)
- **LogContext:** Fix scroll behavior in context modal. [#56070](https://github.com/grafana/grafana/pull/56070), [@svennergr](https://github.com/svennergr)
- **Loki:** Fix showing of history of querying in query editor. [#57344](https://github.com/grafana/grafana/pull/57344), [@ivanahuckova](https://github.com/ivanahuckova)
- **OAuth:** Fix misleading warn log related to oauth and increase logged content. [#57336](https://github.com/grafana/grafana/pull/57336), [@Jguer](https://github.com/Jguer)
- **Plugins:** Plugin details page visual alignment issues. [#57729](https://github.com/grafana/grafana/issues/57729)
- **PublicDashboards:** Fix GET public dashboard that doesn't match. [#57571](https://github.com/grafana/grafana/pull/57571), [@juanicabanas](https://github.com/juanicabanas)
- **PublicDashboards:** Fix annotations error for public dashboards. [#57455](https://github.com/grafana/grafana/pull/57455), [@leandro-deveikis](https://github.com/leandro-deveikis)
- **PublicDashboards:** Fix granularity discrepancy between public and original dashboard. [#57129](https://github.com/grafana/grafana/pull/57129), [@guicaulada](https://github.com/guicaulada)
- **PublicDashboards:** Fix granularity issue caused by query caching. (Enterprise)
- **PublicDashboards:** Fix hidden queries execution. (Enterprise)
- **RBAC:** Add primary key to seed_assignment table. [#56540](https://github.com/grafana/grafana/pull/56540), [@kalleep](https://github.com/kalleep)
- **Tempo:** Fix search removing service name from query. [#58630](https://github.com/grafana/grafana/pull/58630), [@joey-grafana](https://github.com/joey-grafana)
- **TimeRangeInput:** Fix clear button type. [#56545](https://github.com/grafana/grafana/pull/56545), [@Clarity-89](https://github.com/Clarity-89)

### Breaking changes

Removes the unused close-milestone command from `@grafana/toolkit`. Issue [#57062](https://github.com/grafana/grafana/issues/57062)

@grafana/toolkit `cherrypick` command was removed. Issue [#56114](https://github.com/grafana/grafana/issues/56114)

`EmotionPerfTest` is no longer exported from the `@grafana/ui` bundle. Issue [#56100](https://github.com/grafana/grafana/issues/56100)

Removing the unused `changelog` command in `@grafana/toolkit`. Issue [#56073](https://github.com/grafana/grafana/issues/56073)

### Deprecations

The interface type `LogsParser` in `grafana-data` is deprecated. Issue [#56242](https://github.com/grafana/grafana/issues/56242)

The following functions and classes related to logs are deprecated in the `grafana-ui` package: `getLogLevel`, `getLogLevelFromKey`, `addLogLevelToSeries`, `LogsParsers`, `calculateFieldStats`, `calculateLogsLabelStats`, `calculateStats`, `getParser`, `sortInAscendingOrder`, `sortInDescendingOrder`, `sortLogsResult`, `sortLogRows`, `checkLogsError`, `escapeUnescapedString`. Issue [#56077](https://github.com/grafana/grafana/issues/56077)

### Plugin development fixes & changes

- **Toolkit:** Deprecate `plugin:update-circleci` command. [#57743](https://github.com/grafana/grafana/pull/57743), [@academo](https://github.com/academo)
- **Toolkit:** Deprecate `plugin:github-publish` command. [#57726](https://github.com/grafana/grafana/pull/57726), [@academo](https://github.com/academo)
- **Toolkit:** Deprecate `plugin:bundle-managed` command and move its functionality to a bash script. [#57719](https://github.com/grafana/grafana/pull/57719), [@academo](https://github.com/academo)
- **Toolkit:** Deprecate and replace toolkit:build with plain yarn scripts. [#57620](https://github.com/grafana/grafana/pull/57620), [@academo](https://github.com/academo)
- **Toolkit:** Deprecate node-version-check command. [#57591](https://github.com/grafana/grafana/pull/57591), [@academo](https://github.com/academo)
- **Toolkit:** Deprecate searchTestData command. [#57589](https://github.com/grafana/grafana/pull/57589), [@academo](https://github.com/academo)
- **Toolkit:** Remove unused close-milestone command. [#57062](https://github.com/grafana/grafana/pull/57062), [@academo](https://github.com/academo)
- **Toolkit:** Remove unused legacy cherrypick command. [#56114](https://github.com/grafana/grafana/pull/56114), [@academo](https://github.com/academo)
- **Grafana UI:** Clean up bundle. [#56100](https://github.com/grafana/grafana/pull/56100), [@jackw](https://github.com/jackw)
- **Toolkit:** Deprecate `component:create` command. [#56086](https://github.com/grafana/grafana/pull/56086), [@academo](https://github.com/academo)
- **Toolkit:** Remove changelog command. [#56073](https://github.com/grafana/grafana/pull/56073), [@gitstart](https://github.com/gitstart)

<!-- 9.2.7 START -->

# 9.2.7 (2022-11-29)

### Bug fixes

- **Access Control:** Clear user's permission cache after resource creation. [#59318](https://github.com/grafana/grafana/pull/59318), [@IevaVasiljeva](https://github.com/IevaVasiljeva)
- **Azure Monitor:** Fix empty/errored responses for Logs variables. [#59240](https://github.com/grafana/grafana/pull/59240), [@andresmgot](https://github.com/andresmgot)
- **Azure Monitor:** Fix resource picker selection for subresources. [#56392](https://github.com/grafana/grafana/pull/56392), [@andresmgot](https://github.com/andresmgot)
- **Navigation:** Fix crash when Help is disabled. [#58919](https://github.com/grafana/grafana/pull/58919), [@lpskdl](https://github.com/lpskdl)
- **PostgreSQL:** Fix missing CA field from configuration. [#59280](https://github.com/grafana/grafana/pull/59280), [@oscarkilhed](https://github.com/oscarkilhed)
- **SQL Datasources:** Fix annotation migration. [#59438](https://github.com/grafana/grafana/pull/59438), [@zoltanbedi](https://github.com/zoltanbedi)
- **SQL:** Fix code editor for SQL datasources. [#58116](https://github.com/grafana/grafana/pull/58116), [@zoltanbedi](https://github.com/zoltanbedi)
- **SSE:** Make sure to forward headers, user and cookies/OAuth token. [#58897](https://github.com/grafana/grafana/pull/58897), [@kylebrandt](https://github.com/kylebrandt)
- **TimeseriesPanel:** Preserve string fields for data link interpolation. [#58424](https://github.com/grafana/grafana/pull/58424), [@mdvictor](https://github.com/mdvictor)

<!-- 9.2.7 END -->

<!-- 9.2.6 START -->

# 9.2.6 (2022-11-22)

### Features and enhancements

- **Alerting:** Support Prometheus durations in Provisioning API. [#58293](https://github.com/grafana/grafana/pull/58293), [@bartpeeters](https://github.com/bartpeeters)
- **SSE:** Keep value name from numeric table. [#58831](https://github.com/grafana/grafana/pull/58831), [@kylebrandt](https://github.com/kylebrandt)
- **Transformations:** Make Card Descriptions Clickable. [#58717](https://github.com/grafana/grafana/pull/58717), [@zuchka](https://github.com/zuchka)

### Bug fixes

- **MS/My/PostgresSQL:** Migrate annotation query. [#58847](https://github.com/grafana/grafana/pull/58847), [@zoltanbedi](https://github.com/zoltanbedi)
- **Search:** Fixes issue with Recent/Starred section always displaying "General" folder. [#58746](https://github.com/grafana/grafana/pull/58746), [@JoaoSilvaGrafana](https://github.com/JoaoSilvaGrafana)
- **Server:** Write internal server error on missing write. [#57813](https://github.com/grafana/grafana/pull/57813), [@sakjur](https://github.com/sakjur)

<!-- 9.2.6 END -->

<!-- 9.2.5 START -->

# 9.2.5 (2022-11-16)

### Features and enhancements

- **Alerting:** Log when alert rule cannot be screenshot to help debugging. [#58537](https://github.com/grafana/grafana/pull/58537), [@grobinson-grafana](https://github.com/grobinson-grafana)
- **Alerting:** Suggest previously entered custom labels. [#57783](https://github.com/grafana/grafana/pull/57783), [@VikaCep](https://github.com/VikaCep)
- **Canvas:** Improve disabled inline editing UX. [#58610](https://github.com/grafana/grafana/pull/58610), [@nmarrs](https://github.com/nmarrs)
- **Canvas:** Improve disabled inline editing UX. [#58609](https://github.com/grafana/grafana/issues/58609)
- **Chore:** Upgrade go-sqlite3 to v1.14.16. [#58581](https://github.com/grafana/grafana/pull/58581), [@sakjur](https://github.com/sakjur)
- **Plugins:** Ensure CallResource responses contain valid Content-Type header. [#58506](https://github.com/grafana/grafana/pull/58506), [@xnyo](https://github.com/xnyo)
- **Prometheus:** Handle errors and warnings in buffered client. [#58657](https://github.com/grafana/grafana/pull/58657), [@itsmylife](https://github.com/itsmylife)
- **Prometheus:** Upgrade HTTP client library to v1.13.1. [#58363](https://github.com/grafana/grafana/pull/58363), [@marefr](https://github.com/marefr)

### Bug fixes

- **Alerting:** Fix screenshots were not cached. [#58493](https://github.com/grafana/grafana/pull/58493), [@grobinson-grafana](https://github.com/grobinson-grafana)
- **Canvas:** Fix setting icon from field data. [#58499](https://github.com/grafana/grafana/pull/58499), [@nmarrs](https://github.com/nmarrs)
- **Plugins:** Fix don't set Content-Type header if status is 204 for call resource. [#50780](https://github.com/grafana/grafana/pull/50780), [@sd2k](https://github.com/sd2k)

### Plugin development fixes & changes

- **Toolkit:** Fix compilation loop when watching plugins for changes. [#58167](https://github.com/grafana/grafana/pull/58167), [@jackw](https://github.com/jackw)
- **Tooltips:** Make tooltips in FormField and FormLabel interactive and keyboard friendly. [#57706](https://github.com/grafana/grafana/pull/57706), [@asimpson](https://github.com/asimpson)

<!-- 9.2.5 END -->
<!-- 9.3.0-beta1 END -->
<!-- 9.2.4 START -->

# 9.2.4 (2022-11-07)

### Features and enhancements

- **Access Control:** Add an endpoint for setting several managed resource permissions. [#57893](https://github.com/grafana/grafana/pull/57893), [@IevaVasiljeva](https://github.com/IevaVasiljeva)
- **Accessibility:** Increase `Select` placeholder contrast to be WCAG AA compliant. [#58034](https://github.com/grafana/grafana/pull/58034), [@ashharrison90](https://github.com/ashharrison90)
- **Alerting:** Append org ID to alert notification URLs. [#57123](https://github.com/grafana/grafana/pull/57123), [@neel1996](https://github.com/neel1996)
- **Alerting:** Make the Grouped view the default one for Rules. [#58271](https://github.com/grafana/grafana/pull/58271), [@VikaCep](https://github.com/VikaCep)
- **Build:** Remove unnecessary alpine package updates. [#58005](https://github.com/grafana/grafana/pull/58005), [@DanCech](https://github.com/DanCech)
- **Chore:** Upgrade Go to 1.19.3. [#58052](https://github.com/grafana/grafana/pull/58052), [@sakjur](https://github.com/sakjur)
- **Google Cloud Monitoring:** Set frame interval to draw null values. [#57768](https://github.com/grafana/grafana/pull/57768), [@andresmgot](https://github.com/andresmgot)
- **Instrumentation:** Expose when the binary was built as a gauge. [#57951](https://github.com/grafana/grafana/pull/57951), [@bergquist](https://github.com/bergquist)
- **Loki:** Preserve `X-ID-Token` header. [#57878](https://github.com/grafana/grafana/pull/57878), [@siiimooon](https://github.com/siiimooon)
- **Search:** Reduce requests in folder view. [#55876](https://github.com/grafana/grafana/pull/55876), [@mvsousa](https://github.com/mvsousa)
- **TimeSeries:** More thorough detection of negative values for auto-stacking direction. [#57863](https://github.com/grafana/grafana/pull/57863), [@leeoniya](https://github.com/leeoniya)

### Bug fixes

- **Alerting:** Attempt to preserve UID from migrated legacy channel. [#57639](https://github.com/grafana/grafana/pull/57639), [@alexweav](https://github.com/alexweav)
- **Alerting:** Fix response is not returned for invalid Duration in Provisioning API. [#58046](https://github.com/grafana/grafana/pull/58046), [@grobinson-grafana](https://github.com/grobinson-grafana)
- **Alerting:** Fix screenshot is not taken for stale series. [#57982](https://github.com/grafana/grafana/pull/57982), [@grobinson-grafana](https://github.com/grobinson-grafana)
- **Auth:** Fix admins not seeing pending invites. [#58217](https://github.com/grafana/grafana/pull/58217), [@joshhunt](https://github.com/joshhunt)
- **MSSQL/Postgres:** Fix visual query editor filter disappearing. [#58248](https://github.com/grafana/grafana/pull/58248), [@zoltanbedi](https://github.com/zoltanbedi)
- **Tempo:** Fix dropdown issue on tag field focus. [#57616](https://github.com/grafana/grafana/pull/57616), [@xiyu95](https://github.com/xiyu95)
- **Timeseries:** Fix null pointer when matching fill below to field. [#58030](https://github.com/grafana/grafana/pull/58030), [@mdvictor](https://github.com/mdvictor)

### Plugin development fixes & changes

- **Toolkit:** Fix Webpack less-loader config. [#57950](https://github.com/grafana/grafana/pull/57950), [@dessen-xu](https://github.com/dessen-xu)

<!-- 9.2.4 END -->
<!-- 9.2.3 START -->

# 9.2.3 (2022-10-31)

### Features and enhancements

- **Docs:** Add information about DB version support to upgrade guide. [#57643](https://github.com/grafana/grafana/pull/57643), [@joeblubaugh](https://github.com/joeblubaugh)
- **Footer:** Update footer release notes link to Github changelog. [#57871](https://github.com/grafana/grafana/pull/57871), [@joshhunt](https://github.com/joshhunt)
- **Prometheus:** Do not drop errors in streaming parser. [#57698](https://github.com/grafana/grafana/pull/57698), [@kylebrandt](https://github.com/kylebrandt)
- **Prometheus:** Flavor/version configuration. [#57554](https://github.com/grafana/grafana/pull/57554), [@gtk-grafana](https://github.com/gtk-grafana)
- **Prometheus:** Provide label values match parameter API when supported prometheus instance is configured. [#57553](https://github.com/grafana/grafana/pull/57553), [@gtk-grafana](https://github.com/gtk-grafana)
- **Security:** Upgrade x/text to version unaffected by CVE-2022-32149. [#57797](https://github.com/grafana/grafana/pull/57797), [@yong-jie-gong](https://github.com/yong-jie-gong)

### Bug fixes

- **Access control:** Fix a bug with argument order for data source managed permission updates. (Enterprise)
- **Auth:** Fix GF_AUTH_JWT_URL_LOGIN env variable doesn't work. [#57689](https://github.com/grafana/grafana/pull/57689), [@Jguer](https://github.com/Jguer)
- **Live:** Explicitly reply with http 200. [#57428](https://github.com/grafana/grafana/pull/57428), [@sh0rez](https://github.com/sh0rez)
- **Prometheus:** Fix builder operation mode changing multiselect to single select behaviour. [#57780](https://github.com/grafana/grafana/pull/57780), [@itsmylife](https://github.com/itsmylife)
- **Prometheus:** Fix builder operation mode changing multiselect to single select behaviour. [#57493](https://github.com/grafana/grafana/pull/57493), [@yinjialu](https://github.com/yinjialu)
- **Security:** Fix vulnerabilities in webpack loader-utils. [#57533](https://github.com/grafana/grafana/pull/57533), [@jackw](https://github.com/jackw)

<!-- 9.2.3 END -->
<!-- 9.2.2 START -->

# 9.2.2 (2022-10-25)

### Features and enhancements

- **Alerting:** Add support for wecom apiapp. [#55991](https://github.com/grafana/grafana/pull/55991), [@aimuz](https://github.com/aimuz)
- **Canvas:** Improve resource picker initialization. [#57319](https://github.com/grafana/grafana/pull/57319), [@nmarrs](https://github.com/nmarrs)
- **Canvas:** Improve text element readability. [#57371](https://github.com/grafana/grafana/pull/57371), [@adela-almasan](https://github.com/adela-almasan)
- **CloudWatch:** Make sure adoption tracking is done on valid, migrated queries. [#56872](https://github.com/grafana/grafana/pull/56872), [@sunker](https://github.com/sunker)
- **Dashboard:** Alerts user to incorrect tag format for JSON import. [#54657](https://github.com/grafana/grafana/pull/54657), [@iamelDuderino](https://github.com/iamelDuderino)
- **MSSQL:** Support tables from all schemas. [#53099](https://github.com/grafana/grafana/pull/53099), [@zoltanbedi](https://github.com/zoltanbedi)
- **Opentsdb:** Allow template variables for filter keys. [#57226](https://github.com/grafana/grafana/pull/57226), [@bohandley](https://github.com/bohandley)
- **Prometheus:** Provide label values match parameter API when supported prometheus instance is configured. [#56510](https://github.com/grafana/grafana/pull/56510), [@gtk-grafana](https://github.com/gtk-grafana)
- **QueryEditor:** Revert components from grafana-ui. [#57436](https://github.com/grafana/grafana/pull/57436), [@zoltanbedi](https://github.com/zoltanbedi)
- **TeamSync:** Allow team sync when external organization mapping returns no organization role. (Enterprise)

### Bug fixes

- **Browse:** Fix General folder not showing in FolderPicker. [#57156](https://github.com/grafana/grafana/pull/57156), [@eledobleefe](https://github.com/eledobleefe)
- **Elasticsearch:** Fix calculation of trimEdges in alert mode. [#56148](https://github.com/grafana/grafana/pull/56148), [@jorgelbg](https://github.com/jorgelbg)
- **Elasticsearch:** Fix trimEdges delete logic in alert mode. [#56985](https://github.com/grafana/grafana/pull/56985), [@gabor](https://github.com/gabor)
- **GoogleOAuth:** Unlock User Admin UI. [#57350](https://github.com/grafana/grafana/pull/57350), [@gamab](https://github.com/gamab)
- **LogContext:** Fix wrong color of `show context` icon in light theme. [#57427](https://github.com/grafana/grafana/pull/57427), [@svennergr](https://github.com/svennergr)
- **Loki:** Fix adding of adhoc filters to stream selector when query with empty stream selector. [#57280](https://github.com/grafana/grafana/pull/57280), [@ivanahuckova](https://github.com/ivanahuckova)
- **Loki:** Fix double stringified log-lines when copied via Copy button. [#57243](https://github.com/grafana/grafana/pull/57243), [@svennergr](https://github.com/svennergr)
- **Loki:** Fix explain section about $\_\_interval variable. [#57188](https://github.com/grafana/grafana/pull/57188), [@ivanahuckova](https://github.com/ivanahuckova)
- **Loki:** Remove already selected options from next label filter options in builder. [#57187](https://github.com/grafana/grafana/pull/57187), [@ivanahuckova](https://github.com/ivanahuckova)
- **NodeGraph:** Fix rendering issues when values of arc are over 1. [#57460](https://github.com/grafana/grafana/pull/57460), [@aocenas](https://github.com/aocenas)
- **PublicDashboards:** Fix hidden queries execution. [#57194](https://github.com/grafana/grafana/pull/57194), [@juanicabanas](https://github.com/juanicabanas)
- **PublicDashboards:** Fix hidden queries execution. [#57004](https://github.com/grafana/grafana/pull/57004), [@juanicabanas](https://github.com/juanicabanas)
- **Tempo:** Fix Node Graph visualization type in dashboard. [#56931](https://github.com/grafana/grafana/pull/56931), [@CrypticSignal](https://github.com/CrypticSignal)
- **TimeSeries:** Fix stacking when first value is negative zero. [#57257](https://github.com/grafana/grafana/pull/57257), [@zoltanbedi](https://github.com/zoltanbedi)
- **TimeseriesPanel:** Fix variables in data links. [#56729](https://github.com/grafana/grafana/pull/56729), [@mdvictor](https://github.com/mdvictor)
- **User:** Fix externalUserId not being populated. [#57341](https://github.com/grafana/grafana/pull/57341), [@joshhunt](https://github.com/joshhunt)

### Breaking changes

We added some components a bit too early to @grafana/ui in 9.2 so we are moving them back to @grafana/experimental. If you used any of these components

- AccessoryButton
- EditorFieldGroup
- EditorHeader
- EditorField
- EditorRow
- EditorList
- EditorRows
- EditorSwitch
- FlexItem
- Stack
- InlineSelect
- InputGroup
- Space

Please use them from grafana/experimental from now on. Issue [#57436](https://github.com/grafana/grafana/issues/57436)

<!-- 9.2.2 END -->
<!-- 9.2.1 START -->

# 9.2.1 (2022-10-18)

### Features and enhancements

- **Alerting:** Improve notification policies created during migration. [#52071](https://github.com/grafana/grafana/pull/52071), [@JacobsonMT](https://github.com/JacobsonMT)
- **AzureAD:** Add option to force fetch the groups from the Graph API. [#56916](https://github.com/grafana/grafana/pull/56916), [@gamab](https://github.com/gamab)
- **AzureAD:** Add option to force fetch the groups from the Graph API (#56916). [#56947](https://github.com/grafana/grafana/pull/56947), [@gamab](https://github.com/gamab)
- **Docs:** Note end of release notes publication. [#57013](https://github.com/grafana/grafana/pull/57013), [@gguillotte-grafana](https://github.com/gguillotte-grafana)
- **Inspect:** Handle JSON tab crash when the provided object is too big to stringify. [#55939](https://github.com/grafana/grafana/pull/55939), [@TsotosA](https://github.com/TsotosA)
- **TablePanel:** Footer now updates values on column filtering. [#56354](https://github.com/grafana/grafana/pull/56354), [@mdvictor](https://github.com/mdvictor)

### Bug fixes

- **Alerting:** Fix email image embedding on Windows. [#56766](https://github.com/grafana/grafana/pull/56766), [@joeblubaugh](https://github.com/joeblubaugh)
- **Alerting:** Fix mathexp.NoData for ConditionsCmd. [#56816](https://github.com/grafana/grafana/pull/56816), [@grobinson-grafana](https://github.com/grobinson-grafana)
- **Legacy Alerting:** Fix duration calculation when testing a rule. [#56616](https://github.com/grafana/grafana/pull/56616), [@jorgelbg](https://github.com/jorgelbg)
- **Loki:** Propagate additional headers from Grafana to Loki when querying data. [#56896](https://github.com/grafana/grafana/pull/56896), [@alexweav](https://github.com/alexweav)
- **Search:** Sort alphabetically in the folder view, increase the limit of the folder search from 50 to 1000. [#57141](https://github.com/grafana/grafana/pull/57141), [@ArturWierzbicki](https://github.com/ArturWierzbicki)
- **TablePanel:** Fix last table column to be centered. [#56047](https://github.com/grafana/grafana/pull/56047), [@gitstart](https://github.com/gitstart)

### Plugin development fixes & changes

- **Grafana UI:** Export prop types for queryfield, modal and field components. [#57097](https://github.com/grafana/grafana/pull/57097), [@jackw](https://github.com/jackw)
- **Toolkit:** Fix `Cannot use import statement outside...` error in tests. [#57071](https://github.com/grafana/grafana/pull/57071), [@jackw](https://github.com/jackw)

<!-- 9.2.1 END -->
<!-- 9.2.0 START -->

# 9.2.0 (2022-10-11)

### Features and enhancements

- **Alerting:** Add Notification error feedback on contact points view. [#56225](https://github.com/grafana/grafana/pull/56225), [@soniaAguilarPeiron](https://github.com/soniaAguilarPeiron)
- **Alerting:** Allow created by to be manually set when there's no creator for silences. [#55952](https://github.com/grafana/grafana/pull/55952), [@gotjosh](https://github.com/gotjosh)
- **Alerting:** Expose info about notification delivery errors in a new /receivers endpoint. [#55429](https://github.com/grafana/grafana/pull/55429), [@santihernandezc](https://github.com/santihernandezc)
- **Alerting:** Update imported prometheus alertmanager version. [#56228](https://github.com/grafana/grafana/pull/56228), [@joeblubaugh](https://github.com/joeblubaugh)
- **Alerting:** Update imported prometheus alertmanager version. Backport (#56228). [#56430](https://github.com/grafana/grafana/pull/56430), [@joeblubaugh](https://github.com/joeblubaugh)
- **Alerting:** Write and Delete multiple alert instances. [#55350](https://github.com/grafana/grafana/pull/55350), [@joeblubaugh](https://github.com/joeblubaugh)
- **Core:** Implement aria attributes for query rows, improve a11y. [#55563](https://github.com/grafana/grafana/pull/55563), [@L-M-K-B](https://github.com/L-M-K-B)
- **Custom Branding:** Remove custom branding service. (Enterprise)
- **Custom branding:** Remove UI. (Enterprise)
- **DevEnv:** Adds docker block for clickhouse. [#55702](https://github.com/grafana/grafana/pull/55702), [@owensmallwood](https://github.com/owensmallwood)
- **Docker:** removes unneccesary use of edge repo. [#54567](https://github.com/grafana/grafana/pull/54567), [@xlson](https://github.com/xlson)
- **Explore:** Revert split pane resize feature. [#56310](https://github.com/grafana/grafana/pull/56310), [@Elfo404](https://github.com/Elfo404)
- **Frontend:** Make local storage items propagate to different tabs immediately. [#55810](https://github.com/grafana/grafana/pull/55810), [@oscarkilhed](https://github.com/oscarkilhed)
- **PublicDashboards:** Allow disabling an existent public dashboard if it …. [#55778](https://github.com/grafana/grafana/pull/55778), [@evictorero](https://github.com/evictorero)
- **QueryEditorRow:** Only pass error to query editor if panel is not in a loading state. [#56350](https://github.com/grafana/grafana/pull/56350), [@kevinwcyu](https://github.com/kevinwcyu)
- **Reports:** Refresh query variables on time range change. (Enterprise)
- **XYChart:** Beta release. [#55973](https://github.com/grafana/grafana/pull/55973), [@mdvictor](https://github.com/mdvictor)
- **[9.2.x] Alerting:** Start ticker only when scheduler starts (#56339). [#56418](https://github.com/grafana/grafana/pull/56418), [@yuri-tceretian](https://github.com/yuri-tceretian)

### Bug fixes

- **Alerting:** Fix pq: missing FROM-clause for table "a". [#56453](https://github.com/grafana/grafana/pull/56453), [@grobinson-grafana](https://github.com/grobinson-grafana)
- **AzureMonitor:** Correctly update subscriptions value in ARG editor. [#55860](https://github.com/grafana/grafana/pull/55860), [@aangelisc](https://github.com/aangelisc)
- **Chore:** Fix swagger validation failures. (Enterprise)
- **Chore:** Regenerate swagger specification and fix validation failures. [#55750](https://github.com/grafana/grafana/pull/55750), [@joshhunt](https://github.com/joshhunt)
- **Correlations:** Only return correlation for which both source and target datasources exist. [#55454](https://github.com/grafana/grafana/pull/55454), [@Elfo404](https://github.com/Elfo404)
- **Explore:** Prevent panes from disappearing when resizing window in split view. [#55696](https://github.com/grafana/grafana/pull/55696), [@gelicia](https://github.com/gelicia)
- **Links:** Fix opening links from different orgs on the same tab. [#55837](https://github.com/grafana/grafana/pull/55837), [@guicaulada](https://github.com/guicaulada)
- **LogContext:** Fix scroll position in upper context group. [#56370](https://github.com/grafana/grafana/pull/56370), [@svennergr](https://github.com/svennergr)
- **Logs:** Show copy button independently from context. [#55934](https://github.com/grafana/grafana/pull/55934), [@svennergr](https://github.com/svennergr)
- **Loki/Prometheus:** Fix adding of ad hoc filters when jumping from dashboard to explore. [#55915](https://github.com/grafana/grafana/pull/55915), [@ivanahuckova](https://github.com/ivanahuckova)
- **Loki:** Add support for range aggregations with by grouping. [#56184](https://github.com/grafana/grafana/pull/56184), [@ivanahuckova](https://github.com/ivanahuckova)
- **Loki:** Fix label-value escaping in context query. [#56614](https://github.com/grafana/grafana/pull/56614), [@svennergr](https://github.com/svennergr)
- **Loki:** Fix redundant escaping in adhoc filter with regex match. [#56447](https://github.com/grafana/grafana/pull/56447), [@ivanahuckova](https://github.com/ivanahuckova)
- **PanelEdit:** Fixes resize pane border and spacing issues. [#56190](https://github.com/grafana/grafana/pull/56190), [@torkelo](https://github.com/torkelo)
- **PublicDashboards:** Fix dashboard insights query when Public Dashboard feature is enabled. (Enterprise)
- **PublicDashboards:** Fix dashboard insights query when Public Dashboard feature is enabled. (Enterprise)
- **RBAC:** Redirect to /login when forceLogin is set. [#56469](https://github.com/grafana/grafana/pull/56469), [@sakjur](https://github.com/sakjur)
- **SAML:** Fix RelayState generation function. (Enterprise)
- **Security:** Fix CVE-2022-27664. [#55361](https://github.com/grafana/grafana/pull/55361), [@yong-jie-gong](https://github.com/yong-jie-gong)
- **StateTimeline:** Fix tooltip showing erroneously in shared crosshair dashboards. [#55809](https://github.com/grafana/grafana/pull/55809), [@mdvictor](https://github.com/mdvictor)
- **Tempo:** Fix unexpected trimming of leading zeroes in traceID. [#55167](https://github.com/grafana/grafana/pull/55167), [@hanjm](https://github.com/hanjm)
- **Tracing:** Fix bug where errors are not reported to OpenTelemetry. [#55925](https://github.com/grafana/grafana/pull/55925), [@sakjur](https://github.com/sakjur)

<!-- 9.2.0 END -->
<!-- 9.2.0-beta1 START -->

# 9.2.0-beta1 (2022-09-26)

### Features and enhancements

- **AccessControl:** Move GetCacheKey to SignedInUser. [#53591](https://github.com/grafana/grafana/pull/53591), [@mgyongyosi](https://github.com/mgyongyosi)
- **AccessControl:** Move GetCacheKey to SignedInUser. (Enterprise)
- **Admin:** Add support to configure default admin email. [#54363](https://github.com/grafana/grafana/pull/54363), [@mhuangwm](https://github.com/mhuangwm)
- **Admin:** Create/Edit Team/ServiceAccount UI changes. [#53889](https://github.com/grafana/grafana/pull/53889), [@mgyongyosi](https://github.com/mgyongyosi)
- **Alert list panel:** Add view mode "Stat". [#53281](https://github.com/grafana/grafana/pull/53281), [@peterholmberg](https://github.com/peterholmberg)
- **Alerting:** Add alert preview to cloud rules editor. [#54950](https://github.com/grafana/grafana/pull/54950), [@konrad147](https://github.com/konrad147)
- **Alerting:** Add new API endpoint GET /api/v1/ngalert. [#55134](https://github.com/grafana/grafana/pull/55134), [@yuri-tceretian](https://github.com/yuri-tceretian)
- **Alerting:** Add templates autocomplete. [#53655](https://github.com/grafana/grafana/pull/53655), [@konrad147](https://github.com/konrad147)
- **Alerting:** Adds support for editing group details for Grafana managed rules. [#53120](https://github.com/grafana/grafana/pull/53120), [@gillesdemey](https://github.com/gillesdemey)
- **Alerting:** Change default alert state to Error on execution error or timeout. [#55345](https://github.com/grafana/grafana/pull/55345), [@grobinson-grafana](https://github.com/grobinson-grafana)
- **Alerting:** Display alert's 'Created' time in local time instead of UTC. [#54414](https://github.com/grafana/grafana/pull/54414), [@mmusenbr](https://github.com/mmusenbr)
- **Alerting:** Improve Mimir AM interoperability with Grafana. [#53396](https://github.com/grafana/grafana/pull/53396), [@konrad147](https://github.com/konrad147)
- **Alerting:** Improve validation of query and expressions on rule submit. [#53258](https://github.com/grafana/grafana/pull/53258), [@yuri-tceretian](https://github.com/yuri-tceretian)
- **Alerting:** Read group details before saving. [#53586](https://github.com/grafana/grafana/pull/53586), [@gillesdemey](https://github.com/gillesdemey)
- **Alerting:** Resolve stale state. [#49352](https://github.com/grafana/grafana/pull/49352), [@yuri-tceretian](https://github.com/yuri-tceretian)
- **Alerting:** Support for re-ordering alert rules in a group. [#53318](https://github.com/grafana/grafana/pull/53318), [@gillesdemey](https://github.com/gillesdemey)
- **Alerting:** Update embedded Alertmanager v0.24. [#53555](https://github.com/grafana/grafana/pull/53555), [@yuri-tceretian](https://github.com/yuri-tceretian)
- **Alerting:** Update forking request handlers to use the same errors. [#52965](https://github.com/grafana/grafana/pull/52965), [@yuri-tceretian](https://github.com/yuri-tceretian)
- **Alerting:** Write and Delete multiple alert instances. [#52305](https://github.com/grafana/grafana/pull/52305), [@joeblubaugh](https://github.com/joeblubaugh)
- **Annotation:** Optionally allow storing longer annotation tags. [#54754](https://github.com/grafana/grafana/pull/54754), [@papagian](https://github.com/papagian)
- **Auth:** Add SAML common resolutions to cookie issues. [#55395](https://github.com/grafana/grafana/pull/55395), [@Jguer](https://github.com/Jguer)
- **Auth:** Add cli command users-manager for conflict resolution. [#52344](https://github.com/grafana/grafana/pull/52344), [@eleijonmarck](https://github.com/eleijonmarck)
- **Auth:** Add documentation on group overage claims in AzureAD. [#55389](https://github.com/grafana/grafana/pull/55389), [@Jguer](https://github.com/Jguer)
- **Auth:** Extend auth token errors with user ID. [#54633](https://github.com/grafana/grafana/pull/54633), [@IevaVasiljeva](https://github.com/IevaVasiljeva)
- **Auth:** Reduce allocs in permission map. [#55410](https://github.com/grafana/grafana/pull/55410), [@Jguer](https://github.com/Jguer)
- **Auth:** Restore legacy behavior and add deprecation notice for empty org role in oauth. [#55118](https://github.com/grafana/grafana/pull/55118), [@Jguer](https://github.com/Jguer)
- **AzureMonitor:** Automate retrieval of supported Metrics namespaces. [#53203](https://github.com/grafana/grafana/pull/53203), [@aangelisc](https://github.com/aangelisc)
- **Build:** Replace the file-loader loader with asset module in webpack config. [#53088](https://github.com/grafana/grafana/pull/53088), [@academo](https://github.com/academo)
- **Chore:** Group auth docker blocks. [#54274](https://github.com/grafana/grafana/pull/54274), [@linoman](https://github.com/linoman)
- **Chore:** Upgrade Go to 1.19.1. [#54902](https://github.com/grafana/grafana/pull/54902), [@sakjur](https://github.com/sakjur)
- **Cleanup:** Add traces to cleanup jobs. [#55465](https://github.com/grafana/grafana/pull/55465), [@sakjur](https://github.com/sakjur)
- **CloudMonitor:** Remove cloudMonitoringExperimentalUI feature flag. [#55054](https://github.com/grafana/grafana/pull/55054), [@asimpson](https://github.com/asimpson)
- **CloudWatch:** Add AWS/States metrics. [#55427](https://github.com/grafana/grafana/pull/55427), [@jangaraj](https://github.com/jangaraj)
- **CloudWatch:** Add missing AWS/ApiGateway metrics. [#53839](https://github.com/grafana/grafana/pull/53839), [@jangaraj](https://github.com/jangaraj)
- **CloudWatch:** Add missing AWS/Events metrics. [#53831](https://github.com/grafana/grafana/pull/53831), [@jangaraj](https://github.com/jangaraj)
- **CloudWatch:** Enable feature adoption tracking in the plugin. [#54299](https://github.com/grafana/grafana/pull/54299), [@sunker](https://github.com/sunker)
- **CloudWatch:** Log group variable should get all log groups. [#54062](https://github.com/grafana/grafana/pull/54062), [@iwysiu](https://github.com/iwysiu)
- **CloudWatch:** Refactoring - decouple logs and metrics in datasource file. [#55079](https://github.com/grafana/grafana/pull/55079), [@sunker](https://github.com/sunker)
- **Correlations:** Add GetCorrelation(s) HTTP APIs. [#52517](https://github.com/grafana/grafana/pull/52517), [@Elfo404](https://github.com/Elfo404)
- **Custom branding:** Add RBAC (early access). (Enterprise)
- **Custom branding:** Add preview for the settings (early access). (Enterprise)
- **Dashboard:** Support Variables in "Filter by Name" Transformation. [#51804](https://github.com/grafana/grafana/pull/51804), [@Kirchen99](https://github.com/Kirchen99)
- **DashboardQuery:** Expand query options. [#53998](https://github.com/grafana/grafana/pull/53998), [@ryantxu](https://github.com/ryantxu)
- **Docs:** Deprecating packages_api and removing it from our pipelines. [#54473](https://github.com/grafana/grafana/pull/54473), [@tolzhabayev](https://github.com/tolzhabayev)
- **Docs:** Update annotations API docs to include required field. [#52644](https://github.com/grafana/grafana/pull/52644), [@HarryTennent](https://github.com/HarryTennent)
- **Echo:** Add support for Google Analytics 4. [#55446](https://github.com/grafana/grafana/pull/55446), [@joshhunt](https://github.com/joshhunt)
- **Elasticsearch:** Respect time range in ad hoc filters. [#53874](https://github.com/grafana/grafana/pull/53874), [@gabor](https://github.com/gabor)
- **Explore:** Add Mixed Datasource. [#53429](https://github.com/grafana/grafana/pull/53429), [@gelicia](https://github.com/gelicia)
- **Explore:** Add resize to split view, with Min/Max button. [#54420](https://github.com/grafana/grafana/pull/54420), [@gelicia](https://github.com/gelicia)
- **Footer:** Add release notes url to version label. [#52909](https://github.com/grafana/grafana/pull/52909), [@kianelbo](https://github.com/kianelbo)
- **Geomap:** Add Africa, Australia, Oceania, South Asia, and East Asia as initial view options. [#55142](https://github.com/grafana/grafana/pull/55142), [@zuchka](https://github.com/zuchka)
- **Geomap:** Add dynamic initial view options. [#54419](https://github.com/grafana/grafana/pull/54419), [@drew08t](https://github.com/drew08t)
- **Grafana Backend:** Establish a database version support policy. [#54374](https://github.com/grafana/grafana/pull/54374), [@joeblubaugh](https://github.com/joeblubaugh)
- **Grafana UI:** Add implicit submit to TimeRangeForm for A11y. [#52647](https://github.com/grafana/grafana/pull/52647), [@matejkubinec](https://github.com/matejkubinec)
- **Grafana/ui:** Adds all unicons to IconName and script to generate types. [#53820](https://github.com/grafana/grafana/pull/53820), [@academo](https://github.com/academo)
- **GrafanaUI:** Add icon to links on Plugin configuration page. [#55581](https://github.com/grafana/grafana/pull/55581), [@leandro-deveikis](https://github.com/leandro-deveikis)
- **GrafanaUI:** Deprecate logs components. [#55364](https://github.com/grafana/grafana/pull/55364), [@gabor](https://github.com/gabor)
- **GraphPanel:** Panel Description box does not expand to fit markdown table. [#54238](https://github.com/grafana/grafana/pull/54238), [@gitstart](https://github.com/gitstart)
- **Icons:** Move unicons icons to the repository and generate the iconsBundle.js with nodejs. [#53766](https://github.com/grafana/grafana/pull/53766), [@academo](https://github.com/academo)
- **InfluxDB:** Remove browser ('direct' access) mode. [#53529](https://github.com/grafana/grafana/pull/53529), [@obetomuniz](https://github.com/obetomuniz)
- **JWT:** Add support for assigning org roles. [#54277](https://github.com/grafana/grafana/pull/54277), [@nrwiersma](https://github.com/nrwiersma)
- **JWT:** Allow conventional bearer token in Authorization header. [#54821](https://github.com/grafana/grafana/pull/54821), [@nrwiersma](https://github.com/nrwiersma)
- **Live:** Migrate to centrifuge-js v3 (new API and client protocol). [#51977](https://github.com/grafana/grafana/pull/51977), [@FZambia](https://github.com/FZambia)
- Load icons using webpack context instead of react-inlinesvg library. [#53675](https://github.com/grafana/grafana/pull/53675), [@academo](https://github.com/academo)
- **Login:** Allow basic users to reset password when LDAP or Auth Proxy is enabled. [#52331](https://github.com/grafana/grafana/pull/52331), [@krzysdabro](https://github.com/krzysdabro)
- **Login:** Remove single admin team restriction. [#54534](https://github.com/grafana/grafana/pull/54534), [@linoman](https://github.com/linoman)
- **Logs:** Relocate "show context" button, add copy line log button. [#50977](https://github.com/grafana/grafana/pull/50977), [@Seyaji](https://github.com/Seyaji)
- **Loki Query Variables:** Add support to select from existing labels. [#54625](https://github.com/grafana/grafana/pull/54625), [@matyax](https://github.com/matyax)
- **Loki/Prometheus:** Make sections in log/metrics browser resizable. [#54704](https://github.com/grafana/grafana/pull/54704), [@gwdawson](https://github.com/gwdawson)
- **Loki/Prometheus:** Remove beta tag from query builder. [#55150](https://github.com/grafana/grafana/pull/55150), [@ivanahuckova](https://github.com/ivanahuckova)
- **Loki:** Add validation to derived fields url field setting. [#53599](https://github.com/grafana/grafana/pull/53599), [@matyax](https://github.com/matyax)
- **Loki:** Create Variable Query Editor for Loki. [#54102](https://github.com/grafana/grafana/pull/54102), [@matyax](https://github.com/matyax)
- **MSSQL:** Migrate to React. [#51765](https://github.com/grafana/grafana/pull/51765), [@zoltanbedi](https://github.com/zoltanbedi)
- **Metrics:** Instrument requests not matching any handler as `notfound`. [#53949](https://github.com/grafana/grafana/pull/53949), [@bergquist](https://github.com/bergquist)
- **Navigation Bar:** Remove plugins link under Server Admin. [#54386](https://github.com/grafana/grafana/pull/54386), [@academo](https://github.com/academo)
- **Navigation:** Don't round app plugin icon images. [#54543](https://github.com/grafana/grafana/pull/54543), [@joshhunt](https://github.com/joshhunt)
- **OAuth:** Allow assigning Server Admin. [#54780](https://github.com/grafana/grafana/pull/54780), [@Jguer](https://github.com/Jguer)
- **Panel edit:** Run queries when time range changes in table view. [#53111](https://github.com/grafana/grafana/pull/53111), [@axelavargas](https://github.com/axelavargas)
- **Panels:** Add panel debug support helper. [#54678](https://github.com/grafana/grafana/pull/54678), [@ryantxu](https://github.com/ryantxu)
- **Playlists:** Migrate to UIDs and load dashboards in the frontend. [#54125](https://github.com/grafana/grafana/pull/54125), [@ryantxu](https://github.com/ryantxu)
- **Plugins:** Add feature toggles for long running queries. [#54349](https://github.com/grafana/grafana/pull/54349), [@kevinwcyu](https://github.com/kevinwcyu)
- **Plugins:** Add secure JSON fields to plugin setting DTO. [#55313](https://github.com/grafana/grafana/pull/55313), [@wbrowne](https://github.com/wbrowne)
- **Plugins:** Handle app plugin proxy routes per request. [#51835](https://github.com/grafana/grafana/pull/51835), [@marefr](https://github.com/marefr)
- **Plugins:** Use error plane for api/ds/query. [#54750](https://github.com/grafana/grafana/pull/54750), [@wbrowne](https://github.com/wbrowne)
- **Preferences:** Support setting any dashboard as home, not just the starred ones. [#54258](https://github.com/grafana/grafana/pull/54258), [@ryantxu](https://github.com/ryantxu)
- **Prometheus:** Add dashboard uid when tracing header in browsermode. [#53232](https://github.com/grafana/grafana/pull/53232), [@lpskdl](https://github.com/lpskdl)
- **Prometheus:** Throw error on direct access. [#50162](https://github.com/grafana/grafana/pull/50162), [@aocenas](https://github.com/aocenas)
- **Prometheus:** Upgrades http client to 1.30. [#53901](https://github.com/grafana/grafana/pull/53901), [@bergquist](https://github.com/bergquist)
- **Prometheus:** Upgrades the prometheus http client to 1.13. [#47707](https://github.com/grafana/grafana/pull/47707), [@yesoreyeram](https://github.com/yesoreyeram)
- **PublicDashboard:** Add RTK Query with loading and error state. Add MSW dependency for testing. [#55518](https://github.com/grafana/grafana/pull/55518), [@juanicabanas](https://github.com/juanicabanas)
- **PublicDashboards:** Add RBAC to secured endpoints. [#54544](https://github.com/grafana/grafana/pull/54544), [@evictorero](https://github.com/evictorero)
- **PublicDashboards:** Add link to public dashboards docs to sharing modal. [#55186](https://github.com/grafana/grafana/pull/55186), [@guicaulada](https://github.com/guicaulada)
- **PublicDashboards:** Disable form when user does not has permissions. [#54853](https://github.com/grafana/grafana/pull/54853), [@evictorero](https://github.com/evictorero)
- **PublicDashboards:** Dont support exemplars. [#54933](https://github.com/grafana/grafana/pull/54933), [@owensmallwood](https://github.com/owensmallwood)
- **PublicDashboards:** Ignore time range input and changes on public dashboard. [#55412](https://github.com/grafana/grafana/pull/55412), [@guicaulada](https://github.com/guicaulada)
- **PublicDashboards:** Log api layer errors and which datasources fail/succeed. [#55056](https://github.com/grafana/grafana/pull/55056), [@owensmallwood](https://github.com/owensmallwood)
- **PublicDashboards:** Render tag when dashboard meta changes in state. [#55414](https://github.com/grafana/grafana/pull/55414), [@owensmallwood](https://github.com/owensmallwood)
- **PublicDashboards:** Resolve interval for public dashboard data source. [#55489](https://github.com/grafana/grafana/pull/55489), [@guicaulada](https://github.com/guicaulada)
- **PublicDashboards:** Sanitize metadata from public dashboard queries. [#55269](https://github.com/grafana/grafana/pull/55269), [@guicaulada](https://github.com/guicaulada)
- **PublicDashboards:** UI improvements. [#55130](https://github.com/grafana/grafana/pull/55130), [@juanicabanas](https://github.com/juanicabanas)
- **Query editor:** Allow query editors to create new query. [#55028](https://github.com/grafana/grafana/pull/55028), [@ivanahuckova](https://github.com/ivanahuckova)
- **RBAC:** Add cache for oss rbac permissions. [#55098](https://github.com/grafana/grafana/pull/55098), [@kalleep](https://github.com/kalleep)
- **RBAC:** Add endpoints for reading and updating role assignments. (Enterprise)
- **RBAC:** Add permissions to install and configure plugins. [#51829](https://github.com/grafana/grafana/pull/51829), [@gamab](https://github.com/gamab)
- **RBAC:** Display indicator if a permission is inherited. [#54080](https://github.com/grafana/grafana/pull/54080), [@kalleep](https://github.com/kalleep)
- **RBAC:** Only display unique permissions in list. [#54074](https://github.com/grafana/grafana/pull/54074), [@kalleep](https://github.com/kalleep)
- **RBAC:** Refactor delegation check to reduce db queries. (Enterprise)
- **RBAC:** Validate scopes during role creation. (Enterprise)
- **Report:** Keep report data on edit page refresh. (Enterprise)
- **Reports:** Allow CSV only option. (Enterprise)
- **Reports:** Render steps inside ReportPage. (Enterprise)
- **SAML:** Account for all orgs in org_mapping. (Enterprise)
- **SAML:** Add option to skip org role sync. [#55230](https://github.com/grafana/grafana/pull/55230), [@gamab](https://github.com/gamab)
- **SAML:** Add option to skip org role sync. (Enterprise)
- **SAML:** Allow wildcard mapping to add user to all existing orgs. [#55628](https://github.com/grafana/grafana/pull/55628), [@gamab](https://github.com/gamab)
- **SAML:** Do not SAML SLO if user is not SAML authenticated. [#53418](https://github.com/grafana/grafana/pull/53418), [@Jguer](https://github.com/Jguer)
- **SAML:** Improve SAML login flow. (Enterprise)
- **SQL:** Migrate (MS/My/Postgres)SQL configuration pages from Angular to React. [#51891](https://github.com/grafana/grafana/pull/51891), [@oscarkilhed](https://github.com/oscarkilhed)
- **Search:** Migrated impressions to use dashboardUID. [#53090](https://github.com/grafana/grafana/pull/53090), [@lpskdl](https://github.com/lpskdl)
- **Secrets:** Add fallback to secrets kvstore plugin. [#54056](https://github.com/grafana/grafana/pull/54056), [@guicaulada](https://github.com/guicaulada)
- **Secrets:** Convert secret migration to a background service. [#54676](https://github.com/grafana/grafana/pull/54676), [@guicaulada](https://github.com/guicaulada)
- **Secrets:** Implement secrets manager plugin fallback store. [#54496](https://github.com/grafana/grafana/pull/54496), [@guicaulada](https://github.com/guicaulada)
- **Secrets:** Improve error handling for secrets manager plugin. [#54811](https://github.com/grafana/grafana/pull/54811), [@guicaulada](https://github.com/guicaulada)
- **SegmentInput:** Omit allowCustomValue and allowEmptyValue props. [#55352](https://github.com/grafana/grafana/pull/55352), [@timagixe](https://github.com/timagixe)
- **Status History Panel:** Show X-Axis Value in Tooltip. [#54563](https://github.com/grafana/grafana/pull/54563), [@gitstart](https://github.com/gitstart)
- **TeamSync:** Add description to group mapping. (Enterprise)
- **TeamSync:** Prevent team syncing out of orgs mapped by auth method. (Enterprise)
- **Teams:** Add TeamRolePicker to the Create and Edit Team pages. [#53775](https://github.com/grafana/grafana/pull/53775), [@mgyongyosi](https://github.com/mgyongyosi)
- **Tempo:** Set the default query type even if queryType was set to 'clear'. [#53887](https://github.com/grafana/grafana/pull/53887), [@CrypticSignal](https://github.com/CrypticSignal)
- **Tempo:** Wrap the autocomplete value for a tag in double quotes. [#55610](https://github.com/grafana/grafana/pull/55610), [@CrypticSignal](https://github.com/CrypticSignal)
- **TextPanel:** Support code formats. [#53850](https://github.com/grafana/grafana/pull/53850), [@ryantxu](https://github.com/ryantxu)
- **TimeRangePicker:** Absolute timeranges with timezone. [#53763](https://github.com/grafana/grafana/pull/53763), [@mdvictor](https://github.com/mdvictor)
- **TimeSeries:** Support for log scale and negative numbers. [#54812](https://github.com/grafana/grafana/pull/54812), [@leeoniya](https://github.com/leeoniya)
- **TopNav:** Panel edit changes. [#54746](https://github.com/grafana/grafana/pull/54746), [@torkelo](https://github.com/torkelo)
- **Tracing:** Add new [tracing.opentelemetry] custom_attributes config setting. [#54110](https://github.com/grafana/grafana/pull/54110), [@hairyhenderson](https://github.com/hairyhenderson)
- **Transformations:** Add support for an inner join transformation. [#53865](https://github.com/grafana/grafana/pull/53865), [@AlexKaracaoglu](https://github.com/AlexKaracaoglu)
- **Transformers:** Support inner vs outer join. [#53913](https://github.com/grafana/grafana/pull/53913), [@ryantxu](https://github.com/ryantxu)
- **User management:** Use HMAC-SHA256 to generate time limit codes (password reset tokens). [#42334](https://github.com/grafana/grafana/pull/42334), [@andreasgerstmayr](https://github.com/andreasgerstmayr)
- **UsersTable:** Display Disabled flag in Organizations' Users table. [#53656](https://github.com/grafana/grafana/pull/53656), [@mgyongyosi](https://github.com/mgyongyosi)
- **Various Panels:** Add ability to toggle legend with keyboard shortcut. (Enterprise)

### Bug fixes

- **Alerting:** AlertingProxy to elevate permissions for request forwarded to data proxy when RBAC enabled. [#53620](https://github.com/grafana/grafana/pull/53620), [@yuri-tceretian](https://github.com/yuri-tceretian)
- **Auth:** Allow admins to manually change external user's role if `oauth_skip_org_role_update_sync` or saml `skip_org_role_sync` is enabled. [#55182](https://github.com/grafana/grafana/pull/55182), [@Jguer](https://github.com/Jguer)
- **AuthNZ:** Security fixes for CVE-2022-35957 and CVE-2022-36062. [#55503](https://github.com/grafana/grafana/pull/55503), [@IevaVasiljeva](https://github.com/IevaVasiljeva)
- **ContextHandler:** Use standard library style middleware. [#54219](https://github.com/grafana/grafana/pull/54219), [@sakjur](https://github.com/sakjur)
- **ElasticSearch:** Fix lucene formatted variables being wrongly escaped. [#54981](https://github.com/grafana/grafana/pull/54981), [@svennergr](https://github.com/svennergr)
- **FIX:** RBAC prevents deleting empty snapshots. [#54385](https://github.com/grafana/grafana/pull/54385), [@gamab](https://github.com/gamab)
- **Fix:** Adjusting plugin.json schema regex. [#54515](https://github.com/grafana/grafana/pull/54515), [@tolzhabayev](https://github.com/tolzhabayev)
- **Fix:** Wrong swagger meta preventing spec generation. [#54181](https://github.com/grafana/grafana/pull/54181), [@leandro-deveikis](https://github.com/leandro-deveikis)
- **Histogram:** Fix panel hide when clicking on legend. [#53651](https://github.com/grafana/grafana/pull/53651), [@mdvictor](https://github.com/mdvictor)
- **Loki:** Hide loki sample queries from query inspector. [#55158](https://github.com/grafana/grafana/pull/55158), [@ivanahuckova](https://github.com/ivanahuckova)
- **Query Builder:** Fix spelling of "lose" in user visible message. [#53435](https://github.com/grafana/grafana/pull/53435), [@spazm](https://github.com/spazm)
- **RBAC:** Fix resolver issue on wildcard resulting in wrong status code for endpoints. [#54208](https://github.com/grafana/grafana/pull/54208), [@kalleep](https://github.com/kalleep)
- **Reports:** Fix starting value. (Enterprise)
- **StatPanel:** Add padding between horizontal name and value. [#55299](https://github.com/grafana/grafana/pull/55299), [@JoaoSilvaGrafana](https://github.com/JoaoSilvaGrafana)
- **TablePanel:** Fix FooterRow styling for Safari and Firefox. [#55543](https://github.com/grafana/grafana/pull/55543), [@mdvictor](https://github.com/mdvictor)
- **TablePanel:** Fix vertical scrollbar. [#53457](https://github.com/grafana/grafana/pull/53457), [@mdvictor](https://github.com/mdvictor)
- **Tempo:** Fix typo in the tooltip for "Limit". [#53750](https://github.com/grafana/grafana/pull/53750), [@CrypticSignal](https://github.com/CrypticSignal)
- **Transformations:** Fix clearing of transformation select fields. [#53916](https://github.com/grafana/grafana/pull/53916), [@AlexKaracaoglu](https://github.com/AlexKaracaoglu)
- **Various Panels:** Fix Single right-aligned y-axis hiding gridlines. [#54206](https://github.com/grafana/grafana/pull/54206), [@gitstart](https://github.com/gitstart)

### Breaking changes

Dashboards: Remove the ability to open dashboard settings while panel edit is still open. Issue [#54746](https://github.com/grafana/grafana/issues/54746)

In InfluxDB, browser access mode was deprecated in Grafana 8.0.0 and removed in 9.2.0. If you used this mode, please switch to server access mode on the datasource configuration page. Issue [#53529](https://github.com/grafana/grafana/issues/53529)

In Prometheus, browser access mode was deprecated in Grafana 7.4.0 and removed in 9.2.0. If you used this mode, please switch to server access mode on the datasource configuration page. Issue [#50162](https://github.com/grafana/grafana/issues/50162)

Password reset links sent before the upgrade will no longer work and have to be resent. Since the duration of those links are only two hours we decided to not support both token formats. Issue [#42334](https://github.com/grafana/grafana/issues/42334)

### Deprecations

Google Analytics 'Universal Analytics' is deprecated by Google in favor of Google Analytics 4. See [Google's deprecation notice](https://support.google.com/analytics/answer/10089681?hl=en) for more details. After July 2023, Grafana's Google Analytics 'Universal Analytics' integration will be removed, along with the `analytics.google_analytics_ua_id` server config property. Configure Google Analytics 4 using the `analytics.google_analytics_4_id` server config property.
Issue [#55446](https://github.com/grafana/grafana/issues/55446)

The following components and functions related to logs are deprecated in the `grafana-ui` package: `LogLabels`, `LogMessageAnsi`, `LogRows`, `getLogRowStyles`.
Issue [#55364](https://github.com/grafana/grafana/issues/55364)

### Plugin development fixes & changes

- **GrafanaUI:** Add required behavior to Inline Field. [#54867](https://github.com/grafana/grafana/pull/54867), [@gefgu](https://github.com/gefgu)
- **CustomScrollbar:** Add optional scroll indicators to `CustomScrollbar`. [#54705](https://github.com/grafana/grafana/pull/54705), [@ashharrison90](https://github.com/ashharrison90)
- **Build:** Introduce ESM and Treeshaking to NPM package builds. [#51517](https://github.com/grafana/grafana/pull/51517), [@jackw](https://github.com/jackw)

<!-- 9.1.8 START -->

# 9.1.8 (2022-10-11)

### Features and enhancements

- **Alerting:** Update imported prometheus alertmanager version. Backport (#56228). [#56429](https://github.com/grafana/grafana/pull/56429), [@joeblubaugh](https://github.com/joeblubaugh)
- **Chore:** Upgrade Go to 1.19.2. [#56355](https://github.com/grafana/grafana/pull/56355), [@sakjur](https://github.com/sakjur)

### Bug fixes

- **Alerting:** Fix evaluation interval validation. [#56115](https://github.com/grafana/grafana/pull/56115), [@konrad147](https://github.com/konrad147)
- **Alerting:** Fix migration to create rules with group index 1. [#56511](https://github.com/grafana/grafana/pull/56511), [@yuri-tceretian](https://github.com/yuri-tceretian)
- **Alerting:** Fix migration to not add label "alertname". [#56509](https://github.com/grafana/grafana/pull/56509), [@yuri-tceretian](https://github.com/yuri-tceretian)
- **Azure Monitor:** Fix empty Logs response for Alerting. [#56378](https://github.com/grafana/grafana/pull/56378), [@andresmgot](https://github.com/andresmgot)
- **Azure Monitor:** Fix subscription selector when changing data sources. [#56284](https://github.com/grafana/grafana/pull/56284), [@andresmgot](https://github.com/andresmgot)
- **Caching:** Fix wrong memcached setting name in defaults. (Enterprise)
- **Google Cloud Monitoring:** Fix bucket bound for distributions. [#56565](https://github.com/grafana/grafana/pull/56565), [@andresmgot](https://github.com/andresmgot)

<!-- 9.1.8 END -->

<!-- 9.1.7 START -->

# 9.1.7 (2022-10-04)

### Features and enhancements

- **Chore:** Upgrade Go version to 1.19.1 (backport). [#55733](https://github.com/grafana/grafana/pull/55733), [@sakjur](https://github.com/sakjur)
- **CloudWatch:** Add missing AWS/Prometheus metrics. [#54990](https://github.com/grafana/grafana/pull/54990), [@jangaraj](https://github.com/jangaraj)
- **Explore:** Add feature tracking events. [#54514](https://github.com/grafana/grafana/pull/54514), [@L-M-K-B](https://github.com/L-M-K-B)
- **Graphite:** Add error information to graphite queries tracing. [#55249](https://github.com/grafana/grafana/pull/55249), [@jesusvazquez](https://github.com/jesusvazquez)
- **Prometheus:** Restore FromAlert header. [#55255](https://github.com/grafana/grafana/pull/55255), [@kylebrandt](https://github.com/kylebrandt)
- **SAML:** Account for all orgs in org_mapping (#3855). (Enterprise)
- **Search:** Add search index configuration options. [#55525](https://github.com/grafana/grafana/pull/55525), [@ArturWierzbicki](https://github.com/ArturWierzbicki)
- **Thresholds:** Add option for dashed line style. [#55875](https://github.com/grafana/grafana/pull/55875), [@leeoniya](https://github.com/leeoniya)

### Bug fixes

- **Alerting:** Fix default query's data source when no default datasource specified. [#55435](https://github.com/grafana/grafana/pull/55435), [@konrad147](https://github.com/konrad147)
- **Alerting:** Fix mathexp.NoData cannot be reduced. [#55347](https://github.com/grafana/grafana/pull/55347), [@grobinson-grafana](https://github.com/grobinson-grafana)
- **Alerting:** Skip unsupported file types on provisioning. [#55573](https://github.com/grafana/grafana/pull/55573), [@JohnnyQQQQ](https://github.com/JohnnyQQQQ)
- **AzureMonitor:** Ensure resourceURI template variable is migrated. [#56095](https://github.com/grafana/grafana/pull/56095), [@aangelisc](https://github.com/aangelisc)
- **Dashboard:** Fix plugin dashboard save as button. [#55197](https://github.com/grafana/grafana/pull/55197), [@lpskdl](https://github.com/lpskdl)
- **Docs:** Fix decimals: auto docs for panel edit. [#55477](https://github.com/grafana/grafana/pull/55477), [@joshhunt](https://github.com/joshhunt)
- **Fix:** RBAC handle `error no resolver` found. [#55676](https://github.com/grafana/grafana/pull/55676), [@gamab](https://github.com/gamab)
- **Fix:** RBAC handle `error no resolver` found. (Enterprise)
- **LibraryPanelSearch:** Refactor and fix hyphen issue. [#55314](https://github.com/grafana/grafana/pull/55314), [@kaydelaney](https://github.com/kaydelaney)
- **Live:** Fix live streaming with `live-service-web-worker` feature flag enabled. [#55528](https://github.com/grafana/grafana/pull/55528), [@ArturWierzbicki](https://github.com/ArturWierzbicki)
- **QueryField:** Fix wrong cursor position on autocomplete. [#55576](https://github.com/grafana/grafana/pull/55576), [@svennergr](https://github.com/svennergr)

<!-- 9.1.7 END -->
<!-- 9.2.0-beta1 END -->
<!-- 9.1.6 START -->

# 9.1.6 (2022-09-20)

### Features and enhancements

- **Auth:** Trigger auth token cleanup job. (Enterprise)
- **DataSource:** Adding possibility to hide queries from the inspector. [#54892](https://github.com/grafana/grafana/pull/54892), [@mckn](https://github.com/mckn)
- **Inspect:** Hide Actions tab when it is empty. [#55272](https://github.com/grafana/grafana/pull/55272), [@ryantxu](https://github.com/ryantxu)
- **PanelMenu:** Remove hide legend action as it was showing on all panel types. [#54876](https://github.com/grafana/grafana/pull/54876), [@torkelo](https://github.com/torkelo)
- **Provisioning Contact points:** Support disableResolveMessage via YAML. [#54122](https://github.com/grafana/grafana/pull/54122), [@mmusenbr](https://github.com/mmusenbr)
- **PublicDashboards:** Support subpaths when generating pubdash url. [#55204](https://github.com/grafana/grafana/pull/55204), [@owensmallwood](https://github.com/owensmallwood)

### Bug fixes

- **Alerting:** Fix legacy migration crash when rule name is too long. [#55053](https://github.com/grafana/grafana/pull/55053), [@alexweav](https://github.com/alexweav)
- **Alerting:** Fix send resolved notifications. [#54793](https://github.com/grafana/grafana/pull/54793), [@grobinson-grafana](https://github.com/grobinson-grafana)
- **Azure Monitor:** Fix migration issue with MetricDefinitionsQuery template variable query types. [#55262](https://github.com/grafana/grafana/pull/55262), [@yaelleC](https://github.com/yaelleC)
- **Browse:** Hide dashboard actions if user does not have enough permission. [#55218](https://github.com/grafana/grafana/pull/55218), [@lpskdl](https://github.com/lpskdl)
- **ElasticSearch:** Fix dispatching queries at a wrong time. [#55225](https://github.com/grafana/grafana/pull/55225), [@svennergr](https://github.com/svennergr)
- **Panel:** Disable legends when showLegend is false prior to schema v37. [#55126](https://github.com/grafana/grafana/pull/55126), [@ivanortegaalba](https://github.com/ivanortegaalba)
- **Prometheus:** Fix metadata requests for browser access mode. [#55403](https://github.com/grafana/grafana/pull/55403), [@itsmylife](https://github.com/itsmylife)
- **Search:** Avoid requesting all dashboards when in Folder View. [#55169](https://github.com/grafana/grafana/pull/55169), [@JoaoSilvaGrafana](https://github.com/JoaoSilvaGrafana)
- **TablePanel/StatPanel:** Fix values not being visible when background transparent. [#55092](https://github.com/grafana/grafana/pull/55092), [@mdvictor](https://github.com/mdvictor)

<!-- 9.1.6 END -->
<!-- 9.1.5 START -->

# 9.1.5 (2022-09-12)

### Features and enhancements

- **Alerting:** Sanitize invalid label/annotation names for external alertmanagers. [#54537](https://github.com/grafana/grafana/pull/54537), [@JacobsonMT](https://github.com/JacobsonMT)
- **Alerting:** Telegram: Truncate long messages to avoid send error. [#54339](https://github.com/grafana/grafana/pull/54339), [@ZloyDyadka](https://github.com/ZloyDyadka)
- **DisplayProcessor:** Handle reverse-ordered data when auto-showing millis. [#54923](https://github.com/grafana/grafana/pull/54923), [@leeoniya](https://github.com/leeoniya)
- **Heatmap:** Add option to reverse color scheme. [#54365](https://github.com/grafana/grafana/pull/54365), [@leeoniya](https://github.com/leeoniya)
- **PluginLoader:** Alias slate-react as @grafana/slate-react. [#55027](https://github.com/grafana/grafana/pull/55027), [@kaydelaney](https://github.com/kaydelaney)
- **Search:** Add substring matcher, to bring back the old dashboard search behavior. [#54813](https://github.com/grafana/grafana/pull/54813), [@ArturWierzbicki](https://github.com/ArturWierzbicki)
- **Traces:** More visible span colors. [#54513](https://github.com/grafana/grafana/pull/54513), [@joey-grafana](https://github.com/joey-grafana)

### Bug fixes

- **Alerting:** Fix incorrect propagation of org ID and other fields in rule provisioning endpoints. [#54603](https://github.com/grafana/grafana/pull/54603), [@alexweav](https://github.com/alexweav)
- **Alerting:** Resetting the notification policy tree to the default policy will also restore default contact points. [#54608](https://github.com/grafana/grafana/pull/54608), [@alexweav](https://github.com/alexweav)
- **AzureMonitor:** Fix custom namespaces. [#54937](https://github.com/grafana/grafana/pull/54937), [@asimpson](https://github.com/asimpson)
- **AzureMonitor:** Fix issue where custom metric namespaces are not included in the metric namespace list. [#54826](https://github.com/grafana/grafana/pull/54826), [@andresmgot](https://github.com/andresmgot)
- **CloudWatch:** Fix display name of metric and namespace. [#54860](https://github.com/grafana/grafana/pull/54860), [@sunker](https://github.com/sunker)
- **Cloudwatch:** Fix annotation query serialization issue. [#54884](https://github.com/grafana/grafana/pull/54884), [@sunker](https://github.com/sunker)
- **Dashboard:** Fix issue where unsaved changes warning would appear even after save, and not being able to change library panels. [#54706](https://github.com/grafana/grafana/pull/54706), [@torkelo](https://github.com/torkelo)
- **Dashboard:** Hide overflow content for single left pane. [#54882](https://github.com/grafana/grafana/pull/54882), [@lpskdl](https://github.com/lpskdl)
- **Loki:** Fix a bug where adding adhoc filters was not possible. [#54920](https://github.com/grafana/grafana/pull/54920), [@svennergr](https://github.com/svennergr)
- **Reports:** Fix handling expired state. (Enterprise)

<!-- 9.1.5 END -->
<!-- 9.1.4 START -->

# 9.1.4 (2022-09-09)

### Bug fixes

- **GrafanaUI:** Fixes Chrome issue for various query fields. [#54566](https://github.com/grafana/grafana/pull/54566), [@kaydelaney](https://github.com/kaydelaney)

<!-- 9.1.4 END -->
<!-- 9.1.3 START -->

# 9.1.3 (2022-09-05)

### Features and enhancements

- **API:** Do not expose user input in datasource error responses. [#53483](https://github.com/grafana/grafana/pull/53483), [@papagian](https://github.com/papagian)
- **Alerting:** Write and Delete multiple alert instances. [#54072](https://github.com/grafana/grafana/pull/54072), [@joeblubaugh](https://github.com/joeblubaugh)
- **Library Panel:** Allow to delete them when deprecated. [#54662](https://github.com/grafana/grafana/pull/54662), [@ivanortegaalba](https://github.com/ivanortegaalba)
- **Plugins Catalog:** Allow to filter plugins using special characters. [#54474](https://github.com/grafana/grafana/pull/54474), [@murtazaqa](https://github.com/murtazaqa)

### Bug fixes

- **Alerting:** Fix UI bug when setting custom notification policy group by. [#54607](https://github.com/grafana/grafana/pull/54607), [@JacobsonMT](https://github.com/JacobsonMT)
- **AppRootPage:** Fix issue navigating between two app plugin pages. [#54519](https://github.com/grafana/grafana/pull/54519), [@torkelo](https://github.com/torkelo)
- **Correlations:** Use correct fallback handlers. [#54511](https://github.com/grafana/grafana/pull/54511), [@kalleep](https://github.com/kalleep)
- **FIX:** RBAC prevents deleting empty snapshots (#54385). [#54510](https://github.com/grafana/grafana/pull/54510), [@gamab](https://github.com/gamab)
- **LibraryElements:** Fix inability to delete library panels under MySQL. [#54600](https://github.com/grafana/grafana/pull/54600), [@kaydelaney](https://github.com/kaydelaney)
- **Metrics:** fix `grafana_database_conn_*` metrics, and add new `go_sql_stats_*` metrics as eventual replacement. [#54405](https://github.com/grafana/grafana/pull/54405), [@hairyhenderson](https://github.com/hairyhenderson)
- **TestData DB:** Fix node graph not showing when the `Data type` field is set to `random`. [#54298](https://github.com/grafana/grafana/pull/54298), [@CrypticSignal](https://github.com/CrypticSignal)

### Deprecations

The `grafana_database_conn_*` metrics are deprecated, and will be removed in a future version of Grafana. Use the `go_sql_stats_*` metrics instead. Issue [#54405](https://github.com/grafana/grafana/issues/54405)

<!-- 9.1.3 END -->
<!-- 9.1.2 START -->

# 9.1.2 (2022-08-30)

### Features and enhancements

- **AdHoc variable:** Correctly preselect datasource when provisioning. [#54088](https://github.com/grafana/grafana/pull/54088), [@dprokop](https://github.com/dprokop)
- **AzureMonitor:** Added ARG query function for template variables. [#53059](https://github.com/grafana/grafana/pull/53059), [@yaelleC](https://github.com/yaelleC)
- **Dashboard save:** Persist details message when navigating through dashboard save drawer's tabs. [#54084](https://github.com/grafana/grafana/pull/54084), [@vbeskrovnov](https://github.com/vbeskrovnov)
- **Dashboards:** Correctly migrate mixed data source targets. [#54152](https://github.com/grafana/grafana/pull/54152), [@dprokop](https://github.com/dprokop)
- **Elasticsearch:** Use millisecond intervals for alerting. [#54157](https://github.com/grafana/grafana/pull/54157), [@gabor](https://github.com/gabor)
- **Elasticsearch:** Use millisecond intervals in frontend. [#54202](https://github.com/grafana/grafana/pull/54202), [@gabor](https://github.com/gabor)
- **Geomap:** Local color range. [#54348](https://github.com/grafana/grafana/pull/54348), [@adela-almasan](https://github.com/adela-almasan)
- **Plugins Catalog:** Use appSubUrl to generate plugins catalog urls. [#54426](https://github.com/grafana/grafana/pull/54426), [@academo](https://github.com/academo)
- **Rendering:** Add support for renderer token. [#54425](https://github.com/grafana/grafana/pull/54425), [@joanlopez](https://github.com/joanlopez)

### Bug fixes

- **Alerting:** Fix saving of screenshots uploaded with a signed url. [#53933](https://github.com/grafana/grafana/pull/53933), [@VDVsx](https://github.com/VDVsx)
- **AngularPanels:** Fixing changing angular panel options not taking having affect when coming back from panel edit. [#54087](https://github.com/grafana/grafana/pull/54087), [@torkelo](https://github.com/torkelo)
- **Explore:** Improve a11y of query row collapse button. [#53827](https://github.com/grafana/grafana/pull/53827), [@L-M-K-B](https://github.com/L-M-K-B)
- **Geomap:** Fix tooltip display. [#54245](https://github.com/grafana/grafana/pull/54245), [@adela-almasan](https://github.com/adela-almasan)
- **QueryEditorRow:** Filter data on mount. [#54260](https://github.com/grafana/grafana/pull/54260), [@asimpson](https://github.com/asimpson)
- **Search:** Show all dashboards in the folder view. [#54163](https://github.com/grafana/grafana/pull/54163), [@ryantxu](https://github.com/ryantxu)
- **Tracing:** Fix the event attributes in opentelemetry tracing. [#54117](https://github.com/grafana/grafana/pull/54117), [@ying-jeanne](https://github.com/ying-jeanne)

### Plugin development fixes & changes

- **GrafanaUI:** Fix styles for invalid selects & DataSourcePicker. [#53476](https://github.com/grafana/grafana/pull/53476), [@Elfo404](https://github.com/Elfo404)

<!-- 9.1.2 END -->
<!-- 9.1.1 START -->

# 9.1.1 (2022-08-23)

### Features and enhancements

- **Cloud Monitoring:** Support SLO burn rate. [#53710](https://github.com/grafana/grafana/pull/53710), [@itkq](https://github.com/itkq)
- **Schema:** Restore "hidden" in LegendDisplayMode. [#53925](https://github.com/grafana/grafana/pull/53925), [@academo](https://github.com/academo)
- **Timeseries:** Revert the timezone(s) property name change back to singular. [#53926](https://github.com/grafana/grafana/pull/53926), [@academo](https://github.com/academo)

### Bug fixes

- **Alerting:** Fix links in Microsoft Teams notifications. [#54003](https://github.com/grafana/grafana/pull/54003), [@grobinson-grafana](https://github.com/grobinson-grafana)
- **Alerting:** Fix notifications for Microsoft Teams. [#53810](https://github.com/grafana/grafana/pull/53810), [@grobinson-grafana](https://github.com/grobinson-grafana)
- **Alerting:** Fix width of Adaptive Cards in Teams notifications. [#53996](https://github.com/grafana/grafana/pull/53996), [@grobinson-grafana](https://github.com/grobinson-grafana)
- **ColorPickerInput:** Fix popover in disabled state. [#54000](https://github.com/grafana/grafana/pull/54000), [@Clarity-89](https://github.com/Clarity-89)
- **Decimals:** Fixes auto decimals to behave the same for positive and negative values. [#53960](https://github.com/grafana/grafana/pull/53960), [@JoaoSilvaGrafana](https://github.com/JoaoSilvaGrafana)
- **Loki:** Fix unique log row id generation. [#53932](https://github.com/grafana/grafana/pull/53932), [@gabor](https://github.com/gabor)
- **Plugins:** Fix file extension in development authentication guide. [#53838](https://github.com/grafana/grafana/pull/53838), [@pbzona](https://github.com/pbzona)
- **TimeSeries:** Fix jumping legend issue. [#53671](https://github.com/grafana/grafana/pull/53671), [@zoltanbedi](https://github.com/zoltanbedi)
- **TimeSeries:** Fix memory leak on viz re-init caused by KeyboardPlugin. [#53872](https://github.com/grafana/grafana/pull/53872), [@leeoniya](https://github.com/leeoniya)

### Plugin development fixes & changes

- **TimePicker:** Fixes relative timerange of less than a day not displaying. [#53975](https://github.com/grafana/grafana/pull/53975), [@JoaoSilvaGrafana](https://github.com/JoaoSilvaGrafana)
- **GrafanaUI:** Fixes ClipboardButton to always keep multi line content. [#53903](https://github.com/grafana/grafana/pull/53903), [@JoaoSilvaGrafana](https://github.com/JoaoSilvaGrafana)

<!-- 9.1.1 END -->
<!-- 9.1.0 START -->

# 9.1.0 (2022-08-16)

### Features and enhancements

- **API:** Allow creating teams with a user defined identifier. [#48710](https://github.com/grafana/grafana/pull/48710), [@papagian](https://github.com/papagian)
- **Alerting:** Adds interval and For to alert rule details. [#53211](https://github.com/grafana/grafana/pull/53211), [@gillesdemey](https://github.com/gillesdemey)
- **Alerting:** Extend PUT rule-group route to write the entire rule group rather than top-level fields only. [#53078](https://github.com/grafana/grafana/pull/53078), [@alexweav](https://github.com/alexweav)
- **Alerting:** Use Adaptive Cards in Teams notifications. [#53532](https://github.com/grafana/grafana/pull/53532), [@grobinson-grafana](https://github.com/grobinson-grafana)
- **Azure Monitor:** Add Network Insights Dashboard. [#50362](https://github.com/grafana/grafana/pull/50362), [@Teddy-Lin](https://github.com/Teddy-Lin)
- **Chore:** Improve logging of unrecoverable errors. [#53664](https://github.com/grafana/grafana/pull/53664), [@sakjur](https://github.com/sakjur)
- **Correlations:** Add UpdateCorrelation HTTP API. [#52444](https://github.com/grafana/grafana/pull/52444), [@Elfo404](https://github.com/Elfo404)
- **Dashboard:** Reverted the changes of hiding multi-select and all variable in the datasource picker. [#53521](https://github.com/grafana/grafana/pull/53521), [@lpskdl](https://github.com/lpskdl)
- **Geomap:** Add alpha day/night layer. [#50201](https://github.com/grafana/grafana/pull/50201), [@ryantxu](https://github.com/ryantxu)
- **Geomap:** Add measuring tools. [#51608](https://github.com/grafana/grafana/pull/51608), [@drew08t](https://github.com/drew08t)
- **GrafanaUI:** Add success state to ClipboardButton. [#52069](https://github.com/grafana/grafana/pull/52069), [@evictorero](https://github.com/evictorero)
- **Heatmap:** Replace the heatmap panel with new implementation. [#50229](https://github.com/grafana/grafana/pull/50229), [@ryantxu](https://github.com/ryantxu)
- **KVStore:** Allow empty value in kv_store. [#53416](https://github.com/grafana/grafana/pull/53416), [@spinillos](https://github.com/spinillos)
- **Prometheus:** Promote Azure auth flag to configuration. [#53447](https://github.com/grafana/grafana/pull/53447), [@andresmgot](https://github.com/andresmgot)
- **Reports:** Save and update in reports should be transactional. (Enterprise)
- **Reports:** Set uid when we don't receive it in the query. (Enterprise)
- **Search:** Display only dashboards in General folder of Search Folder View. [#53607](https://github.com/grafana/grafana/pull/53607), [@lpskdl](https://github.com/lpskdl)
- **Status history/State timeline:** Support datalinks. [#50226](https://github.com/grafana/grafana/pull/50226), [@jloupdef](https://github.com/jloupdef)
- **Transform:** Add a limit transform. [#49291](https://github.com/grafana/grafana/pull/49291), [@josiahg](https://github.com/josiahg)
- **Transformations:** Add standard deviation and variance reducers. [#49753](https://github.com/grafana/grafana/pull/49753), [@selvavm](https://github.com/selvavm)

### Bug fixes

- **API:** Fix snapshot responses. [#52998](https://github.com/grafana/grafana/pull/52998), [@papagian](https://github.com/papagian)
- **Access Control:** Fix permission error during dashboard creation flow. [#53214](https://github.com/grafana/grafana/pull/53214), [@IevaVasiljeva](https://github.com/IevaVasiljeva)
- **Access Control:** Set permissions for Grafana's test data source. [#53247](https://github.com/grafana/grafana/pull/53247), [@IevaVasiljeva](https://github.com/IevaVasiljeva)
- **Alerting:** Fix migration failure. [#53253](https://github.com/grafana/grafana/pull/53253), [@papagian](https://github.com/papagian)
- **BarGauge:** Show empty bar when value, minValue and maxValue are all equal. [#53314](https://github.com/grafana/grafana/pull/53314), [@ashharrison90](https://github.com/ashharrison90)
- **Dashboard:** Fix color of bold and italics text in panel description tooltip. [#53380](https://github.com/grafana/grafana/pull/53380), [@joshhunt](https://github.com/joshhunt)
- **Loki:** Fix passing of query with defaults to code mode. [#53646](https://github.com/grafana/grafana/pull/53646), [@ivanahuckova](https://github.com/ivanahuckova)
- **Loki:** Fix producing correct log volume query for query with comments. [#53254](https://github.com/grafana/grafana/pull/53254), [@ivanahuckova](https://github.com/ivanahuckova)
- **Loki:** Fix showing of unusable labels field in detected fields. [#53319](https://github.com/grafana/grafana/pull/53319), [@ivanahuckova](https://github.com/ivanahuckova)
- **Reports:** Fix inconsistency reports. (Enterprise)
- **Tracing:** Fix OpenTelemetry Jaeger context propagation. [#53269](https://github.com/grafana/grafana/pull/53269), [@zhichli](https://github.com/zhichli)
- **Tracing:** Fix OpenTelemetry Jaeger context propagation (#53269). [#53724](https://github.com/grafana/grafana/pull/53724), [@idafurjes](https://github.com/idafurjes)
- **[9.1.x] Alerting:** AlertingProxy to elevate permissions for request forwarded to data proxy when RBAC enabled. [#53679](https://github.com/grafana/grafana/pull/53679), [@yuri-tceretian](https://github.com/yuri-tceretian)

### Breaking changes

Alert notifications to Microsoft Teams now use Adaptive Cards instead of Office 365 Connector Cards. Issue [#53532](https://github.com/grafana/grafana/issues/53532)

Starting at 9.1.0, existing heatmap panels will start using a new implementation. This can be disabled by setting the `useLegacyHeatmapPanel` feature flag to true. It can be tested on a single dashbobard by adding `?__feature.useLegacyHeatmapPanel=true` to any dashboard URL. Please report any [heatmap migration issues.](https://github.com/grafana/grafana/issues/new/choose). The most notable changes are:

- Significantly improved rendering performance
- When calculating heatmaps, the buckets are now placed on reasonable borders (1m, 5m, 30s etc)
- Round cells are no longer supported
  Issue [#50229](https://github.com/grafana/grafana/issues/50229)

### Plugin development fixes & changes

- **Plugins:** Only pass `rootUrls` field in request when not empty. [#53135](https://github.com/grafana/grafana/pull/53135), [@wbrowne](https://github.com/wbrowne)

<!-- 9.1.0 END -->
<!-- 9.1.0-beta1 START -->

# 9.1.0-beta1 (unreleased)

### Features and enhancements

- **API:** Migrate CSRF to service and support additional options. [#48120](https://github.com/grafana/grafana/pull/48120), [@sakjur](https://github.com/sakjur)
- **API:** Move swagger definitions to the handlers and rename operations after them. [#52643](https://github.com/grafana/grafana/pull/52643), [@papagian](https://github.com/papagian)
- **Access Control:** Allow org admins to invite new users. [#52894](https://github.com/grafana/grafana/pull/52894), [@IevaVasiljeva](https://github.com/IevaVasiljeva)
- **AccessControl:** Check dashboards permission for reports. (Enterprise)
- **Alerting:** Add config disabled_labels to disable reserved labels. [#51832](https://github.com/grafana/grafana/pull/51832), [@JacobsonMT](https://github.com/JacobsonMT)
- **Alerting:** Add custom templated title to Wecom notifier. [#51529](https://github.com/grafana/grafana/pull/51529), [@dingweiqings](https://github.com/dingweiqings)
- **Alerting:** Add file provisioning for alert rules. [#51635](https://github.com/grafana/grafana/pull/51635), [@JohnnyQQQQ](https://github.com/JohnnyQQQQ)
- **Alerting:** Add file provisioning for contact points. [#51924](https://github.com/grafana/grafana/pull/51924), [@JohnnyQQQQ](https://github.com/JohnnyQQQQ)
- **Alerting:** Add file provisioning for mute timings. [#52936](https://github.com/grafana/grafana/pull/52936), [@JohnnyQQQQ](https://github.com/JohnnyQQQQ)
- **Alerting:** Add file provisioning for notification policies. [#52877](https://github.com/grafana/grafana/pull/52877), [@JohnnyQQQQ](https://github.com/JohnnyQQQQ)
- **Alerting:** Add file provisioning for text templates. [#52952](https://github.com/grafana/grafana/pull/52952), [@JohnnyQQQQ](https://github.com/JohnnyQQQQ)
- **Alerting:** Add first Grafana reserved label grafana_folder. [#50262](https://github.com/grafana/grafana/pull/50262), [@JacobsonMT](https://github.com/JacobsonMT)
- **Alerting:** Add support for images in Kafka alerts. [#50758](https://github.com/grafana/grafana/pull/50758), [@grobinson-grafana](https://github.com/grobinson-grafana)
- **Alerting:** Add support for images in VictorOps alerts. [#50759](https://github.com/grafana/grafana/pull/50759), [@grobinson-grafana](https://github.com/grobinson-grafana)
- **Alerting:** Adds contact point template syntax highlighting. [#51559](https://github.com/grafana/grafana/pull/51559), [@gillesdemey](https://github.com/gillesdemey)
- **Alerting:** Adds visual tokens for templates. [#51376](https://github.com/grafana/grafana/pull/51376), [@gillesdemey](https://github.com/gillesdemey)
- **Alerting:** Alert rules pagination. [#50612](https://github.com/grafana/grafana/pull/50612), [@konrad147](https://github.com/konrad147)
- **Alerting:** Change **alertScreenshotToken** to **alertImageToken**. [#50771](https://github.com/grafana/grafana/pull/50771), [@grobinson-grafana](https://github.com/grobinson-grafana)
- **Alerting:** Configure alert manager data source as an external AM. [#52081](https://github.com/grafana/grafana/pull/52081), [@konrad147](https://github.com/konrad147)
- **Alerting:** Do not include button in googlechat notification if URL invalid. [#47317](https://github.com/grafana/grafana/pull/47317), [@j6s](https://github.com/j6s)
- **Alerting:** Group alert state history by labels and allow filtering. [#52784](https://github.com/grafana/grafana/pull/52784), [@gillesdemey](https://github.com/gillesdemey)
- **Alerting:** Make ticker to tick at predictable time. [#50197](https://github.com/grafana/grafana/pull/50197), [@yuri-tceretian](https://github.com/yuri-tceretian)
- **Alerting:** Persist rule position in the group. [#50051](https://github.com/grafana/grafana/pull/50051), [@yuri-tceretian](https://github.com/yuri-tceretian)
- **Alerting:** Prevent evaluation if "for" shorter than "evaluate". [#51797](https://github.com/grafana/grafana/pull/51797), [@peterholmberg](https://github.com/peterholmberg)
- **Alerting:** Provisioning UI. [#50776](https://github.com/grafana/grafana/pull/50776), [@gillesdemey](https://github.com/gillesdemey)
- **Alerting:** Rule api to fail update if provisioned rules are affected. [#50835](https://github.com/grafana/grafana/pull/50835), [@yuri-tceretian](https://github.com/yuri-tceretian)
- **Alerting:** Scheduler to drop ticks if a rule's evaluation is too slow. [#48885](https://github.com/grafana/grafana/pull/48885), [@yuri-tceretian](https://github.com/yuri-tceretian)
- **Alerting:** Show evaluation interval global limit warning. [#52942](https://github.com/grafana/grafana/pull/52942), [@konrad147](https://github.com/konrad147)
- **Alerting:** State manager to use tick time to determine stale states. [#50991](https://github.com/grafana/grafana/pull/50991), [@yuri-tceretian](https://github.com/yuri-tceretian)
- **Alerting:** Support for optimistic locking for alert rules. [#50274](https://github.com/grafana/grafana/pull/50274), [@yuri-tceretian](https://github.com/yuri-tceretian)
- **Alerting:** Update RBAC for alert rules to consider access to rule as access to group it belongs. [#49033](https://github.com/grafana/grafana/pull/49033), [@yuri-tceretian](https://github.com/yuri-tceretian)
- **Alerting:** Update default route groupBy to [grafana_folder, alertname]. [#50052](https://github.com/grafana/grafana/pull/50052), [@JacobsonMT](https://github.com/JacobsonMT)
- **Alertmanager:** Adding SigV4 Authentication to Alertmanager Datasource. [#49718](https://github.com/grafana/grafana/pull/49718), [@lewinkedrs](https://github.com/lewinkedrs)
- **Analytics:** Save all view time dates as UTC. (Enterprise)
- **Annotations:** Migrate dashboardId to dashboardUID. [#52588](https://github.com/grafana/grafana/pull/52588), [@lpskdl](https://github.com/lpskdl)
- **Auditing:** Allow users to have more verbose logs. (Enterprise)
- **Auth:** Add lookup params for saml and LDAP sync. (Enterprise)
- **Auth:** Add option for case insensitive login. [#49262](https://github.com/grafana/grafana/pull/49262), [@Jguer](https://github.com/Jguer)
- **Auth:** Case insensitive ids duplicate usagestats. [#50724](https://github.com/grafana/grafana/pull/50724), [@eleijonmarck](https://github.com/eleijonmarck)
- **Auth:** Implement Token URL Auth. [#52578](https://github.com/grafana/grafana/pull/52578), [@Jguer](https://github.com/Jguer)
- **Auth:** Implement Token URL JWT Auth. [#52662](https://github.com/grafana/grafana/pull/52662), [@Jguer](https://github.com/Jguer)
- **Auth:** Lockdown non-editables in frontend when external auth is configured. [#52160](https://github.com/grafana/grafana/pull/52160), [@Jguer](https://github.com/Jguer)
- **Azure Monitor:** Add new dashboard with geo map for app insights test availability. [#52494](https://github.com/grafana/grafana/pull/52494), [@jcolladokuri](https://github.com/jcolladokuri)
- **Azure Monitor:** New template variable editor. [#52594](https://github.com/grafana/grafana/pull/52594), [@andresmgot](https://github.com/andresmgot)
- **Azure Monitor:** Restore Metrics query parameters: subscription, resourceGroup, metricNamespace and resourceName. [#52897](https://github.com/grafana/grafana/pull/52897), [@andresmgot](https://github.com/andresmgot)
- **Chore:** Add dashboard UID as query parameter of Get annotation endpoint. [#52764](https://github.com/grafana/grafana/pull/52764), [@ying-jeanne](https://github.com/ying-jeanne)
- **Chore:** Remove jest-coverage-badges dep from toolkit. [#49883](https://github.com/grafana/grafana/pull/49883), [@zoltanbedi](https://github.com/zoltanbedi)
- **Chore:** Rename dashboardUID to dashboardUIDs in search endpoint and up…. [#52766](https://github.com/grafana/grafana/pull/52766), [@ying-jeanne](https://github.com/ying-jeanne)
- **CloudWatch:** Add default log groups to config page. [#49286](https://github.com/grafana/grafana/pull/49286), [@iwysiu](https://github.com/iwysiu)
- **CommandPalette:** Populate dashboard search when the palette is opened. [#51293](https://github.com/grafana/grafana/pull/51293), [@ryantxu](https://github.com/ryantxu)
- **Core Plugins:** Add support for HTTP logger. [#46578](https://github.com/grafana/grafana/pull/46578), [@toddtreece](https://github.com/toddtreece)
- **Correlations:** Add CreateCorrelation HTTP API. [#51630](https://github.com/grafana/grafana/pull/51630), [@Elfo404](https://github.com/Elfo404)
- **Correlations:** Add DeleteCorrelation HTTP API. [#51801](https://github.com/grafana/grafana/pull/51801), [@Elfo404](https://github.com/Elfo404)
- **Custom branding:** Add UI for setting configuration. (Enterprise)
- **Custom branding:** Add custom branding service (early access). (Enterprise)
- **Data Connections:** Create a new top-level page. [#50018](https://github.com/grafana/grafana/pull/50018), [@leventebalogh](https://github.com/leventebalogh)
- **DataSource:** Allow data source plugins to set query default values. [#49581](https://github.com/grafana/grafana/pull/49581), [@sunker](https://github.com/sunker)
- **Docs:** CSRF add configuration options and documentation for additional headers and origins. [#50473](https://github.com/grafana/grafana/pull/50473), [@eleijonmarck](https://github.com/eleijonmarck)
- **Elasticsearch:** Added `modifyQuery` method to add filters in Explore. [#52313](https://github.com/grafana/grafana/pull/52313), [@svennergr](https://github.com/svennergr)
- **Explore:** Add ability to include tags in trace to metrics queries. [#49433](https://github.com/grafana/grafana/pull/49433), [@connorlindsey](https://github.com/connorlindsey)
- **Explore:** Download and upload service graphs for Tempo. [#50260](https://github.com/grafana/grafana/pull/50260), [@connorlindsey](https://github.com/connorlindsey)
- **Explore:** Make service graph visualization use available vertical space. [#50518](https://github.com/grafana/grafana/pull/50518), [@connorlindsey](https://github.com/connorlindsey)
- **Explore:** Reset Graph overrides if underlying series changes. [#49680](https://github.com/grafana/grafana/pull/49680), [@Elfo404](https://github.com/Elfo404)
- **Explore:** Sort trace process attributes alphabetically. [#51261](https://github.com/grafana/grafana/pull/51261), [@connorlindsey](https://github.com/connorlindsey)
- **Frontend Logging:** Integrate grafana javascript agent. [#50801](https://github.com/grafana/grafana/pull/50801), [@tolzhabayev](https://github.com/tolzhabayev)
- **Geomap:** Add ability to select a data query filter for each layer. [#49966](https://github.com/grafana/grafana/pull/49966), [@mmandrus](https://github.com/mmandrus)
- **Geomap:** Route/path visualization. [#43554](https://github.com/grafana/grafana/pull/43554), [@alexanderzobnin](https://github.com/alexanderzobnin)
- **GeomapPanel:** Add base types to data layer options. [#50053](https://github.com/grafana/grafana/pull/50053), [@drew08t](https://github.com/drew08t)
- **Graph Panel:** Add feature toggle that will allow automatic migration to timeseries panel. [#50631](https://github.com/grafana/grafana/pull/50631), [@ryantxu](https://github.com/ryantxu)
- **Graphite:** Introduce new query types in annotation editor. [#52341](https://github.com/grafana/grafana/pull/52341), [@itsmylife](https://github.com/itsmylife)
- **Infra:** Pass custom headers in resource request. [#51291](https://github.com/grafana/grafana/pull/51291), [@aocenas](https://github.com/aocenas)
- **Insights:** Add RBAC for insights features. (Enterprise)
- **Instrumentation:** Add more buckets to the HTTP request histogram. [#51492](https://github.com/grafana/grafana/pull/51492), [@bergquist](https://github.com/bergquist)
- **Instrumentation:** Collect database connection stats. [#52797](https://github.com/grafana/grafana/pull/52797), [@bergquist](https://github.com/bergquist)
- **Instrumentation:** Convert some metrics to histograms. [#50420](https://github.com/grafana/grafana/pull/50420), [@SuperQ](https://github.com/SuperQ)
- **Jaeger:** Add support for variables. [#50500](https://github.com/grafana/grafana/pull/50500), [@joey-grafana](https://github.com/joey-grafana)
- **LDAP:** Allow specifying LDAP timeout. [#48870](https://github.com/grafana/grafana/pull/48870), [@hannes-256](https://github.com/hannes-256)
- **LibraryPanels:** Require only viewer permissions to use a Library Panel. [#50241](https://github.com/grafana/grafana/pull/50241), [@joshhunt](https://github.com/joshhunt)
- **Licensing:** Usage-based billing reporting enhancements. (Enterprise)
- **Logs:** Handle clicks on legend labels in histogram. [#49931](https://github.com/grafana/grafana/pull/49931), [@gabor](https://github.com/gabor)
- **Logs:** Improve the color for unknown log level. [#52711](https://github.com/grafana/grafana/pull/52711), [@gabor](https://github.com/gabor)
- **Loki/Logs:** Make it possible to copy log values to clipboard. [#50914](https://github.com/grafana/grafana/pull/50914), [@Seyaji](https://github.com/Seyaji)
- **Loki:** Add hint for pipeline error to query builder. [#52134](https://github.com/grafana/grafana/pull/52134), [@ivanahuckova](https://github.com/ivanahuckova)
- **Loki:** Add hints for level-like labels. [#52414](https://github.com/grafana/grafana/pull/52414), [@ivanahuckova](https://github.com/ivanahuckova)
- **Loki:** Add support for IP label and line filter in query builder. [#52658](https://github.com/grafana/grafana/pull/52658), [@ivanahuckova](https://github.com/ivanahuckova)
- **Loki:** Add unwrap with conversion function to builder. [#52639](https://github.com/grafana/grafana/pull/52639), [@ivanahuckova](https://github.com/ivanahuckova)
- **Loki:** Implement hints for query builder. [#51795](https://github.com/grafana/grafana/pull/51795), [@ivanahuckova](https://github.com/ivanahuckova)
- **Loki:** Move explain section to builder mode. [#52879](https://github.com/grafana/grafana/pull/52879), [@ivanahuckova](https://github.com/ivanahuckova)
- **Loki:** Show label options for unwrap operation. [#52810](https://github.com/grafana/grafana/pull/52810), [@ivanahuckova](https://github.com/ivanahuckova)
- **Loki:** Support json parser with expressions in query builder. [#51965](https://github.com/grafana/grafana/pull/51965), [@ivanahuckova](https://github.com/ivanahuckova)
- **Navigation:** Display `Starred` dashboards in the `Navbar`. [#51038](https://github.com/grafana/grafana/pull/51038), [@ashharrison90](https://github.com/ashharrison90)
- **Node Graph Panel:** Add options to configure units and arc colors. [#51057](https://github.com/grafana/grafana/pull/51057), [@connorlindsey](https://github.com/connorlindsey)
- **OAuth:** Allow role mapping from GitHub and GitLab groups. [#52407](https://github.com/grafana/grafana/pull/52407), [@Jguer](https://github.com/Jguer)
- **Opentsdb:** Add tag values into the opentsdb response. [#48672](https://github.com/grafana/grafana/pull/48672), [@xy-man](https://github.com/xy-man)
- **OptionsUI:** UnitPicker now supports isClearable setting. [#51064](https://github.com/grafana/grafana/pull/51064), [@ryantxu](https://github.com/ryantxu)
- **PanelEdit:** Hide multi-/all-select datasource variables in datasource picker. [#52142](https://github.com/grafana/grafana/pull/52142), [@eledobleefe](https://github.com/eledobleefe)
- **Piechart:** Implements series override -> hide in area for the legend or tooltip. [#51297](https://github.com/grafana/grafana/pull/51297), [@daniellee](https://github.com/daniellee)
- **Plugin admin:** Add a page to show where panel plugins are used in dashboards. [#50909](https://github.com/grafana/grafana/pull/50909), [@ryantxu](https://github.com/ryantxu)
- **Plugins:** Add validation for plugin manifest. [#52787](https://github.com/grafana/grafana/pull/52787), [@wbrowne](https://github.com/wbrowne)
- **Prometheus:** Move explain section to builder mode. [#52935](https://github.com/grafana/grafana/pull/52935), [@itsmylife](https://github.com/itsmylife)
- **Prometheus:** Support 1ms resolution intervals. [#44707](https://github.com/grafana/grafana/pull/44707), [@dankeder](https://github.com/dankeder)
- **Prometheus:** Throw error on direct access. [#50162](https://github.com/grafana/grafana/pull/50162), [@aocenas](https://github.com/aocenas)
- **RBAC:** Add RBAC for query caching. (Enterprise)
- **RBAC:** Add access control metadata to folder dtos. [#51158](https://github.com/grafana/grafana/pull/51158), [@kalleep](https://github.com/kalleep)
- **RBAC:** Allow app plugins access restriction. [#51524](https://github.com/grafana/grafana/pull/51524), [@gamab](https://github.com/gamab)
- **RBAC:** Rename alerting roles to match naming convention. [#50504](https://github.com/grafana/grafana/pull/50504), [@gamab](https://github.com/gamab)
- **Report:** Calculate grid height unit dynamically instead use hardcode values. (Enterprise)
- **Reports:** Add created column in report_dashboards. (Enterprise)
- **Reports:** Add dashboard title in all pdf pages. (Enterprise)
- **Reports:** Allow saving draft reports. (Enterprise)
- **Reports:** Multiple dashboards improvements. (Enterprise)
- **SAML :** Support Azure Single Sign Out. (Enterprise)
- **SAML:** Add NameIDFormat in SP metadata. (Enterprise)
- **SAML:** Improve debug logs for saml logout. (Enterprise)
- **SSE:** Add noData type. [#51973](https://github.com/grafana/grafana/pull/51973), [@kylebrandt](https://github.com/kylebrandt)
- **Search:** Filter punctuation and tokenize camel case. [#51165](https://github.com/grafana/grafana/pull/51165), [@FZambia](https://github.com/FZambia)
- **Search:** Sync state on read for HA consistency. [#50152](https://github.com/grafana/grafana/pull/50152), [@FZambia](https://github.com/FZambia)
- **Security:** Choose Lookup params per auth module (CVE-2022-31107). [#52312](https://github.com/grafana/grafana/pull/52312), [@Jguer](https://github.com/Jguer)
- **Service Accounts:** Managed permissions for service accounts. [#51818](https://github.com/grafana/grafana/pull/51818), [@IevaVasiljeva](https://github.com/IevaVasiljeva)
- **Service accounts:** Grafana service accounts are enabled by default. [#51402](https://github.com/grafana/grafana/pull/51402), [@vtorosyan](https://github.com/vtorosyan)
- **ServiceAccounts:** Add Prometheus metrics service. [#51831](https://github.com/grafana/grafana/pull/51831), [@Jguer](https://github.com/Jguer)
- **ServiceAccounts:** Add Service Account Token last used at date. [#51446](https://github.com/grafana/grafana/pull/51446), [@Jguer](https://github.com/Jguer)
- **SharePDF:** Use currently selected variables and time range when generating PDF. (Enterprise)
- **Slider:** Enforce numeric constraints and styling within the text input. [#50905](https://github.com/grafana/grafana/pull/50905), [@drew08t](https://github.com/drew08t)
- **State Timeline:** Enable support for annotations. [#47887](https://github.com/grafana/grafana/pull/47887), [@dprokop](https://github.com/dprokop)
- **Table panel:** Add multiple data links support to Default, Image and JSONView cells. [#51162](https://github.com/grafana/grafana/pull/51162), [@dprokop](https://github.com/dprokop)
- **TeamSync:** Remove LDAP specific example from team sync. [#51368](https://github.com/grafana/grafana/pull/51368), [@Jguer](https://github.com/Jguer)
- **TeamSync:** Support case insensitive matches and wildcard groups. (Enterprise)
- **Tempo:** Add context menu to edges. [#52396](https://github.com/grafana/grafana/pull/52396), [@joey-grafana](https://github.com/joey-grafana)
- **Tempo:** Consider tempo search out of beta and remove beta badge and feature flags. [#50030](https://github.com/grafana/grafana/pull/50030), [@connorlindsey](https://github.com/connorlindsey)
- **Tempo:** Tempo/Prometheus links select ds in new tab (cmd + click). [#52319](https://github.com/grafana/grafana/pull/52319), [@joey-grafana](https://github.com/joey-grafana)
- **Time series panel:** Hide axis when series is hidden from the visualization. [#51432](https://github.com/grafana/grafana/pull/51432), [@dprokop](https://github.com/dprokop)
- **TimeSeries:** Add option for symmetrical y axes (align 0). [#52555](https://github.com/grafana/grafana/pull/52555), [@leeoniya](https://github.com/leeoniya)
- **TimeSeries:** Add option to match axis color to series color. [#51437](https://github.com/grafana/grafana/pull/51437), [@leeoniya](https://github.com/leeoniya)
- **TimeSeries:** Improved constantY rendering parity with Graph (old). [#51401](https://github.com/grafana/grafana/pull/51401), [@leeoniya](https://github.com/leeoniya)
- **Timeseries:** Support multiple timezones in x axis. [#52424](https://github.com/grafana/grafana/pull/52424), [@ryantxu](https://github.com/ryantxu)
- **TopNav:** Adds new feature toggle for upcoming nav. [#51115](https://github.com/grafana/grafana/pull/51115), [@torkelo](https://github.com/torkelo)
- **Traces:** APM table. [#48654](https://github.com/grafana/grafana/pull/48654), [@joey-grafana](https://github.com/joey-grafana)
- **Traces:** Add absolute time to span details. [#50685](https://github.com/grafana/grafana/pull/50685), [@joey-grafana](https://github.com/joey-grafana)
- **Traces:** Add horizontal scroll. [#50278](https://github.com/grafana/grafana/pull/50278), [@joey-grafana](https://github.com/joey-grafana)
- **Traces:** Consistent span colors for service names. [#50782](https://github.com/grafana/grafana/pull/50782), [@joey-grafana](https://github.com/joey-grafana)
- **Traces:** Move towards using OTEL naming conventions. [#51379](https://github.com/grafana/grafana/pull/51379), [@joey-grafana](https://github.com/joey-grafana)
- **Traces:** Span bar label. [#50931](https://github.com/grafana/grafana/pull/50931), [@joey-grafana](https://github.com/joey-grafana)
- **Transformations:** Add standard deviation and variance reducers. [#52769](https://github.com/grafana/grafana/pull/52769), [@ryantxu](https://github.com/ryantxu)
- **Transforms:** Add Join by label transformation. [#52670](https://github.com/grafana/grafana/pull/52670), [@ryantxu](https://github.com/ryantxu)
- **URL:** Encode certain special characters. [#51806](https://github.com/grafana/grafana/pull/51806), [@L-M-K-B](https://github.com/L-M-K-B)
- **ValueMappings:** Make value mapping row focusable. [#52337](https://github.com/grafana/grafana/pull/52337), [@lpskdl](https://github.com/lpskdl)
- **Variables:** Add 'jsonwithoutquote' formatting options for variables, and format of variable supports pipeline. [#51859](https://github.com/grafana/grafana/pull/51859), [@MicroOps-cn](https://github.com/MicroOps-cn)
- **Variables:** Selectively reload panels on URL update. [#51003](https://github.com/grafana/grafana/pull/51003), [@toddtreece](https://github.com/toddtreece)
- **Various Panels:** Add ability to toggle legend with keyboard shortcut. [#52241](https://github.com/grafana/grafana/pull/52241), [@alyssabull](https://github.com/alyssabull)

### Bug fixes

- **API:** Fix failing test by initialising legacy guardian when creating folder scenario. [#50800](https://github.com/grafana/grafana/pull/50800), [@vicmarbev](https://github.com/vicmarbev)
- **Access control:** Show dashboard settings to users who can edit dashboard. [#52532](https://github.com/grafana/grafana/pull/52532), [@IevaVasiljeva](https://github.com/IevaVasiljeva)
- **Alerting:** Fix RegExp matchers in frontend for Silences and other previews. [#51726](https://github.com/grafana/grafana/pull/51726), [@joeblubaugh](https://github.com/joeblubaugh)
- **Alerting:** Fix rule API to accept 0 duration of field `For`. [#50992](https://github.com/grafana/grafana/pull/50992), [@yuri-tceretian](https://github.com/yuri-tceretian)
- **Alerting:** Increase alert rule operation perf by replacing subquery with threshold calculation. [#53069](https://github.com/grafana/grafana/pull/53069), [@alexweav](https://github.com/alexweav)
- **Barchart Panel:** Fix threshold colors changing when data is refreshed. [#52038](https://github.com/grafana/grafana/pull/52038), [@mingozh](https://github.com/mingozh)
- **Dashboard:** Fix iteration property change triggering unsaved changes warning. [#51272](https://github.com/grafana/grafana/pull/51272), [@torkelo](https://github.com/torkelo)
- **Dashboards:** Disable variable pickers for snapshots. [#52827](https://github.com/grafana/grafana/pull/52827), [@joshhunt](https://github.com/joshhunt)
- **Elasticsearch:** Always use fixed_interval. [#50297](https://github.com/grafana/grafana/pull/50297), [@gabor](https://github.com/gabor)
- **Geomap:** Fix tooltip offset bug. [#52627](https://github.com/grafana/grafana/pull/52627), [@drew08t](https://github.com/drew08t)
- **Geomap:** Update with template variable change. [#52007](https://github.com/grafana/grafana/pull/52007), [@drew08t](https://github.com/drew08t)
- **Loki:** Fix adding of multiple label filters when parser. [#52335](https://github.com/grafana/grafana/pull/52335), [@ivanahuckova](https://github.com/ivanahuckova)
- **Loki:** Fix support of ad-hoc filters for specific queries. [#51232](https://github.com/grafana/grafana/pull/51232), [@ivanahuckova](https://github.com/ivanahuckova)
- **Navigation:** Hide `Dashboards`/`Starred items` from navbar when unauthenticated. [#53051](https://github.com/grafana/grafana/pull/53051), [@ashharrison90](https://github.com/ashharrison90)
- **PasswordReset:** Enforce password length check on password reset request. [#51005](https://github.com/grafana/grafana/pull/51005), [@asymness](https://github.com/asymness)
- **Prometheus:** Fix integer overflow in rate interval calculation on 32-bit architectures. [#51508](https://github.com/grafana/grafana/pull/51508), [@andreasgerstmayr](https://github.com/andreasgerstmayr)
- **Search:** Fix indexing - re-index after initial provisioning. [#50959](https://github.com/grafana/grafana/pull/50959), [@FZambia](https://github.com/FZambia)
- **Slider:** Fixes styling of marker dots. [#52678](https://github.com/grafana/grafana/pull/52678), [@torkelo](https://github.com/torkelo)
- **Tracing:** Fix links to traces in Explore. [#50113](https://github.com/grafana/grafana/pull/50113), [@connorlindsey](https://github.com/connorlindsey)

### Breaking changes

Some swagger operations and responses have been renamed to match the respective handler names in order to better highlight their relation.
If you use the Swagger specification for generating code, you have to re-generate it and make the necessary adjustments. Issue [#52643](https://github.com/grafana/grafana/issues/52643)

The following metrics have been converted to histograms:

- grafana_datasource_request_total
- grafana_datasource_request_duration_seconds
- grafana_datasource_response_size_bytes
- grafana_datasource_request_in_flight
- grafana_plugin_request_duration_milliseconds
- grafana_alerting_rule_evaluation_duration_seconds Issue [#50420](https://github.com/grafana/grafana/issues/50420)

In Elasticsearch versions 7.x, to specify the interval-value we used the `interval` property. In Grafana 9.1.0 we switched to use the `fixed_interval` property. This makes it to be the same as in Elasticsearch versions 8.x, also this provides a more consistent experience, `fixed_interval` is a better match to Grafana's time invervals. For most situations this will not cause any visible change to query results. Issue [#50297](https://github.com/grafana/grafana/issues/50297)

### Grafana now reserves alert labels prefixed with `grafana_`

Labels prefixed with `grafana_` are reserved by Grafana for special use. If a manually configured label is added beginning with `grafana_` it may be overwritten in case of collision.

The current list of labels created by Grafana and available for use anywhere manually configured labels are:

| Label          | Description                               |
| -------------- | ----------------------------------------- | --------------------------------------------------------------- |
| grafana_folder | Title of the folder containing the alert. | Issue [#50262](https://github.com/grafana/grafana/issues/50262) |

In Prometheus, browser access mode was deprecated in Grafana 7.4.0 and removed in 9.0.0. If you used this mode, please switch to server access mode on the datasource configuration page. Issue [#50162](https://github.com/grafana/grafana/issues/50162)

### Plugin development fixes & changes

- **Dropdown:** New dropdown component. [#52684](https://github.com/grafana/grafana/pull/52684), [@torkelo](https://github.com/torkelo)
- **Grafana/UI:** Add ColorPickerInput component. [#52222](https://github.com/grafana/grafana/pull/52222), [@Clarity-89](https://github.com/Clarity-89)
- **Plugins:** Validate root URLs when signing private plugins via grafana-toolkit. [#51968](https://github.com/grafana/grafana/pull/51968), [@wbrowne](https://github.com/wbrowne)

<!-- 9.0.9 START -->

# 9.0.9 (2022-09-20)

### Bug fixes

- **AngularPanels:** Fixing changing angular panel options not taking having affect when coming back from panel edit. [#54834](https://github.com/grafana/grafana/pull/54834), [@grafanabot](https://github.com/grafanabot)
- **AuthNZ:** Security fixes for CVE-2022-35957 and CVE-2022-36062. [#55498](https://github.com/grafana/grafana/pull/55498), [@IevaVasiljeva](https://github.com/IevaVasiljeva)
- **FIX:** RBAC prevents deleting empty snapshots (#54385). [#54509](https://github.com/grafana/grafana/pull/54509), [@gamab](https://github.com/gamab)

<!-- 9.0.9 END -->

<!-- 9.0.8 START -->

# 9.0.8 (2022-08-30)

### Features and enhancements

- **Alerting:** Hide "no rules" message when we are fetching from data sources. [#53778](https://github.com/grafana/grafana/pull/53778), [@gillesdemey](https://github.com/gillesdemey)
- **Rendering:** Add support for renderer token (#54425). [#54439](https://github.com/grafana/grafana/pull/54439), [@joanlopez](https://github.com/joanlopez)
- **Reports:** Title is showing under panels. (Enterprise)
- **Alerting:** AlertingProxy to elevate permissions for request forwarded to data proxy when RBAC enabled. [#53680](https://github.com/grafana/grafana/pull/53680), [@yuri-tceretian](https://github.com/yuri-tceretian)

<!-- 9.0.8 END -->

<!-- 9.0.7 START -->

# 9.0.7 (2022-08-10)

### Features and enhancements

- **CloudMonitoring:** Remove link setting for SLO queries. [#53031](https://github.com/grafana/grafana/pull/53031), [@andresmgot](https://github.com/andresmgot)

### Bug fixes

- **GrafanaUI:** Render PageToolbar's leftItems regardless of title's presence. [#53285](https://github.com/grafana/grafana/pull/53285), [@Elfo404](https://github.com/Elfo404)

<!-- 9.0.7 END -->
<!-- 9.1.0-beta1 END -->
<!-- 9.0.6 START -->

# 9.0.6 (2022-08-01)

### Features and enhancements

- **Access Control:** Allow org admins to invite new users to their organization. [#52904](https://github.com/grafana/grafana/pull/52904), [@IevaVasiljeva](https://github.com/IevaVasiljeva)

### Bug fixes

- **Grafana/toolkit:** Fix incorrect image and font generation for plugin builds. [#52927](https://github.com/grafana/grafana/pull/52927), [@academo](https://github.com/academo)
- **Prometheus:** Fix adding of multiple values for regex operator. [#52978](https://github.com/grafana/grafana/pull/52978), [@ivanahuckova](https://github.com/ivanahuckova)
- **UI/Card:** Fix card items always having pointer cursor. [#52809](https://github.com/grafana/grafana/pull/52809), [@gillesdemey](https://github.com/gillesdemey)

<!-- 9.0.6 END -->
<!-- 9.0.5 START -->

# 9.0.5 (2022-07-26)

### Features and enhancements

- **Access control:** Show dashboard settings to users who can edit dashboard. [#52535](https://github.com/grafana/grafana/pull/52535), [@grafanabot](https://github.com/grafanabot)
- **Alerting:** Allow the webhook notifier to support a custom Authorization header. [#52515](https://github.com/grafana/grafana/pull/52515), [@gotjosh](https://github.com/gotjosh)
- **Chore:** Upgrade to Go version 1.17.12. [#52523](https://github.com/grafana/grafana/pull/52523), [@sakjur](https://github.com/sakjur)
- **Plugins:** Add signature wildcard globbing for dedicated private plugin type. [#52163](https://github.com/grafana/grafana/pull/52163), [@wbrowne](https://github.com/wbrowne)
- **Prometheus:** Don't show errors from unsuccessful API checks like rules or exemplar checks. [#52193](https://github.com/grafana/grafana/pull/52193), [@darrenjaneczek](https://github.com/darrenjaneczek)

### Bug fixes

- **Access control:** Allow organisation admins to add existing users to org (#51668). [#52553](https://github.com/grafana/grafana/pull/52553), [@vtorosyan](https://github.com/vtorosyan)
- **Alerting:** Fix alert panel instance-based rules filtering. [#52583](https://github.com/grafana/grafana/pull/52583), [@konrad147](https://github.com/konrad147)
- **Apps:** Fixes navigation between different app plugin pages. [#52571](https://github.com/grafana/grafana/pull/52571), [@torkelo](https://github.com/torkelo)
- **Cloudwatch:** Upgrade grafana-aws-sdk to fix auth issue with secret keys. [#52420](https://github.com/grafana/grafana/pull/52420), [@sarahzinger](https://github.com/sarahzinger)
- **Grafana/toolkit:** Fix incorrect image and font generation for plugin builds. [#52661](https://github.com/grafana/grafana/pull/52661), [@academo](https://github.com/academo)
- **Loki:** Fix `show context` not working in some occasions. [#52458](https://github.com/grafana/grafana/pull/52458), [@svennergr](https://github.com/svennergr)
- **RBAC:** Fix permissions on dashboards and folders created by anonymous users. [#52615](https://github.com/grafana/grafana/pull/52615), [@gamab](https://github.com/gamab)

<!-- 9.0.5 END -->
<!-- 9.0.4 START -->

# 9.0.4 (2022-07-20)

### Features and enhancements

- **Browse/Search:** Make browser back work properly when visiting Browse or search. [#52271](https://github.com/grafana/grafana/pull/52271), [@torkelo](https://github.com/torkelo)
- **Logs:** Improve getLogRowContext API. [#52130](https://github.com/grafana/grafana/pull/52130), [@gabor](https://github.com/gabor)
- **Loki:** Improve handling of empty responses. [#52397](https://github.com/grafana/grafana/pull/52397), [@gabor](https://github.com/gabor)
- **Plugins:** Always validate root URL if specified in signature manfiest. [#52332](https://github.com/grafana/grafana/pull/52332), [@wbrowne](https://github.com/wbrowne)
- **Preferences:** Get home dashboard from teams. [#52225](https://github.com/grafana/grafana/pull/52225), [@sakjur](https://github.com/sakjur)
- **SQLStore:** Support Upserting multiple rows. [#52228](https://github.com/grafana/grafana/pull/52228), [@joeblubaugh](https://github.com/joeblubaugh)
- **Traces:** Add more template variables in Tempo & Zipkin. [#52306](https://github.com/grafana/grafana/pull/52306), [@joey-grafana](https://github.com/joey-grafana)
- **Traces:** Remove serviceMap feature flag. [#52375](https://github.com/grafana/grafana/pull/52375), [@joey-grafana](https://github.com/joey-grafana)

### Bug fixes

- **Access Control:** Fix missing folder permissions. [#52410](https://github.com/grafana/grafana/pull/52410), [@IevaVasiljeva](https://github.com/IevaVasiljeva)
- **Access control:** Fix org user removal for OSS users. [#52473](https://github.com/grafana/grafana/pull/52473), [@IevaVasiljeva](https://github.com/IevaVasiljeva)
- **Alerting:** Fix Slack notification preview. [#50230](https://github.com/grafana/grafana/pull/50230), [@ekrucio](https://github.com/ekrucio)
- **Alerting:** Fix Slack push notifications. [#52391](https://github.com/grafana/grafana/pull/52391), [@grobinson-grafana](https://github.com/grobinson-grafana)
- **Alerting:** Fixes slack push notifications. [#50267](https://github.com/grafana/grafana/pull/50267), [@jgillick](https://github.com/jgillick)
- **Alerting:** Preserve new-lines from custom email templates in rendered email. [#52253](https://github.com/grafana/grafana/pull/52253), [@alexweav](https://github.com/alexweav)
- **Insights:** Fix dashboard and data source insights pages. (Enterprise)
- **Log:** Fix text logging for unsupported types. [#51306](https://github.com/grafana/grafana/pull/51306), [@papagian](https://github.com/papagian)
- **Loki:** Fix incorrect TopK value type in query builder. [#52226](https://github.com/grafana/grafana/pull/52226), [@ivanahuckova](https://github.com/ivanahuckova)

<!-- 9.0.4 END -->
<!-- 9.0.3 START -->

# 9.0.3 (2022-07-14)

### Features and enhancements

- **Access Control:** Allow dashboard admins to query org users. [#51652](https://github.com/grafana/grafana/pull/51652), [@IevaVasiljeva](https://github.com/IevaVasiljeva)
- **Access control:** Allow organisation admins to add existing users to org. [#51668](https://github.com/grafana/grafana/pull/51668), [@IevaVasiljeva](https://github.com/IevaVasiljeva)
- **Alerting:** Add method to provisioning API for obtaining a group and its rules. [#51761](https://github.com/grafana/grafana/pull/51761), [@alexweav](https://github.com/alexweav)
- **Alerting:** Add method to provisioning API for obtaining a group and its rules. [#51398](https://github.com/grafana/grafana/pull/51398), [@alexweav](https://github.com/alexweav)
- **Alerting:** Allow filtering of contact points by name. [#51933](https://github.com/grafana/grafana/pull/51933), [@alexweav](https://github.com/alexweav)
- **Alerting:** Disable /api/admin/pause-all-alerts with Unified Alerting. [#51895](https://github.com/grafana/grafana/pull/51895), [@joeblubaugh](https://github.com/joeblubaugh)
- **Analytics:** Add total queries and cached queries in usage insights logs. (Enterprise)
- **Annotations:** Use point marker for short time range annotations. [#51520](https://github.com/grafana/grafana/pull/51520), [@codeincarnate](https://github.com/codeincarnate)
- **AzureMonitor:** Update UI to experimental package. [#52123](https://github.com/grafana/grafana/pull/52123), [@asimpson](https://github.com/asimpson)
- **AzureMonitor:** Update resource and namespace metadata. [#52030](https://github.com/grafana/grafana/pull/52030), [@despian](https://github.com/despian)
- **CloudWatch:** Remove simplejson in favor of 'encoding/json'. [#51062](https://github.com/grafana/grafana/pull/51062), [@asimpson](https://github.com/asimpson)
- **DashboardRow:** Collapse shortcut prevent to move the collapsed rows. [#51589](https://github.com/grafana/grafana/pull/51589), [@ivanortegaalba](https://github.com/ivanortegaalba)
- **Insights:** Add dashboard UID to exported logs. (Enterprise)
- **Navigation:** Highlight active nav item when Grafana is served from subpath. [#51767](https://github.com/grafana/grafana/pull/51767), [@kianelbo](https://github.com/kianelbo)
- **Plugins:** InfluxDB datasource - set epoch query param value as "ms". [#51651](https://github.com/grafana/grafana/pull/51651), [@itsmylife](https://github.com/itsmylife)
- **Plugins:** InfluxDB update time range query. [#51833](https://github.com/grafana/grafana/pull/51833), [@itsmylife](https://github.com/itsmylife)
- **StateTimeline:** Try to sort time field. [#51569](https://github.com/grafana/grafana/pull/51569), [@zoltanbedi](https://github.com/zoltanbedi)

### Bug fixes

- **API:** Do not validate/save legacy alerts when saving a dashboard if legacy alerting is disabled. [#51883](https://github.com/grafana/grafana/pull/51883), [@papagian](https://github.com/papagian)
- **Access Control:** Fix missing folder permissions. [#52153](https://github.com/grafana/grafana/pull/52153), [@IevaVasiljeva](https://github.com/IevaVasiljeva)
- **Alerting:** Add method to reset notification policy tree back to the default. [#51934](https://github.com/grafana/grafana/pull/51934), [@alexweav](https://github.com/alexweav)
- **Alerting:** Fix Teams notifier not failing on 200 response with error. [#52254](https://github.com/grafana/grafana/pull/52254), [@JacobsonMT](https://github.com/JacobsonMT)
- **Alerting:** Fix bug where state did not change between Alerting and Error. [#52204](https://github.com/grafana/grafana/pull/52204), [@grobinson-grafana](https://github.com/grobinson-grafana)
- **Alerting:** Fix consistency errors in OpenAPI documentation. [#51935](https://github.com/grafana/grafana/pull/51935), [@alexweav](https://github.com/alexweav)
- **Alerting:** Fix normalization of alert states for panel annotations. [#51637](https://github.com/grafana/grafana/pull/51637), [@gillesdemey](https://github.com/gillesdemey)
- **Alerting:** Provisioning API respects global rule quota. [#52180](https://github.com/grafana/grafana/pull/52180), [@alexweav](https://github.com/alexweav)
- **CSRF:** Fix additional headers option. [#50629](https://github.com/grafana/grafana/pull/50629), [@sakjur](https://github.com/sakjur)
- **Chore:** Bump parse-url to 6.0.2 to fix security vulnerabilities. [#51796](https://github.com/grafana/grafana/pull/51796), [@jackw](https://github.com/jackw)
- **Chore:** Fix CVE-2020-7753. [#51752](https://github.com/grafana/grafana/pull/51752), [@jackw](https://github.com/jackw)
- **Chore:** Fix CVE-2021-3807. [#51753](https://github.com/grafana/grafana/pull/51753), [@jackw](https://github.com/jackw)
- **Chore:** Fix CVE-2021-3918. [#51745](https://github.com/grafana/grafana/pull/51745), [@jackw](https://github.com/jackw)
- **Chore:** Fix CVE-2021-43138. [#51751](https://github.com/grafana/grafana/pull/51751), [@jackw](https://github.com/jackw)
- **Chore:** Fix CVE-2022-0155. [#51755](https://github.com/grafana/grafana/pull/51755), [@jackw](https://github.com/jackw)
- **Custom Branding:** Fix login logo size. (Enterprise)
- **Dashboard:** Fixes tooltip issue with TimePicker and Setting buttons. [#51836](https://github.com/grafana/grafana/pull/51836), [@torkelo](https://github.com/torkelo)
- **Dashboard:** Prevent unnecessary scrollbar when viewing single panel. [#52122](https://github.com/grafana/grafana/pull/52122), [@lpskdl](https://github.com/lpskdl)
- **Logs:** Fixed wrapping log lines from detected fields. [#52108](https://github.com/grafana/grafana/pull/52108), [@svennergr](https://github.com/svennergr)
- **Loki:** Add missing operators in label filter expression. [#51880](https://github.com/grafana/grafana/pull/51880), [@ivanahuckova](https://github.com/ivanahuckova)
- **Loki:** Fix error when changing operations with different parameters. [#51779](https://github.com/grafana/grafana/pull/51779), [@svennergr](https://github.com/svennergr)
- **Loki:** Fix suggesting of correct operations in query builder. [#52034](https://github.com/grafana/grafana/pull/52034), [@ivanahuckova](https://github.com/ivanahuckova)
- **Plugins:** InfluxDB variable interpolation fix. [#51917](https://github.com/grafana/grafana/pull/51917), [@itsmylife](https://github.com/itsmylife)
- **Plugins:** InfluxDB variable interpolation fix for influxdbBackendMigration feature flag. [#51624](https://github.com/grafana/grafana/pull/51624), [@itsmylife](https://github.com/itsmylife)
- **Reports:** Fix line breaks in message. (Enterprise)
- **Reports:** Fix saving report formats. (Enterprise)
- **SQLstore:** Fix fetching an inexistent playlist. [#51962](https://github.com/grafana/grafana/pull/51962), [@papagian](https://github.com/papagian)
- **Security:** Fixes for CVE-2022-31107 and CVE-2022-31097. [#52279](https://github.com/grafana/grafana/pull/52279), [@kminehart](https://github.com/kminehart)
- **Snapshots:** Fix deleting external snapshots when using RBAC. [#51897](https://github.com/grafana/grafana/pull/51897), [@idafurjes](https://github.com/idafurjes)
- **Table:** Fix scrollbar being hidden by pagination. [#51501](https://github.com/grafana/grafana/pull/51501), [@zoltanbedi](https://github.com/zoltanbedi)
- **Templating:** Changing between variables with the same name now correctly triggers a dashboard refresh. [#51490](https://github.com/grafana/grafana/pull/51490), [@ashharrison90](https://github.com/ashharrison90)
- **Time series panel:** Fix an issue with stacks being not complete due to the incorrect data frame length. [#51910](https://github.com/grafana/grafana/pull/51910), [@dprokop](https://github.com/dprokop)
- **[v9.0.x] Snapshots:** Fix deleting external snapshots when using RBAC (#51897). [#51904](https://github.com/grafana/grafana/pull/51904), [@idafurjes](https://github.com/idafurjes)

<!-- 9.0.3 END -->
<!-- 9.0.2 START -->

# 9.0.2 (2022-06-28)

### Features and enhancements

- **Alerting:** Add support for images in Pushover alerts. [#51372](https://github.com/grafana/grafana/pull/51372), [@grobinson-grafana](https://github.com/grobinson-grafana)
- **Alerting:** Don't stop the migration when alert rule tags are invalid. [#51253](https://github.com/grafana/grafana/pull/51253), [@gotjosh](https://github.com/gotjosh)
- **Alerting:** Don't stop the migration when alert rule tags are invalid (…. [#51341](https://github.com/grafana/grafana/pull/51341), [@gotjosh](https://github.com/gotjosh)
- **Alerting:** Skip the default data source if incompatible. [#51452](https://github.com/grafana/grafana/pull/51452), [@gillesdemey](https://github.com/gillesdemey)
- **AzureMonitor:** Parse non-fatal errors for Logs. [#51320](https://github.com/grafana/grafana/pull/51320), [@andresmgot](https://github.com/andresmgot)
- **OAuth:** Restore debug log behavior. [#51244](https://github.com/grafana/grafana/pull/51244), [@Jguer](https://github.com/Jguer)
- **Plugins:** Improved handling of symlinks. [#51324](https://github.com/grafana/grafana/pull/51324), [@marefr](https://github.com/marefr)

### Bug fixes

- **Alerting:** Code-gen parsing of URL parameters and fix related bugs. [#51353](https://github.com/grafana/grafana/pull/51353), [@alexweav](https://github.com/alexweav)
- **Alerting:** Code-gen parsing of URL parameters and fix related bugs. [#50731](https://github.com/grafana/grafana/pull/50731), [@alexweav](https://github.com/alexweav)
- **Annotations:** Fix annotation autocomplete causing panels to crash. [#51164](https://github.com/grafana/grafana/pull/51164), [@ashharrison90](https://github.com/ashharrison90)
- **Barchart:** Fix warning not showing. [#51190](https://github.com/grafana/grafana/pull/51190), [@joshhunt](https://github.com/joshhunt)
- **CloudWatch:** Enable custom session duration in AWS plugin auth. [#51322](https://github.com/grafana/grafana/pull/51322), [@sunker](https://github.com/sunker)
- **Dashboards:** Fixes issue with the initial panel layout counting as an unsaved change. [#51315](https://github.com/grafana/grafana/pull/51315), [@JoaoSilvaGrafana](https://github.com/JoaoSilvaGrafana)
- **Plugins:** Use a Grafana specific SDK logger implementation for core plugins. [#51229](https://github.com/grafana/grafana/pull/51229), [@marefr](https://github.com/marefr)
- **Search:** Fix pagination in the new search page. [#51366](https://github.com/grafana/grafana/pull/51366), [@ArturWierzbicki](https://github.com/ArturWierzbicki)

<!-- 9.0.2 END -->
<!-- 9.0.1 START -->

# 9.0.1 (2022-06-21)

### Features and enhancements

- **Alerting:** Add support for image annotation in Alertmanager alerts. [#50686](https://github.com/grafana/grafana/pull/50686), [@grobinson-grafana](https://github.com/grobinson-grafana)
- **Alerting:** Add support for images in SensuGo alerts. [#50718](https://github.com/grafana/grafana/pull/50718), [@grobinson-grafana](https://github.com/grobinson-grafana)
- **Alerting:** Add support for images in Threema alerts. [#50734](https://github.com/grafana/grafana/pull/50734), [@grobinson-grafana](https://github.com/grobinson-grafana)
- **Alerting:** Adds Mimir to Alertmanager data source implementation. [#50943](https://github.com/grafana/grafana/pull/50943), [@gillesdemey](https://github.com/gillesdemey)
- **Alerting:** Invalid setting of enabled for unified alerting should return error. [#49876](https://github.com/grafana/grafana/pull/49876), [@grobinson-grafana](https://github.com/grobinson-grafana)
- **AzureMonitor:** Clean namespace when changing the resource. [#50311](https://github.com/grafana/grafana/pull/50311), [@andresmgot](https://github.com/andresmgot)
- **AzureMonitor:** Update supported namespaces and filter resources by the right type. [#50788](https://github.com/grafana/grafana/pull/50788), [@andresmgot](https://github.com/andresmgot)
- **CLI:** Allow relative symlinks in zip archives when installing plugins. [#50537](https://github.com/grafana/grafana/pull/50537), [@marefr](https://github.com/marefr)
- **Dashboard:** Don't show unsaved changes modal for automatic schema changes. [#50822](https://github.com/grafana/grafana/pull/50822), [@torkelo](https://github.com/torkelo)
- **Dashboard:** Unsaved changes warning should not trigger when only pluginVersion has changed. [#50677](https://github.com/grafana/grafana/pull/50677), [@torkelo](https://github.com/torkelo)
- **Expression:** Execute hidden expressions. [#50636](https://github.com/grafana/grafana/pull/50636), [@yesoreyeram](https://github.com/yesoreyeram)
- **Geomap:** Support showing tooltip content on click (not just hover). [#50985](https://github.com/grafana/grafana/pull/50985), [@ryantxu](https://github.com/ryantxu)
- **Heatmap:** Remove alpha flag from new heatmap panel. [#50733](https://github.com/grafana/grafana/pull/50733), [@ryantxu](https://github.com/ryantxu)
- **Instrumentation:** Define handlers for requests that are not handled with named handlers. [#50613](https://github.com/grafana/grafana/pull/50613), [@bergquist](https://github.com/bergquist)
- **Log Panel:** Improve log row hover contrast and visibility. [#50908](https://github.com/grafana/grafana/pull/50908), [@Seyaji](https://github.com/Seyaji)
- **Logs:** Handle backend-mode errors in histogram. [#50535](https://github.com/grafana/grafana/pull/50535), [@gabor](https://github.com/gabor)
- **Loki:** Do not show histogram for instant queries. [#50711](https://github.com/grafana/grafana/pull/50711), [@gabor](https://github.com/gabor)
- **Loki:** Handle data source configs with path in the url. [#50971](https://github.com/grafana/grafana/pull/50971), [@gabor](https://github.com/gabor)
- **Loki:** Handle invalid query type values. [#50755](https://github.com/grafana/grafana/pull/50755), [@gabor](https://github.com/gabor)
- **OAuth:** Redirect to login if no oauth module is found or if module is not configured. [#50661](https://github.com/grafana/grafana/pull/50661), [@kalleep](https://github.com/kalleep)
- **OptionsUI:** Move internal options editors out of @grafana/ui. [#50739](https://github.com/grafana/grafana/pull/50739), [@ryantxu](https://github.com/ryantxu)
- **Prometheus:** Don't show undefined for step in collapsed options in query editor when value is "auto". [#50511](https://github.com/grafana/grafana/pull/50511), [@aocenas](https://github.com/aocenas)
- **Prometheus:** Show query patterns in all editor modes for Prometheus and Loki. [#50263](https://github.com/grafana/grafana/pull/50263), [@ivanahuckova](https://github.com/ivanahuckova)
- **Tempo:** Add link to Tempo Search with node service selected. [#49776](https://github.com/grafana/grafana/pull/49776), [@joey-grafana](https://github.com/joey-grafana)
- **Time Series Panel:** Add Null Filling and "No Value" Support. [#50907](https://github.com/grafana/grafana/pull/50907), [@codeincarnate](https://github.com/codeincarnate)
- **TimeSeries:** Add an option to set legend width. [#49126](https://github.com/grafana/grafana/pull/49126), [@bobrik](https://github.com/bobrik)
- **Timeseries:** Improve cursor Y sync behavior. [#50740](https://github.com/grafana/grafana/pull/50740), [@ryantxu](https://github.com/ryantxu)
- **Traces:** Do not use red in span colors as this looks like an error. [#50074](https://github.com/grafana/grafana/pull/50074), [@joey-grafana](https://github.com/joey-grafana)

### Bug fixes

- **Alerting:** Fix AM config overwrite when SQLite db is locked during sync. [#50951](https://github.com/grafana/grafana/pull/50951), [@JacobsonMT](https://github.com/JacobsonMT)
- **Alerting:** Fix alert instances filtering for prom rules. [#50850](https://github.com/grafana/grafana/pull/50850), [@konrad147](https://github.com/konrad147)
- **Alerting:** Fix alert rule page crashing when datasource contained URL unsafe characters. [#51105](https://github.com/grafana/grafana/pull/51105), [@gillesdemey](https://github.com/gillesdemey)
- **Alerting:** Fix automatically select newly created folder option. [#50949](https://github.com/grafana/grafana/pull/50949), [@gillesdemey](https://github.com/gillesdemey)
- **Alerting:** Fix removal of notification policy without labels matchers. [#50678](https://github.com/grafana/grafana/pull/50678), [@konrad147](https://github.com/konrad147)
- **CloudWatch:** Allow hidden queries to be executed in case an ID is provided. [#50987](https://github.com/grafana/grafana/pull/50987), [@sunker](https://github.com/sunker)
- **Dashboard:** Prevent non-repeating panels being dropped from repeated rows when collapsed/expanded. [#50764](https://github.com/grafana/grafana/pull/50764), [@ashharrison90](https://github.com/ashharrison90)
- **Dashboards:** Fix folder picker not showing correct results when typing too fast. [#50303](https://github.com/grafana/grafana/pull/50303), [@joshhunt](https://github.com/joshhunt)
- **Datasource:** Prevent panic when proxying for non-existing data source. [#50667](https://github.com/grafana/grafana/pull/50667), [@wbrowne](https://github.com/wbrowne)
- **Explore:** Fix log context scroll to bottom. [#50600](https://github.com/grafana/grafana/pull/50600), [@ivanahuckova](https://github.com/ivanahuckova)
- **Explore:** Revert "Remove support for compact format URLs (#49350)". [#50873](https://github.com/grafana/grafana/pull/50873), [@gelicia](https://github.com/gelicia)
- **Expressions:** Fixes dashboard schema migration issue that casued Expression datasource to be set on panel level. [#50945](https://github.com/grafana/grafana/pull/50945), [@torkelo](https://github.com/torkelo)
- **Formatting:** Fixes valueFormats for a value of 0. [#50719](https://github.com/grafana/grafana/pull/50719), [@JoaoSilvaGrafana](https://github.com/JoaoSilvaGrafana)
- **GrafanaData:** Fix week start for non-English browsers. [#50582](https://github.com/grafana/grafana/pull/50582), [@AgnesToulet](https://github.com/AgnesToulet)
- **LibraryPanel:** Resizing a library panel to 6x3 no longer crashes the dashboard on startup. [#50400](https://github.com/grafana/grafana/pull/50400), [@ashharrison90](https://github.com/ashharrison90)
- **LogRow:** Fix placement of icon. [#51010](https://github.com/grafana/grafana/pull/51010), [@ivanahuckova](https://github.com/ivanahuckova)
- **Loki:** Fix bug in labels framing. [#51015](https://github.com/grafana/grafana/pull/51015), [@gabor](https://github.com/gabor)
- **Loki:** Fix issues with using query patterns. [#50414](https://github.com/grafana/grafana/pull/50414), [@ivanahuckova](https://github.com/ivanahuckova)
- **Loki:** Fix showing of duplicated label values in dropdown in query builder. [#50680](https://github.com/grafana/grafana/pull/50680), [@ivanahuckova](https://github.com/ivanahuckova)
- **MSSQL:** Fix ParseFloat error. [#50815](https://github.com/grafana/grafana/pull/50815), [@zoltanbedi](https://github.com/zoltanbedi)
- **Panels:** Fixes issue with showing 'Cannot visualize data' when query returned 0 rows. [#50485](https://github.com/grafana/grafana/pull/50485), [@torkelo](https://github.com/torkelo)
- **Playlists:** Disable Create Playlist buttons for users with viewer role. [#50840](https://github.com/grafana/grafana/pull/50840), [@asymness](https://github.com/asymness)
- **Plugins:** Fix typo in plugin data frames documentation. [#50554](https://github.com/grafana/grafana/pull/50554), [@osisoft-mbishop](https://github.com/osisoft-mbishop)
- **Prometheus:** Fix body not being included in resource calls if they are POST. [#50833](https://github.com/grafana/grafana/pull/50833), [@aocenas](https://github.com/aocenas)
- **RolePicker:** Fix submenu position on horizontal space overflow. [#50769](https://github.com/grafana/grafana/pull/50769), [@Clarity-89](https://github.com/Clarity-89)
- **Tracing:** Fix trace links in traces panel. [#50028](https://github.com/grafana/grafana/pull/50028), [@connorlindsey](https://github.com/connorlindsey)

### Deprecations

Support for compact Explore URLs is deprecated and will be removed in a future release. Until then, when navigating to Explore using the deprecated format the URLs are automatically converted. If you have existing links pointing to Explore update them using the format generated by Explore upon navigation.

You can identify a compact URL by its format. Compact URLs have the left (and optionally right) url parameter as an array of strings, for example `&left=["now-1h","now"...]`. The standard explore URLs follow a key/value pattern, for example `&left={"datasource":"test"...}`. Please be sure to check your dashboards for any hardcoded links to Explore and update them to the standard URL pattern. Issue [#50873](https://github.com/grafana/grafana/issues/50873)

<!-- 9.0.1 END -->
<!-- 9.0.0 START -->

# 9.0.0 (2022-06-10)

### Features and enhancements

- **API:** Add GET /api/annotations/:annotationId endpoint. [#47739](https://github.com/grafana/grafana/pull/47739), [@scottbock](https://github.com/scottbock)
- **API:** Add endpoint for updating a data source by its UID. [#49396](https://github.com/grafana/grafana/pull/49396), [@papagian](https://github.com/papagian)
- **AccessControl:** Add enterprise only setting for rbac permission cache. [#49006](https://github.com/grafana/grafana/pull/49006), [@kalleep](https://github.com/kalleep)
- **AccessControl:** Document basic roles changes and provisioning V2. [#48910](https://github.com/grafana/grafana/pull/48910), [@gamab](https://github.com/gamab)
- **AccessControl:** Enable RBAC by default. [#48813](https://github.com/grafana/grafana/pull/48813), [@IevaVasiljeva](https://github.com/IevaVasiljeva)
- **AddDataSourceConfig:** Remove deprecated checkHealth prop. [#50296](https://github.com/grafana/grafana/pull/50296), [@kaydelaney](https://github.com/kaydelaney)
- **Alerting:** Add Image URLs to Microsoft Teams notifier. [#49385](https://github.com/grafana/grafana/pull/49385), [@joeblubaugh](https://github.com/joeblubaugh)
- **Alerting:** Add RBAC actions and role for provisioning API routes. [#50459](https://github.com/grafana/grafana/pull/50459), [@yuri-tceretian](https://github.com/yuri-tceretian)
- **Alerting:** Add Screenshot URLs to Pagerduty Notifier. [#49377](https://github.com/grafana/grafana/pull/49377), [@joeblubaugh](https://github.com/joeblubaugh)
- **Alerting:** Add a "Reason" to Alert Instances to show underlying cause of state. [#49259](https://github.com/grafana/grafana/pull/49259), [@joeblubaugh](https://github.com/joeblubaugh)
- **Alerting:** Add a general screenshot service and alerting-specific image service. [#49293](https://github.com/grafana/grafana/pull/49293), [@joeblubaugh](https://github.com/joeblubaugh)
- **Alerting:** Add image url or file attachment to email notifications. [#49381](https://github.com/grafana/grafana/pull/49381), [@joeblubaugh](https://github.com/joeblubaugh)
- **Alerting:** Add image_urls to OpsGenie notification details. [#49379](https://github.com/grafana/grafana/pull/49379), [@joeblubaugh](https://github.com/joeblubaugh)
- **Alerting:** Add notification policy flow chart. [#49405](https://github.com/grafana/grafana/pull/49405), [@peterholmberg](https://github.com/peterholmberg)
- **Alerting:** Attach image URL to alerts in Webhook notifier format. [#49378](https://github.com/grafana/grafana/pull/49378), [@joeblubaugh](https://github.com/joeblubaugh)
- **Alerting:** Attach image URLs or upload files to Discord notifications. [#49439](https://github.com/grafana/grafana/pull/49439), [@alexweav](https://github.com/alexweav)
- **Alerting:** Attach image URLs to Google Chat notifications. [#49445](https://github.com/grafana/grafana/pull/49445), [@alexweav](https://github.com/alexweav)
- **Alerting:** Attach screenshot data to Unified Alerting notifications. [#49374](https://github.com/grafana/grafana/pull/49374), [@joeblubaugh](https://github.com/joeblubaugh)
- **Alerting:** Create folder for alerting when start from the scratch. [#48866](https://github.com/grafana/grafana/pull/48866), [@yuri-tceretian](https://github.com/yuri-tceretian)
- **Alerting:** Modify alertmanager endpoints for proxying using the datasource UID. [#47978](https://github.com/grafana/grafana/pull/47978), [@papagian](https://github.com/papagian)
- **Alerting:** Modify endpoint for testing a datasource rule using the UID. [#48070](https://github.com/grafana/grafana/pull/48070), [@papagian](https://github.com/papagian)
- **Alerting:** Modify prometheus endpoints for proxying using the datasource UID. [#48052](https://github.com/grafana/grafana/pull/48052), [@papagian](https://github.com/papagian)
- **Alerting:** State Manager takes screenshots. [#49338](https://github.com/grafana/grafana/pull/49338), [@joeblubaugh](https://github.com/joeblubaugh)
- **Alerting:** Use UID scope for folders authorization. [#48970](https://github.com/grafana/grafana/pull/48970), [@yuri-tceretian](https://github.com/yuri-tceretian)
- **Alerting:** modify ruler endpoints for proxying using the datasource UID. [#48046](https://github.com/grafana/grafana/pull/48046), [@papagian](https://github.com/papagian)
- **Angular:** Adds back two angular directives that are still used by remaining angular bits and plugins. [#50380](https://github.com/grafana/grafana/pull/50380), [@torkelo](https://github.com/torkelo)
- **Azure Monitor:** Add Resource Picker to Metrics Queries. [#49029](https://github.com/grafana/grafana/pull/49029), [@sarahzinger](https://github.com/sarahzinger)
- **Azure Monitor:** Add search feature to resource picker. [#48234](https://github.com/grafana/grafana/pull/48234), [@sarahzinger](https://github.com/sarahzinger)
- **AzureMonitor:** Add support for selecting multiple options when using the equals and not equals dimension filters. [#48650](https://github.com/grafana/grafana/pull/48650), [@aangelisc](https://github.com/aangelisc)
- **AzureMonitor:** Remove deprecated code. [#48328](https://github.com/grafana/grafana/pull/48328), [@andresmgot](https://github.com/andresmgot)
- **Build:** Change names to PascalCase to match. [#48949](https://github.com/grafana/grafana/pull/48949), [@zuchka](https://github.com/zuchka)
- **Chore:** Remove deprecated DataSourceAPI methods. [#49313](https://github.com/grafana/grafana/pull/49313), [@ifrost](https://github.com/ifrost)
- **Chore:** Upgrade typescript to 4.6.4. [#49016](https://github.com/grafana/grafana/pull/49016), [@kaydelaney](https://github.com/kaydelaney)
- **Cloud Monitoring:** Use new annotation API. [#49026](https://github.com/grafana/grafana/pull/49026), [@kevinwcyu](https://github.com/kevinwcyu)
- **CloudMonitoring:** Allow to set a custom value or disable graph_period. [#48646](https://github.com/grafana/grafana/pull/48646), [@andresmgot](https://github.com/andresmgot)
- **CloudWatch:** Add generic filter component to variable editor. [#47907](https://github.com/grafana/grafana/pull/47907), [@iwysiu](https://github.com/iwysiu)
- **CloudWatch:** Added missing AWS/AppRunner metrics. [#49174](https://github.com/grafana/grafana/pull/49174), [@Aton-Kish](https://github.com/Aton-Kish)
- **CloudWatch:** Enable support for dynamic labels with migrated alias patterns. [#49173](https://github.com/grafana/grafana/pull/49173), [@sunker](https://github.com/sunker)
- **Cloudwatch:** Pass label in deep link. [#49160](https://github.com/grafana/grafana/pull/49160), [@sunker](https://github.com/sunker)
- **Cloudwatch:** Use new annotation API. [#48102](https://github.com/grafana/grafana/pull/48102), [@sunker](https://github.com/sunker)
- **Dashboard:** Validate dashboards against schema on save. [#48252](https://github.com/grafana/grafana/pull/48252), [@sdboyer](https://github.com/sdboyer)
- **DashboardPickerByID:** Add option to exclude dashboards. [#49211](https://github.com/grafana/grafana/pull/49211), [@Clarity-89](https://github.com/Clarity-89)
- **DashboardPickerById:** Add optionLabel prop. [#47556](https://github.com/grafana/grafana/pull/47556), [@Clarity-89](https://github.com/Clarity-89)
- **Dashboards:** Display values of 0 with the configured decimal places. [#48155](https://github.com/grafana/grafana/pull/48155), [@wx1322](https://github.com/wx1322)
- **Data:** Remove deprecated types and functions from valueMappings. [#50035](https://github.com/grafana/grafana/pull/50035), [@kaydelaney](https://github.com/kaydelaney)
- **Elasticsearch:** Remove browser access mode. [#49014](https://github.com/grafana/grafana/pull/49014), [@gabor](https://github.com/gabor)
- **Elasticsearch:** Remove support for versions after their end of the life (<7.10.0). [#48715](https://github.com/grafana/grafana/pull/48715), [@ivanahuckova](https://github.com/ivanahuckova)
- **Encryption:** Add support for multiple data keys per day. [#47765](https://github.com/grafana/grafana/pull/47765), [@joanlopez](https://github.com/joanlopez)
- **Encryption:** Enable envelope encryption by default. [#49301](https://github.com/grafana/grafana/pull/49301), [@joanlopez](https://github.com/joanlopez)
- **Explore:** Remove support for legacy, compact format URLs. [#49350](https://github.com/grafana/grafana/pull/49350), [@gelicia](https://github.com/gelicia)
- **Explore:** Skip Angular error handling when Angular support is disabled. [#49311](https://github.com/grafana/grafana/pull/49311), [@ifrost](https://github.com/ifrost)
- **Explore:** simplify support for multiple query editors. [#48701](https://github.com/grafana/grafana/pull/48701), [@Elfo404](https://github.com/Elfo404)
- **FeatureToggles:** Support changing feature toggles with URL parameters. [#50275](https://github.com/grafana/grafana/pull/50275), [@ryantxu](https://github.com/ryantxu)
- **FileUpload:** Make component accessible by keyboard navigation. [#47497](https://github.com/grafana/grafana/pull/47497), [@tolzhabayev](https://github.com/tolzhabayev)
- **Formatting:** Make SI number formats more robust. [#50117](https://github.com/grafana/grafana/pull/50117), [@kaydelaney](https://github.com/kaydelaney)
- **Graph:** Deprecate Graph (old) and make it no longer a visualization option for new panels. [#48034](https://github.com/grafana/grafana/pull/48034), [@torkelo](https://github.com/torkelo)
- **IconButton:** IconButtons are now correctly aligned in Safari. [#48759](https://github.com/grafana/grafana/pull/48759), [@ashharrison90](https://github.com/ashharrison90)
- **Logger:** Enable new logging format by default. [#47584](https://github.com/grafana/grafana/pull/47584), [@ying-jeanne](https://github.com/ying-jeanne)
- **Loki:** Add more query patterns. [#50248](https://github.com/grafana/grafana/pull/50248), [@ivanahuckova](https://github.com/ivanahuckova)
- **Loki:** Enable new visual query builder by default. [#48346](https://github.com/grafana/grafana/pull/48346), [@ivanahuckova](https://github.com/ivanahuckova)
- **Loki:** use the same dataframe-format for both live and normal queries. [#47153](https://github.com/grafana/grafana/pull/47153), [@gabor](https://github.com/gabor)
- **OAuth:** Make allowed email domain case insensitive. [#49252](https://github.com/grafana/grafana/pull/49252), [@Jguer](https://github.com/Jguer)
- **Panels:** Use the No value option when showing the no data message. [#47675](https://github.com/grafana/grafana/pull/47675), [@torkelo](https://github.com/torkelo)
- **Plugins:** Remove plugin list panel. [#46914](https://github.com/grafana/grafana/pull/46914), [@tolzhabayev](https://github.com/tolzhabayev)
- **Query History:** Enable new query history by default. [#49407](https://github.com/grafana/grafana/pull/49407), [@ifrost](https://github.com/ifrost)
- **QueryEditorRow:** Show query errors next to query in a consistent way across Grafana. [#47613](https://github.com/grafana/grafana/pull/47613), [@torkelo](https://github.com/torkelo)
- **SAML:** Implement Name Templates for assertion_attribute_name option. [#48022](https://github.com/grafana/grafana/pull/48022), [@mmandrus](https://github.com/mmandrus)
- **Service accounts:** Do not display service accounts assigned to team. [#48995](https://github.com/grafana/grafana/pull/48995), [@eleijonmarck](https://github.com/eleijonmarck)
- **Settings:** Use Grafana Azure SDK to pass Azure env vars for external plugins. [#48954](https://github.com/grafana/grafana/pull/48954), [@kostrse](https://github.com/kostrse)
- **Shortcuts:** Add shortcut to show shortcuts to the list of shortcuts. [#48395](https://github.com/grafana/grafana/pull/48395), [@ivanahuckova](https://github.com/ivanahuckova)
- **Traces Panel:** Add new Traces Panel visualization. [#47534](https://github.com/grafana/grafana/pull/47534), [@joey-grafana](https://github.com/joey-grafana)
- **Traces:** Filter by service/span name and operation in Tempo and Jaeger. [#48209](https://github.com/grafana/grafana/pull/48209), [@joey-grafana](https://github.com/joey-grafana)
- **Transformations:** Allow more complex regex expressions in `Rename by regex`. [#48179](https://github.com/grafana/grafana/pull/48179), [@ashharrison90](https://github.com/ashharrison90)
- **grafana/ui:** Add default type="button" to <Button>. [#48183](https://github.com/grafana/grafana/pull/48183), [@axelavargas](https://github.com/axelavargas)

### Bug fixes

- **Alerting:** Fix database unavailable removes rules from scheduler. [#49874](https://github.com/grafana/grafana/pull/49874), [@grobinson-grafana](https://github.com/grobinson-grafana)
- **AzureMonitor:** Fix auto-selection of time-grain for metrics. [#49278](https://github.com/grafana/grafana/pull/49278), [@aangelisc](https://github.com/aangelisc)
- **DataSources:** Fixes issue with expressions not being queried. [#50446](https://github.com/grafana/grafana/pull/50446), [@JoaoSilvaGrafana](https://github.com/JoaoSilvaGrafana)
- **GraphNG:** Fix thresholds by color not following data update. [#48571](https://github.com/grafana/grafana/pull/48571), [@zoltanbedi](https://github.com/zoltanbedi)
- **Jaeger:** Update operations dropdown. [#49329](https://github.com/grafana/grafana/pull/49329), [@joey-grafana](https://github.com/joey-grafana)
- **Login:** Fix mismatching label on auth_module in user list. [#49177](https://github.com/grafana/grafana/pull/49177), [@Jguer](https://github.com/Jguer)
- **Playlists:** Save button now correctly creates a new playlist. [#50381](https://github.com/grafana/grafana/pull/50381), [@ashharrison90](https://github.com/ashharrison90)
- **RBAC:** Fix migrations running in the wrong order causing inheritance problem in enterprise. [#50452](https://github.com/grafana/grafana/pull/50452), [@gamab](https://github.com/gamab)
- **RBAC:** Fix migrations running into the wrong order. (Enterprise)
- **ServiceAccounts:** Add identifiable token prefix to service account tokens. [#49011](https://github.com/grafana/grafana/pull/49011), [@Jguer](https://github.com/Jguer)
- **Traces:** Fix missing CopyButton on KeyValueTables and overlapping of panels. [#49271](https://github.com/grafana/grafana/pull/49271), [@svennergr](https://github.com/svennergr)

### Breaking changes

The `@grafana/ui` package helper function `selectOptionInTest` used in frontend tests has been removed as it caused testing libraries to be bundled in the production code of Grafana. If you were using this helper function in your tests please update your code accordingly:

```js
// before
import { selectOptionInTest } from '@grafana/ui';
// ...test usage
await selectOptionInTest(selectEl, 'Option 2');

// after
import { select } from 'react-select-event';
// ...test usage
await select(selectEl, 'Option 2', { container: document.body });
```

Issue [#50442](https://github.com/grafana/grafana/issues/50442)

Removed deprecated `checkHealth` prop from the `@grafana/e2e` `addDataSource` config. Previously this value defaulted to `false`, and has not been used in end-to-end tests since Grafana 8.0.3. Issue [#50296](https://github.com/grafana/grafana/issues/50296)

Removes the deprecated `LegacyBaseMap`, `LegacyValueMapping`, `LegacyValueMap`, and `LegacyRangeMap` types, and `getMappedValue` function from grafana-data. Migration is as follows:
| Old | New |
| ------------- | ------------- |
| `LegacyBaseMap` | `MappingType` |
| `LegacyValueMapping` | `ValueMapping` |
| `LegacyValueMap` | `ValueMap` |
| `LegacyRangeMap` | `RangeMap` |
| `getMappedValue` | `getValueMappingResult` | Issue [#50035](https://github.com/grafana/grafana/issues/50035)

This change fixes a bug in Grafana where intermittent failure of database, network between Grafana and the database, or error in querying the database would cause all alert rules to be unscheduled in Grafana. Following this change scheduled alert rules are not updated unless the query is successful.

The `get_alert_rules_duration_seconds` metric has been renamed to `schedule_query_alert_rules_duration_seconds`. Issue [#49874](https://github.com/grafana/grafana/issues/49874)

- Any secret (data sources credential, alert manager credential, etc, etc) created or modified with Grafana v9.0 won't be decryptable from any previous version (by default) because the way encrypted secrets are stored into the database has changed. Although secrets created or modified with previous versions will still be decryptable by Grafana v9.0.
- If required, although generally discouraged, the `disableEnvelopeEncryption` feature toggle can be enabled to keep envelope encryption disabled once updating to Grafana v9.0.
- In case of need to rollback to an earlier version of Grafana (i.e. Grafana v8.x) for any reason, after being created or modified any secret with Grafana v9.0, the `envelopeEncryption` feature toggle will need to be enabled to keep backwards compatibility (only from `v8.3.x` a bit unstable, from `8.5.x` stable).
- As a final attempt to deal with issues related with the aforementioned situations, the `grafana-cli admin secrets-migration rollback` command has been designed to move back all the Grafana secrets encrypted with envelope encryption to legacy encryption. So, after running that command it should be safe to disable envelope encryption and/or roll back to a previous version of Grafana.
- Alternatively or complementarily to all the points above, backing up the Grafana database before updating could be a good idea to prevent disasters (although the risk of getting some secrets corrupted only applies to those updates/created with after updating to Grafana v9.0). Issue [#49301](https://github.com/grafana/grafana/issues/49301)

- According to the dynamic labels documentation, you can use up to five dynamic values per label. There’s currently no such restriction in the alias pattern system, so if more than 5 patterns are being used the GetMetricData API will return an error.
- Dynamic labels only allow \${LABEL} to be used once per query. There’s no such restriction in the alias pattern system, so in case more than 1 is being used the GetMetricData API will return an error.
- When no alias is provided by the user, Grafana will no longer fallback with custom rules for naming the legend.
- In case a search expression is being used and no data is returned, Grafana will no longer expand dimension values, for instance when using a multi-valued template variable or star wildcard `*` in the dimension value field. Ref https://github.com/grafana/grafana/issues/20729
- Time series might be displayed in a different order. Using for example the dynamic label `${PROP('MetricName')}`, might have the consequence that the time series are returned in a different order compared to when the alias pattern `{{metric}}` is used

Issue [#49173](https://github.com/grafana/grafana/issues/49173)

In Elasticsearch, browser access mode was deprecated in grafana 7.4.0 and removed in 9.0.0. If you used this mode, please switch to server access mode on the datasource configuration page. Issue [#49014](https://github.com/grafana/grafana/issues/49014)

Environment variables passed from Grafana to external Azure plugins have been renamed:

- `AZURE_CLOUD` renamed to `GFAZPL_AZURE_CLOUD`
- `AZURE_MANAGED_IDENTITY_ENABLED` renamed to `GFAZPL_MANAGED_IDENTITY_ENABLED`
- `AZURE_MANAGED_IDENTITY_CLIENT_ID` renamed to `GFAZPL_MANAGED_IDENTITY_CLIENT_ID`

There are no known plugins which were relying on these variables. Moving forward plugins should read Azure settings only via Grafana Azure SDK which properly handles old and new environment variables. Issue [#48954](https://github.com/grafana/grafana/issues/48954)

Removes support for for ElasticSearch versions after their end-of-life, currently versions < 7.10.0. To continue to use ElasticSearch data source, upgrade ElasticSearch to version 7.10.0+.
Issue [#48715](https://github.com/grafana/grafana/issues/48715)

Application Insights and Insight Analytics queries in Azure Monitor were deprecated in Grafana 8.0 and finally removed in 9.0. Deprecated queries will no longer be executed. Please refer to the [documentation](https://grafana.com/docs/grafana/latest/datasources/azuremonitor/deprecated-application-insights/) for more information about this change.

Issue [#48328](https://github.com/grafana/grafana/issues/48328)

**grafana/ui: Button now specifies a default type="button"**

The `Button` component provided by @grafana/ui now specifies a default `type="button"` when no type is provided. In previous versions, if the attribute was not specified for buttons associated with a `<form>` the default value was `submit` per the [specification](https://developer.mozilla.org/en-US/docs/Web/HTML/Element/button#attr-type)

You can preserve the old behavior by explicitly setting the type attribute: `<Button type="submit" />`

[Github Issue #41863](https://github.com/grafana/grafana/issues/41863).
Issue [#48183](https://github.com/grafana/grafana/issues/48183)

The `Rename by regex` transformation has been improved to allow global patterns of the form `/<stringToReplace>/g`. Depending on the regex match used, this may cause some transformations to behave slightly differently. You can guarantee the same behaviour as before by wrapping the `match` string in forward slashes (`/`), e.g. `(.*)` would become `/(.*)/` Issue [#48179](https://github.com/grafana/grafana/issues/48179)

`<Select />` menus will now portal to the document body by default. This is to give more consistent behaviour when positioning and overlaying. If you were setting `menuShouldPortal={true}` before you can safely remove that prop and behaviour will be the same. If you weren't explicitly setting that prop, there should be no visible changes in behaviour but your tests may need updating. Please see the original PR (https://github.com/grafana/grafana/pull/36398) for migration guides. If you were setting `menuShouldPortal={false}` this will continue to prevent the menu from portalling.

Issue [#48176](https://github.com/grafana/grafana/issues/48176)

Grafana alerting endpoint prefixed with `api/v1/rule/test` that tests a rule against a Corte/Loki data source now expects the data source UID as a path parameter instead of the data source numeric identifier. Issue [#48070](https://github.com/grafana/grafana/issues/48070)

Grafana alerting endpoints prefixed with `api/prometheus/` that proxy requests to a Cortex/Loki data source now expect the data source UID as a path parameter instead of the data source numeric identifier. Issue [#48052](https://github.com/grafana/grafana/issues/48052)

Grafana alerting endpoints prefixed with `api/ruler/` that proxy requests to a Cortex/Loki data source now expect the data source UID as a path parameter instead of the data source numeric identifier. Issue [#48046](https://github.com/grafana/grafana/issues/48046)

Grafana alerting endpoints prefixed with `api/alertmanager/` that proxy requests to an Alertmanager now expect the data source UID as a path parameter instead of the data source numeric identifier. Issue [#47978](https://github.com/grafana/grafana/issues/47978)

The format of log messages have been updated, `lvl` is now `level` and `eror`and `dbug` has been replaced with `error` and `debug`. The precision of timestamps has been increased. To smooth the transition, it is possible to opt-out of the new log format by enabling the feature toggle `oldlog`. This option will be removed in a future minor release. Issue [#47584](https://github.com/grafana/grafana/issues/47584)

In the Loki data source, the dataframe format used to represent Loki logs-data has been changed to a more efficient format. The query-result is represented by a single dataframe with a "labels" column, instead of the separate dataframes for every labels-value. When displaying such data in explore, or in a logs-panel in the dashboard will continue to work without changes, but if the data was loaded into a different dashboard-panel, or Transforms were used, adjustments may be necessary. For example, if you used the "labels to fields" transformation with the logs data, please switch to the "extract fields" transformation. Issue [#47153](https://github.com/grafana/grafana/issues/47153)

### Deprecations

`setExploreQueryField`, `setExploreMetricsQueryField` and `setExploreLogsQueryField` are now deprecated and will be removed in a future release. If you need to set a different query editor for Explore, conditionally render based on `props.app` in your regular query editor. Please refer to https://grafana.com/docs/grafana/latest/developers/plugins/add-support-for-explore-queries/ for more information.
Issue [#48701](https://github.com/grafana/grafana/issues/48701)

### Plugin development fixes & changes

- **Chore:** Remove react-testing-lib from bundles. [#50442](https://github.com/grafana/grafana/pull/50442), [@jackw](https://github.com/jackw)
- **Select:** Portal menu by default. [#48176](https://github.com/grafana/grafana/pull/48176), [@ashharrison90](https://github.com/ashharrison90)

<!-- 9.0.0 END -->
<!-- 9.0.0-beta3 START -->

# 9.0.0-beta3 (2022-06-06)

### Features and enhancements

- **Alerting:** Add provenance guard to config api. [#50147](https://github.com/grafana/grafana/pull/50147), [@JohnnyQQQQ](https://github.com/JohnnyQQQQ)
- **Alerting:** Make folder filter clearable in Alert list panel. [#50093](https://github.com/grafana/grafana/pull/50093), [@peterholmberg](https://github.com/peterholmberg)
- **Alerting:** Provisioning API - Alert rules. [#47930](https://github.com/grafana/grafana/pull/47930), [@JohnnyQQQQ](https://github.com/JohnnyQQQQ)
- **Alerting:** Remove Image Upload code from Slack notifier. [#50062](https://github.com/grafana/grafana/pull/50062), [@joeblubaugh](https://github.com/joeblubaugh)
- **Alerting:** Remove double quotes from matchers. [#50038](https://github.com/grafana/grafana/pull/50038), [@gotjosh](https://github.com/gotjosh)
- **Cloudwatch:** Dynamic labels autocomplete. [#49794](https://github.com/grafana/grafana/pull/49794), [@sunker](https://github.com/sunker)
- **Datasource:** Remove deprecated max_idle_connections_per_host setting. [#49948](https://github.com/grafana/grafana/pull/49948), [@marefr](https://github.com/marefr)
- **Datasource:** Remove support for unencrypted passwords. [#49987](https://github.com/grafana/grafana/pull/49987), [@marefr](https://github.com/marefr)
- **Dependencies:** Update to Golang version `1.17.11`. [#50253](https://github.com/grafana/grafana/pull/50253), [@dsotirakis](https://github.com/dsotirakis)
- **Loki:** Run query when pressing Enter on line-filters. [#49913](https://github.com/grafana/grafana/pull/49913), [@svennergr](https://github.com/svennergr)
- **Metrics:** Remove support for using summaries instead of histogram for HTTP instrumentation. [#49985](https://github.com/grafana/grafana/pull/49985), [@bergquist](https://github.com/bergquist)
- **Plugins:** Remove deprecated /api/tsdb/query metrics endpoint. [#49916](https://github.com/grafana/grafana/pull/49916), [@wbrowne](https://github.com/wbrowne)
- **Plugins:** Support headers field for check health. [#49930](https://github.com/grafana/grafana/pull/49930), [@marefr](https://github.com/marefr)
- **Prometheus/Loki:** Add raw query and syntax highlight in explain mode. [#50070](https://github.com/grafana/grafana/pull/50070), [@aocenas](https://github.com/aocenas)
- **Prometheus:** Migrate metadata queries to use resource calls. [#49921](https://github.com/grafana/grafana/pull/49921), [@srclosson](https://github.com/srclosson)
- **RBAC:** Make RBAC action names more consistent. [#49730](https://github.com/grafana/grafana/pull/49730), [@IevaVasiljeva](https://github.com/IevaVasiljeva)
- **RBAC:** Make RBAC action names more consistent. (Enterprise)
- **Settings:** Sunset non-duration based login lifetime config. [#49944](https://github.com/grafana/grafana/pull/49944), [@sakjur](https://github.com/sakjur)
- **[9.0.x] Alerting:** Update alert rule diff to not see difference between nil and empty map. [#50198](https://github.com/grafana/grafana/pull/50198), [@yuri-tceretian](https://github.com/yuri-tceretian)

### Bug fixes

- **Alerting:** Fix alert list panel showing firing alerts with no instances. [#50069](https://github.com/grafana/grafana/pull/50069), [@gillesdemey](https://github.com/gillesdemey)
- **Alerting:** Fix notification policy "Override grouping" form save. [#50031](https://github.com/grafana/grafana/pull/50031), [@JacobsonMT](https://github.com/JacobsonMT)
- **Alerting:** Remove double quotes from matchers. [#50046](https://github.com/grafana/grafana/pull/50046), [@alexweav](https://github.com/alexweav)
- **Alerting:** Use correct permission scope for external AM updates. [#50159](https://github.com/grafana/grafana/pull/50159), [@gillesdemey](https://github.com/gillesdemey)
- **Datasource:** Fix allowed cookies to be forwarded as header to backend datasources. [#49541](https://github.com/grafana/grafana/pull/49541), [@marefr](https://github.com/marefr)
- **Licensing:** Fix trial expiration warning. (Enterprise)
- **Loki:** Fix uncaught errors if `labelKey` contains special characters. [#49887](https://github.com/grafana/grafana/pull/49887), [@svennergr](https://github.com/svennergr)
- **Prometheus:** Fix aligning of labels of exemplars after backend migration. [#49924](https://github.com/grafana/grafana/pull/49924), [@aocenas](https://github.com/aocenas)
- **SharePDF:** Fix repeated datasource variables in PDF. (Enterprise)
- **State Timeline:** Fix Null Value Filling and Value Transformation. [#50054](https://github.com/grafana/grafana/pull/50054), [@codeincarnate](https://github.com/codeincarnate)
- **Usage stats:** Divide collection into multiple functions to isolate failures. [#49928](https://github.com/grafana/grafana/pull/49928), [@sakjur](https://github.com/sakjur)

### Breaking changes

Removes support for storing/using datasource `password` and `basicAuthPassword` unencrypted which was [deprecated in Grafana v8.1.0](https://grafana.com/docs/grafana/latest/installation/upgrading/#use-of-unencrypted-passwords-for-data-sources-no-longer-supported). Please use `secureJsonData.password` and `secureJsonData.basicAuthPassword`. Issue [#49987](https://github.com/grafana/grafana/issues/49987)

Removes the option to instrument HTTP request in Grafana using summaries instead of histograms. Issue [#49985](https://github.com/grafana/grafana/issues/49985)

Removes support for deprecated dataproxy.max_idle_connections_per_host setting. Please use max_idle_connections instead. Issue [#49948](https://github.com/grafana/grafana/issues/49948)

Removes the deprecated `getFormStyles` function from grafana-ui.
Prefer using `GrafanaTheme2` and the `useStyles2` hook. Issue [#49945](https://github.com/grafana/grafana/issues/49945)

The configuration options `auth.login_maximum_inactive_lifetime_days` and `auth.login_maximum_lifetime_days` were deprecated in Grafana v7.2.0 and have now been removed. Use `login_maximum_inactive_lifetime_duration` and `login_maximum_lifetime_duration` to customize the maximum lifetime of a login session. Issue [#49944](https://github.com/grafana/grafana/issues/49944)

Removed the deprecated `isFocused` and `isInvalid` props from the `InlineLabel` component. These props haven't done anything for a while, so migration is just a matter of removing the props. Issue [#49929](https://github.com/grafana/grafana/issues/49929)

Removed the deprecated `onColorChange` prop from `ColorPicker`. Moving forward the `onChange` prop should be used. Issue [#49923](https://github.com/grafana/grafana/issues/49923)

`/api/tsdb/query` API has been removed. Use [/api/ds/query](https://grafana.com/docs/grafana/latest/http_api/data_source/#query-a-data-source) instead.
Issue [#49916](https://github.com/grafana/grafana/issues/49916)

`onClipboardCopy` and `onClipboardError` APIs have been changed such that the callback's argument is just the text that's been copied rather than the old `ClipboardEvent` interface.
Migration should just be a matter of going from

```tsx
<ClipboardButton
  {/*other props... */}
  onClipboardCopy={(e) => {
    console.log(`Text "${e.text}" was copied!`);
  }}
/>
```

to

```tsx
<ClipboardButton
  {/* other props... */}
  onClipboardCopy={(copiedText) => {
    console.log(`Text "${copiedText}" was copied!`);
  }}
/>
```

Issue [#49847](https://github.com/grafana/grafana/issues/49847)

The following RBAC action renames have been carried out:

- `users.authtoken:update` -> `users.authtoken:write`;
- `users.password:update` -> `users.password:write`;
- `users.permissions:update` -> `users.permissions:write`;
- `users.quotas:update` -> `users.quotas:write`;
- `org.users.role:update` -> `org.users:write`;
- `alert.instances:update` -> `alert.instances:write`;
- `alert.rules:update` -> `alert.rules:write`;
- `users.authtoken:list` -> `users.authtoken:read`;
- `users.quotas:list` -> `users.quotas:read`;
- `users.teams:read` -> replaced by `users.read` + `teams:read`

We've added a migration from the old action names to the new names and have updated our documentation. But you will have to update any scripts and provisioning files that are using the old action names. Issue [#49730](https://github.com/grafana/grafana/issues/49730)

The following RBAC action renames have been carried out:

- `reports.admin:write` -> `reports:write`;
- `reports.admin:create` -> `reports:create`;
- `licensing:update` -> `licensing:write`;
- `roles:list` -> `roles:read`;
- `teams.roles:list` -> `teams.roles:read`;
- `users.roles:list` -> `users.roles:read`;
- `users.permissions:list` -> `users.permissions:read`

We've added a migration from the old action names to the new names and have updated our documentation. But you will have to update any scripts and provisioning files that are using the old action names. Issue [#3372](https://github.com/grafana/grafana/issues/3372)

### Plugin development fixes & changes

- **UI:** Remove deprecated getFormStyles function. [#49945](https://github.com/grafana/grafana/pull/49945), [@kaydelaney](https://github.com/kaydelaney)
- **InlineLabel:** Remove deprecated props. [#49929](https://github.com/grafana/grafana/pull/49929), [@kaydelaney](https://github.com/kaydelaney)
- **ColorPicker:** Remove deprecated onColorChange prop. [#49923](https://github.com/grafana/grafana/pull/49923), [@kaydelaney](https://github.com/kaydelaney)
- **ClipboardButton:** Simplify callbacks. [#49847](https://github.com/grafana/grafana/pull/49847), [@kaydelaney](https://github.com/kaydelaney)

<!-- 9.0.0-beta3 END -->
<!-- 9.0.0-beta2 START -->

# 9.0.0-beta2 (2022-05-31)

### Features and enhancements

- **Alerting:** Add legacy indicator to navbar. [#49511](https://github.com/grafana/grafana/pull/49511), [@peterholmberg](https://github.com/peterholmberg)
- **Alerting:** Add templated subject config to email notifier. [#49742](https://github.com/grafana/grafana/pull/49742), [@JacobsonMT](https://github.com/JacobsonMT)
- **Alerting:** Enable Unified Alerting for open source and enterprise. [#49834](https://github.com/grafana/grafana/pull/49834), [@grobinson-grafana](https://github.com/grobinson-grafana)
- **Alerting:** Make alertmanager datasource stable. [#49485](https://github.com/grafana/grafana/pull/49485), [@gillesdemey](https://github.com/gillesdemey)
- **Angular:** Remove deprecated angular modal support and libs. [#49781](https://github.com/grafana/grafana/pull/49781), [@torkelo](https://github.com/torkelo)
- **AuthProxy:** Remove deprecated ldap_sync_ttl setting. [#49902](https://github.com/grafana/grafana/pull/49902), [@kalleep](https://github.com/kalleep)
- **Build:** Enable long term caching for frontend assets. [#47625](https://github.com/grafana/grafana/pull/47625), [@jackw](https://github.com/jackw)
- **Chore:** Remove deprecated TextDisplayOptions export. [#49705](https://github.com/grafana/grafana/pull/49705), [@kaydelaney](https://github.com/kaydelaney)
- **Chore:** Remove deprecated `surface` prop from IconButton. [#49715](https://github.com/grafana/grafana/pull/49715), [@kaydelaney](https://github.com/kaydelaney)
- **Chore:** Remove usage of deprecated getColorForTheme function. [#49519](https://github.com/grafana/grafana/pull/49519), [@kaydelaney](https://github.com/kaydelaney)
- **DatePicker:** Add minDate prop. [#49503](https://github.com/grafana/grafana/pull/49503), [@alexanderzobnin](https://github.com/alexanderzobnin)
- **Notification history:** Enable by default. [#49502](https://github.com/grafana/grafana/pull/49502), [@ashharrison90](https://github.com/ashharrison90)
- **Prometheus:** Add pluginVersion to query. [#49414](https://github.com/grafana/grafana/pull/49414), [@toddtreece](https://github.com/toddtreece)
- **Prometheus:** Enable prometheusStreamingJSONParser by default. [#49475](https://github.com/grafana/grafana/pull/49475), [@toddtreece](https://github.com/toddtreece)
- **Prometheus:** Predefined scopes for Azure authentication. [#49557](https://github.com/grafana/grafana/pull/49557), [@kostrse](https://github.com/kostrse)
- **Prometheus:** Streaming JSON parser performance improvements. [#48792](https://github.com/grafana/grafana/pull/48792), [@toddtreece](https://github.com/toddtreece)
- **ValueMapping:** Add support for regex replacement over multiple lines. [#49607](https://github.com/grafana/grafana/pull/49607), [@ashharrison90](https://github.com/ashharrison90)

### Bug fixes

- **Accessibility:** Pressing escape in a Modal or DashboardSettings correctly closes the overlay. [#49500](https://github.com/grafana/grafana/pull/49500), [@ashharrison90](https://github.com/ashharrison90)
- **Alerting:** Validate alert notification UID length. [#45546](https://github.com/grafana/grafana/pull/45546), [@wbrowne](https://github.com/wbrowne)
- **BackendSrv:** Throw an error when fetching an invalid JSON. [#47493](https://github.com/grafana/grafana/pull/47493), [@leventebalogh](https://github.com/leventebalogh)
- **Fix:** Timeseries migration regex override. [#49629](https://github.com/grafana/grafana/pull/49629), [@zoltanbedi](https://github.com/zoltanbedi)
- **Loki:** Fix unwrap parsing in query builder. [#49732](https://github.com/grafana/grafana/pull/49732), [@ivanahuckova](https://github.com/ivanahuckova)
- **Navigation:** Position hamburger menu correctly in mobile view. [#49603](https://github.com/grafana/grafana/pull/49603), [@ashharrison90](https://github.com/ashharrison90)
- **PanelEditor:** Fixes issue with Table view and multi data frames. [#49854](https://github.com/grafana/grafana/pull/49854), [@JoaoSilvaGrafana](https://github.com/JoaoSilvaGrafana)
- **Preferences:** Fix updating of preferences for Navbar and Query History. [#49677](https://github.com/grafana/grafana/pull/49677), [@ivanahuckova](https://github.com/ivanahuckova)
- **TimeRange:** Fixes issue when zooming out on a timerange with timespan 0. [#49622](https://github.com/grafana/grafana/pull/49622), [@JoaoSilvaGrafana](https://github.com/JoaoSilvaGrafana)
- **Variables:** Fixes DS variables not being correctly used in panel queries. [#49323](https://github.com/grafana/grafana/pull/49323), [@JoaoSilvaGrafana](https://github.com/JoaoSilvaGrafana)

### Breaking changes

Drop support for deprecated setting ldap_sync_ttl under [auth.proxy]
Only sync_ttl will work from now on Issue [#49902](https://github.com/grafana/grafana/issues/49902)

Removes support for deprecated `heading` and `description` props. Moving forward, the `Card.Heading` and `Card.Description` components should be used. Issue [#49885](https://github.com/grafana/grafana/issues/49885)

Removes the deprecated `link` variant from the `Button` component.
To migrate, replace any usage of `variant="link"` with `fill="text"`. Issue [#49843](https://github.com/grafana/grafana/issues/49843)

Removes the deprecated `surface` prop from the `IconButton` component. This prop hasn't actually done anything for a while, so it should be safe to just remove any instances of its usage.
Issue [#49715](https://github.com/grafana/grafana/issues/49715)

Removes the deprecated `TextDisplayOptions` export from `@grafana/data` in favor of `VizTextDisplayOptions` from `@grafana/schema`. To migrate, just replace usage of `TextDisplayOptions` with `VizTextDisplayOptions`. Issue [#49705](https://github.com/grafana/grafana/issues/49705)

Removed support for the deprecated `getColorForTheme(color: string, theme: GrafanaTheme)` function in favor of the
`theme.visualization.getColorByName(color: string)` method. The output of this method is identical to the removed function, so migration should just be a matter of rewriting calls of `getColorForTheme(myColor, myTheme)` to `myTheme.visualization.getColorByName(myColor)`.
Issue [#49519](https://github.com/grafana/grafana/issues/49519)

In the Prometheus data source, for consistency and performance reasons, we changed how we represent `NaN` (not a number) values received from Prometheus. In the past versions, we converted these to `null` in the frontend (for dashboard and explore), and kept as `NaN` in the alerting path. Starting with this version, we will always keep it as `NaN`. This change should be mostly invisible for the users. Issue [#49475](https://github.com/grafana/grafana/issues/49475)

Plugins using custom Webpack configs could potentially break due to the changes between webpack@4 and webpack@5. Please refer to the [official migration guide](https://webpack.js.org/migrate/5/) for assistance.

Webpack 5 does not include polyfills for node.js core modules by default (e.g. `buffer`, `stream`, `os`). This can result in failed builds for plugins. If polyfills are required it is recommended to create a custom webpack config in the root of the plugin repo and add the required fallbacks:

```js
// webpack.config.js

module.exports.getWebpackConfig = (config, options) => ({
  ...config,
  resolve: {
    ...config.resolve,
    fallback: {
      os: require.resolve('os-browserify/browser'),
      stream: require.resolve('stream-browserify'),
      timers: require.resolve('timers-browserify'),
    },
  },
});
```

Please refer to the webpack build error messages or the [official migration guide](https://webpack.js.org/migrate/5/) for assistance with fallbacks.

**Which issue(s) this PR fixes**:

<!--

- Automatically closes linked issue when the Pull Request is merged.

Usage: "Fixes #<issue number>", or "Fixes (paste link of issue)"

-->

Fixes #

**Special notes for your reviewer**:

It does not bump the following dependencies to the very latest due to the latest versions being ES modules:

- ora
- globby
- execa
- chalk
  Issue [#47826](https://github.com/grafana/grafana/issues/47826)

We have changed the internals of `backendSrv.fetch()` to throw an error when the response is an incorrect JSON.

```javascript
// PREVIOUSLY: this was returning with an empty object {} - in case the response is an invalid JSON
return await getBackendSrv().post(`${API_ROOT}/${id}/install`);

// AFTER THIS CHANGE: the following will throw an error - in case the response is an invalid JSON
return await getBackendSrv().post(`${API_ROOT}/${id}/install`);
```

**When is the response handled as JSON?**

- If the response has the `"Content-Type: application/json"` header, OR
- If the backendSrv options ([`BackendSrvRequest`](https://github.com/grafana/grafana/blob/e237ff20a996c7313632b2e28f38032012f0e340/packages/grafana-runtime/src/services/backendSrv.ts#L8)) specify the response as JSON: `{ responseType: 'json' }`

**How does it work after this change?**

- In case it is recognised as a JSON response and the response is empty, it returns an empty object `{}`
- In case it is recognised as a JSON response and it has formatting errors, it throws an error

**How to migrate?**
Make sure to handle possible errors on the callsite where using `backendSrv.fetch()` (or any other `backendSrv` methods). Issue [#47493](https://github.com/grafana/grafana/issues/47493)

### Plugin development fixes & changes

- **UI/Card:** Remove deprecated props. [#49885](https://github.com/grafana/grafana/pull/49885), [@kaydelaney](https://github.com/kaydelaney)
- **UI/Button:** Remove deprecated "link" variant. [#49843](https://github.com/grafana/grafana/pull/49843), [@kaydelaney](https://github.com/kaydelaney)
- **Toolkit:** Bump dependencies. [#47826](https://github.com/grafana/grafana/pull/47826), [@jackw](https://github.com/jackw)

<!-- 9.0.0-beta2 END -->
<!-- 9.0.0-beta1 START -->

# 9.0.0-beta1 (2022-05-24)

### Features and enhancements

- **AccessControl:** Add setting for permission cache. (Enterprise)
- **AccessControl:** Check dashboard permissions for reports. (Enterprise)
- **Auth:** Remove grafana ui dependency to the aws sdk. [#43559](https://github.com/grafana/grafana/pull/43559), [@sunker](https://github.com/sunker)
- **BasicRoles:** Add API endpoint to reset basic roles permissions to factory. (Enterprise)
- **LDAP Mapping:** Allow Grafana Admin mapping without org role. [#37189](https://github.com/grafana/grafana/pull/37189), [@krzysdabro](https://github.com/krzysdabro)
- **Licensing:** Only enforce total number of users. (Enterprise)
- **Loki:** do not convert NaN to null. [#45389](https://github.com/grafana/grafana/pull/45389), [@gabor](https://github.com/gabor)
- **Report:** API support for multiple dashboards. (Enterprise)
- **Report:** Support sending embedded image in the report email. (Enterprise)
- **Report:** UI for multiple dashboards. (Enterprise)
- **Reporting:** Remove redundant empty attachment when export to CSV is enabled. (Enterprise)
- **SAML:** Implement Name Templates for assertion_attribute_name option. (Enterprise)
- **SSE/Alerting:** Support prom instant vector responses. [#44865](https://github.com/grafana/grafana/pull/44865), [@kylebrandt](https://github.com/kylebrandt)
- **Tracing:** Add trace to metrics config behind feature toggle. [#46298](https://github.com/grafana/grafana/pull/46298), [@connorlindsey](https://github.com/connorlindsey)

### Bug fixes

- **Fix:** Prevent automatic parsing of string data types to numbers. [#46035](https://github.com/grafana/grafana/pull/46035), [@joshhunt](https://github.com/joshhunt)
- **Prometheus:** Fix inconsistent labels in exemplars resulting in marshal json error. [#46135](https://github.com/grafana/grafana/pull/46135), [@hanjm](https://github.com/hanjm)

### Breaking changes

In the Loki data source, for consistency and performance reasons, we changed how we represent `NaN` (not a number) values received from Loki. In the past versions, we converted these to `null` in the frontend (for dashboard and explore), and kept as `NaN` in the alerting path. Starting with this version, we will always keep it as `NaN`. This change should be mostly invisible for the users. Issue [#45389](https://github.com/grafana/grafana/issues/45389)

The dependency to [grafana/aws-sdk](https://github.com/grafana/grafana-aws-sdk-react) is moved from [grafana/ui](https://github.com/grafana/grafana/blob/main/packages/grafana-ui/package.json) to the plugin. This means that any plugin that use SIGV4 auth need to pass a SIGV4 editor component as a prop to the `DataSourceHttpSettings` component. Issue [#43559](https://github.com/grafana/grafana/issues/43559)

<!-- 8.5.15 START -->

# 8.5.15 (2022-11-08)

### Features and enhancements

- **Chore:** Upgrade Go to 1.19.2. [#56857](https://github.com/grafana/grafana/pull/56857), [@sakjur](https://github.com/sakjur)

<!-- 8.5.15 END -->

<!-- 8.5.14 START -->

# 8.5.14 (2022-10-11)

### Features and enhancements

- **Access Control:** Allow org admins to invite new users. [#55585](https://github.com/grafana/grafana/pull/55585), [@IevaVasiljeva](https://github.com/IevaVasiljeva)

<!-- 8.5.14 END -->

<!-- 8.5.13 START -->

# 8.5.13 (2022-09-20)

### Features and enhancements

- **Plugins:** Expose @emotion/react to plugins to prevent load failures. [#55297](https://github.com/grafana/grafana/pull/55297), [@jackw](https://github.com/jackw)

### Bug fixes

- **AuthNZ:** Security fixes for CVE-2022-35957 and CVE-2022-36062. [#55495](https://github.com/grafana/grafana/pull/55495), [@IevaVasiljeva](https://github.com/IevaVasiljeva)

<!-- 8.5.13 END -->

<!-- 8.5.11 START -->

# 8.5.11 (2022-08-30)

### Features and enhancements

- **Rendering:** Add support for renderer token (#54425). [#54438](https://github.com/grafana/grafana/pull/54438), [@joanlopez](https://github.com/joanlopez)
- **Alerting:** AlertingProxy to elevate permissions for request forwarded to data proxy when RBAC enabled. [#53681](https://github.com/grafana/grafana/pull/53681), [@yuri-tceretian](https://github.com/yuri-tceretian)

<!-- 8.5.11 END -->

<!-- 8.5.10 START -->

# 8.5.10 (2022-08-08)

### Bug fixes

- **RBAC:** Fix Anonymous Editors missing dashboard controls. [#52649](https://github.com/grafana/grafana/pull/52649), [@gamab](https://github.com/gamab)

<!-- 8.5.10 END -->

<!-- 8.5.9 START -->

# 8.5.9 (2022-07-14)

### Bug fixes

- **Security:** Fixes for CVE-2022-31107 and CVE-2022-31097. [#52238](https://github.com/grafana/grafana/pull/52238), [@xlson](https://github.com/xlson)

<!-- 8.5.9 END -->

<!-- 8.5.6 START -->

# 8.5.6 (2022-06-14)

### Bug fixes

- **Dashboard:** Fixes random scrolling on time range change. [#50379](https://github.com/grafana/grafana/pull/50379), [@torkelo](https://github.com/torkelo)
- **Security:** Fixes minor code scanning security warnings in old vendored javascript libs. [#50382](https://github.com/grafana/grafana/pull/50382), [@torkelo](https://github.com/torkelo)

<!-- 8.5.6 END -->

<!-- 8.5.5 START -->

# 8.5.5 (2022-06-06)

### Features and enhancements

- **Azure Monitor:** Include datasource ref when interpolating variables. [#49543](https://github.com/grafana/grafana/pull/49543), [@kevinwcyu](https://github.com/kevinwcyu)
- **CloudWatch:** Add multi-value template variable support for log group names in logs query builder. [#49737](https://github.com/grafana/grafana/pull/49737), [@kevinwcyu](https://github.com/kevinwcyu)
- **Cloudwatch:** Add template variable query function for listing log groups. [#50100](https://github.com/grafana/grafana/pull/50100), [@yaelleC](https://github.com/yaelleC)

### Bug fixes

- **Alerting:** Do not overwrite existing alert rule condition. [#49920](https://github.com/grafana/grafana/pull/49920), [@gillesdemey](https://github.com/gillesdemey)
- **Alerting:** Remove double quotes from matchers. [#50044](https://github.com/grafana/grafana/pull/50044), [@alexweav](https://github.com/alexweav)

<!-- 8.5.5 END -->

<!-- 8.5.4 START -->

# 8.5.4 (2022-05-30)

### Features and enhancements

- **Alerting:** Remove disabled flag for data source when migrating alerts. [#48559](https://github.com/grafana/grafana/pull/48559), [@yuri-tceretian](https://github.com/yuri-tceretian)
- **Alerting:** Show notification tab of legacy alerting only to editor. [#49624](https://github.com/grafana/grafana/pull/49624), [@yuri-tceretian](https://github.com/yuri-tceretian)
- **Alerting:** Update migration to migrate only alerts that belong to existing org\dashboard. [#49192](https://github.com/grafana/grafana/pull/49192), [@yuri-tceretian](https://github.com/yuri-tceretian)
- **AzureMonitor:** Do not quote variables when a custom "All" variable option is used. [#49428](https://github.com/grafana/grafana/pull/49428), [@andresmgot](https://github.com/andresmgot)
- **AzureMonitor:** Update allowed namespaces. [#48468](https://github.com/grafana/grafana/pull/48468), [@jcolladokuri](https://github.com/jcolladokuri)
- **CloudMonitor:** Correctly encode default project response. [#49510](https://github.com/grafana/grafana/pull/49510), [@aangelisc](https://github.com/aangelisc)
- **Cloudwatch:** Add support for new AWS/RDS EBS\* metrics. [#48798](https://github.com/grafana/grafana/pull/48798), [@szymonpk](https://github.com/szymonpk)
- **InfluxDB:** Use backend for influxDB by default via feature toggle. [#48453](https://github.com/grafana/grafana/pull/48453), [@yesoreyeram](https://github.com/yesoreyeram)
- **Legend:** Use correct unit for percent and count calculations. [#49004](https://github.com/grafana/grafana/pull/49004), [@dprokop](https://github.com/dprokop)
- **LokI:** use millisecond steps in Grafana 8.5.x. [#48630](https://github.com/grafana/grafana/pull/48630), [@gabor](https://github.com/gabor)
- **Plugins:** Introduce HTTP 207 Multi Status response to api/ds/query. [#48550](https://github.com/grafana/grafana/pull/48550), [@wbrowne](https://github.com/wbrowne)
- **Reporting:** Improve PDF file size using grid layout. (Enterprise)
- **Transformations:** Add an All Unique Values Reducer. [#48653](https://github.com/grafana/grafana/pull/48653), [@josiahg](https://github.com/josiahg)
- **Transformers:** avoid error when the ExtractFields source field is missing. [#49368](https://github.com/grafana/grafana/pull/49368), [@wardbekker](https://github.com/wardbekker)
- **[v8.5.x] Alerting:** Update migration to migrate only alerts that belong to existing org\dashboard. [#49199](https://github.com/grafana/grafana/pull/49199), [@grafanabot](https://github.com/grafanabot)
- **[v8.5.x] Reporting:** Improve PDF file size using grid layout. (Enterprise)

### Bug fixes

- **Alerting:** Allow disabling override timings for notification policies. [#48648](https://github.com/grafana/grafana/pull/48648), [@gillesdemey](https://github.com/gillesdemey)
- **Alerting:** Allow serving images from custom url path. [#49022](https://github.com/grafana/grafana/pull/49022), [@gillesdemey](https://github.com/gillesdemey)
- **Alerting:** Apply Custom Headers to datasource queries. [#47860](https://github.com/grafana/grafana/pull/47860), [@joeblubaugh](https://github.com/joeblubaugh)
- **Alerting:** Fix RBAC actions for notification policies. [#49185](https://github.com/grafana/grafana/pull/49185), [@yuri-tceretian](https://github.com/yuri-tceretian)
- **Alerting:** Fix access to alerts for viewer with editor permissions when RBAC is disabled. [#49270](https://github.com/grafana/grafana/pull/49270), [@yuri-tceretian](https://github.com/yuri-tceretian)
- **Alerting:** Fix anonymous access to alerting. [#49203](https://github.com/grafana/grafana/pull/49203), [@yuri-tceretian](https://github.com/yuri-tceretian)
- **Alerting:** correctly show all alerts in a folder. [#48684](https://github.com/grafana/grafana/pull/48684), [@gillesdemey](https://github.com/gillesdemey)
- **AzureMonitor:** Fixes metric definition for Azure Storage queue/file/blob/table resources. [#49101](https://github.com/grafana/grafana/pull/49101), [@aangelisc](https://github.com/aangelisc)
- **Dashboard:** Fix dashboard update permission check. [#48746](https://github.com/grafana/grafana/pull/48746), [@IevaVasiljeva](https://github.com/IevaVasiljeva)
- **DashboardExport:** Fix exporting and importing dashboards where query data source ended up as incorrect. [#48410](https://github.com/grafana/grafana/pull/48410), [@torkelo](https://github.com/torkelo)
- **FileUpload:** clicking the `Upload file` button now opens the modal correctly. [#48766](https://github.com/grafana/grafana/pull/48766), [@ashharrison90](https://github.com/ashharrison90)
- **GrafanaUI:** Fix color of links in error Tooltips in light theme. [#49327](https://github.com/grafana/grafana/pull/49327), [@joshhunt](https://github.com/joshhunt)
- **LibraryPanels:** Fix library panels not connecting properly in imported dashboards. [#49161](https://github.com/grafana/grafana/pull/49161), [@joshhunt](https://github.com/joshhunt)
- **Loki:** Improve unpack parser handling. [#49074](https://github.com/grafana/grafana/pull/49074), [@gabor](https://github.com/gabor)
- **RolePicker:** Fix menu position on smaller screens. [#48429](https://github.com/grafana/grafana/pull/48429), [@Clarity-89](https://github.com/Clarity-89)
- **TimeRange:** Fixes updating time range from url and browser history. [#48657](https://github.com/grafana/grafana/pull/48657), [@torkelo](https://github.com/torkelo)
- **TimeSeries:** Fix detection & rendering of sparse datapoints. [#48841](https://github.com/grafana/grafana/pull/48841), [@leeoniya](https://github.com/leeoniya)
- **Timeseries:** Fix outside range stale state. [#49633](https://github.com/grafana/grafana/pull/49633), [@ryantxu](https://github.com/ryantxu)
- **Tooltip:** Fix links not legible in Tooltips when using light theme. [#48748](https://github.com/grafana/grafana/pull/48748), [@joshhunt](https://github.com/joshhunt)
- **Tooltip:** Sort decimals using standard numeric compare. [#49084](https://github.com/grafana/grafana/pull/49084), [@dprokop](https://github.com/dprokop)
- **Transforms:** Labels to fields, fix label picker layout. [#49304](https://github.com/grafana/grafana/pull/49304), [@torkelo](https://github.com/torkelo)
- **Variables:** Fixes issue with data source variables not updating queries with variable. [#49478](https://github.com/grafana/grafana/pull/49478), [@torkelo](https://github.com/torkelo)
- **[v8.5.x] Alerting:** Fix RBAC actions for notification policies (#49185). [#49348](https://github.com/grafana/grafana/pull/49348), [@yuri-tceretian](https://github.com/yuri-tceretian)
- **[v8.5.x] Alerting:** Fix access to alerts for viewer with editor permissions when RBAC is disabled. [#49427](https://github.com/grafana/grafana/pull/49427), [@konrad147](https://github.com/konrad147)
- **[v8.5.x] Alerting:** Fix anonymous access to alerting. [#49268](https://github.com/grafana/grafana/pull/49268), [@yuri-tceretian](https://github.com/yuri-tceretian)

### Breaking changes

For a data source query made via /api/ds/query :

- If the `DatasourceQueryMultiStatus` feature is enabled and
  - The data source response has an error set as part of the `DataResponse`, the resulting HTTP status code is now `207 Multi Status` instead of `400 Bad gateway`
- If the `DatasourceQueryMultiStatus` feature is **not** enabled and
  - The data source response has an error set as part of the `DataResponse`, the resulting HTTP status code is `400 Bad Request` (no breaking change)
    --> Issue [#48550](https://github.com/grafana/grafana/issues/48550)

<!-- 8.5.4 END -->
<!-- 9.0.0-beta1 END -->
<!-- 8.5.3 START -->

# 8.5.3

### Bug fixes

- **Security:** fixes CVE-2022-29170. [#49240](https://github.com/grafana/grafana/pull/49240), [@xlson](https://github.com/xlson)

<!-- 8.5.3 END -->
<!-- 8.5.2 START -->

# 8.5.2 (2022-05-03)

### Features and enhancements

- **Alerting:** Add safeguard for migrations that might cause dataloss. [#48526](https://github.com/grafana/grafana/pull/48526), [@JohnnyQQQQ](https://github.com/JohnnyQQQQ)
- **AzureMonitor:** Add support for not equals and startsWith operators when creating Azure Metrics dimension filters. [#48077](https://github.com/grafana/grafana/pull/48077), [@aangelisc](https://github.com/aangelisc)
- **Elasticsearch:** Add deprecation notice for < 7.10 versions. [#48506](https://github.com/grafana/grafana/pull/48506), [@ivanahuckova](https://github.com/ivanahuckova)
- **Traces:** Filter by service/span name and operation in Tempo and Jaeger. [#48209](https://github.com/grafana/grafana/pull/48209), [@joey-grafana](https://github.com/joey-grafana)

### Bug fixes

- **AzureAd Oauth:** Fix strictMode to reject users without an assigned role. [#48474](https://github.com/grafana/grafana/pull/48474), [@kyschouv](https://github.com/kyschouv)
- **CloudWatch:** Fix variable query tag migration. [#48587](https://github.com/grafana/grafana/pull/48587), [@iwysiu](https://github.com/iwysiu)
- **Plugins:** Ensure catching all appropriate 4xx api/ds/query scenarios. [#47565](https://github.com/grafana/grafana/pull/47565), [@wbrowne](https://github.com/wbrowne)

<!-- 8.5.2 END -->
<!-- 8.5.1 START -->

# 8.5.1 (2022-04-27)

### Bug fixes

- **Azure Monitor:** Fix space character encoding for metrics query link to Azure Portal. [#48139](https://github.com/grafana/grafana/pull/48139), [@kevinwcyu](https://github.com/kevinwcyu)
- **CloudWatch:** Prevent log groups from being removed on query change. [#47994](https://github.com/grafana/grafana/pull/47994), [@asimpson](https://github.com/asimpson)
- **Cloudwatch:** Fix template variables in variable queries. [#48140](https://github.com/grafana/grafana/pull/48140), [@iwysiu](https://github.com/iwysiu)
- **Explore:** Prevent direct access to explore if disabled via feature toggle. [#47714](https://github.com/grafana/grafana/pull/47714), [@Elfo404](https://github.com/Elfo404)
- **InfluxDB:** Fixes invalid no data alerts. [#48295](https://github.com/grafana/grafana/pull/48295), [@yesoreyeram](https://github.com/yesoreyeram)
- **Navigation:** Prevent navbar briefly showing on login. [#47968](https://github.com/grafana/grafana/pull/47968), [@ashharrison90](https://github.com/ashharrison90)
- **Plugins Catalog:** Fix styling of hyperlinks. [#48196](https://github.com/grafana/grafana/pull/48196), [@marefr](https://github.com/marefr)
- **Table:** Fix filter crashes table. [#48258](https://github.com/grafana/grafana/pull/48258), [@zoltanbedi](https://github.com/zoltanbedi)
- **TimeSeries:** Properly stack series with missing datapoints. [#48321](https://github.com/grafana/grafana/pull/48321), [@leeoniya](https://github.com/leeoniya)

<!-- 8.5.1 END -->
<!-- 8.5.0 START -->

# 8.5.0 (2022-04-21)

### Features and enhancements

- **Alerting:** Add contact points provisioning API. [#47197](https://github.com/grafana/grafana/pull/47197), [@JohnnyQQQQ](https://github.com/JohnnyQQQQ)
- **Alerting:** Add resolved count to notification title when both firing and resolved present. [#46697](https://github.com/grafana/grafana/pull/46697), [@JacobsonMT](https://github.com/JacobsonMT)
- **Alerting:** Alert rule should wait For duration when execution error state is Alerting. [#47052](https://github.com/grafana/grafana/pull/47052), [@grobinson-grafana](https://github.com/grobinson-grafana)
- **Alerting:** Classic conditions can now display multiple values. [#46971](https://github.com/grafana/grafana/pull/46971), [@gotjosh](https://github.com/gotjosh)
- **Alerting:** Display query from grafana-managed alert rules on `/api/v1/rules`. [#45969](https://github.com/grafana/grafana/pull/45969), [@gotjosh](https://github.com/gotjosh)
- **Alerting:** Enhance support for arbitrary group names in managed alerts. [#47785](https://github.com/grafana/grafana/pull/47785), [@gillesdemey](https://github.com/gillesdemey)
- **Alerting:** add field for custom slack endpoint. [#45751](https://github.com/grafana/grafana/pull/45751), [@nathanrodman](https://github.com/nathanrodman)
- **Azure Monitor :** Adding json formatting of error messages in Panel Header Corner and Inspect Error Tab. [#44877](https://github.com/grafana/grafana/pull/44877), [@yaelleC](https://github.com/yaelleC)
- **Azure Monitor:** Add 2 more Curated Dashboards for VM Insights. [#45187](https://github.com/grafana/grafana/pull/45187), [@jcolladokuri](https://github.com/jcolladokuri)
- **CloudWatch:** Handle new error codes for MetricInsights. [#47033](https://github.com/grafana/grafana/pull/47033), [@Gabrielopesantos](https://github.com/Gabrielopesantos)
- **Dashboards:** show changes in save dialog. [#46557](https://github.com/grafana/grafana/pull/46557), [@ryantxu](https://github.com/ryantxu)
- **DataSource:** Default data source is no longer a persisted state but just the default data source for new panels. [#45132](https://github.com/grafana/grafana/pull/45132), [@torkelo](https://github.com/torkelo)
- **DataSourcePlugin API:** Allow queries import when changing data source type. [#47435](https://github.com/grafana/grafana/pull/47435), [@dprokop](https://github.com/dprokop)
- **Explore:** Remove return to panel button. [#45018](https://github.com/grafana/grafana/pull/45018), [@gelicia](https://github.com/gelicia)
- **Explore:** allow users to save Explore state to a new panel in a new dashboard. [#45148](https://github.com/grafana/grafana/pull/45148), [@Elfo404](https://github.com/Elfo404)
- **Instrumentation:** Proxy status code correction and various improvements. [#47473](https://github.com/grafana/grafana/pull/47473), [@marefr](https://github.com/marefr)
- **Logging:** Introduce feature toggle to activate gokit/log format. [#47336](https://github.com/grafana/grafana/pull/47336), [@ying-jeanne](https://github.com/ying-jeanne)
- **NewsPanel:** Add support for Atom feeds. [#45390](https://github.com/grafana/grafana/pull/45390), [@kaydelaney](https://github.com/kaydelaney)
- **Plugins:** Add deprecation notice for /api/tsdb/query endpoint. [#45238](https://github.com/grafana/grafana/pull/45238), [@wbrowne](https://github.com/wbrowne)
- **Plugins:** Adding support for traceID field to accept variables. [#45559](https://github.com/grafana/grafana/pull/45559), [@vinisdl](https://github.com/vinisdl)
- **PostgreSQL:** \_\_unixEpochGroup to support arithmetic expression as argument. [#46764](https://github.com/grafana/grafana/pull/46764), [@s0nik42](https://github.com/s0nik42)
- **Profile/Help:** Expose option to disable profile section and help menu. [#46308](https://github.com/grafana/grafana/pull/46308), [@cameronwaterman](https://github.com/cameronwaterman)
- **Prometheus:** Enable new visual query builder by default. [#46634](https://github.com/grafana/grafana/pull/46634), [@torkelo](https://github.com/torkelo)
- **SAML:** Allow disabling of SAML signups. [#47481](https://github.com/grafana/grafana/pull/47481), [@mmandrus](https://github.com/mmandrus)
- **SAML:** Allow disabling of SAML signups. (Enterprise)
- **Table:** New pagination option. [#45732](https://github.com/grafana/grafana/pull/45732), [@zoltanbedi](https://github.com/zoltanbedi)
- **TablePanel:** Add cell inspect option. [#45620](https://github.com/grafana/grafana/pull/45620), [@dprokop](https://github.com/dprokop)
- **Tempo / Trace Viewer:** Support Span Links in Trace Viewer. [#45632](https://github.com/grafana/grafana/pull/45632), [@Shachi16](https://github.com/Shachi16)
- **Tempo:** Download span references in data inspector. [#47074](https://github.com/grafana/grafana/pull/47074), [@connorlindsey](https://github.com/connorlindsey)
- **Tempo:** Separate trace to logs and loki search datasource config. [#46655](https://github.com/grafana/grafana/pull/46655), [@connorlindsey](https://github.com/connorlindsey)
- **Trace View:** Show number of child spans. [#44393](https://github.com/grafana/grafana/pull/44393), [@tharun208](https://github.com/tharun208)
- **Transformations:** Support escaped characters in key-value pair parsing. [#47901](https://github.com/grafana/grafana/pull/47901), [@aangelisc](https://github.com/aangelisc)

### Bug fixes

- **Azure Monitor:** Bug Fix for incorrect variable cascading for template variables. [#47478](https://github.com/grafana/grafana/pull/47478), [@jcolladokuri](https://github.com/jcolladokuri)
- **CloudWatch:** List all metrics properly in SQL autocomplete. [#45898](https://github.com/grafana/grafana/pull/45898), [@sunker](https://github.com/sunker)
- **CloudWatch:** Run query on blur in logs query field. [#47454](https://github.com/grafana/grafana/pull/47454), [@fridgepoet](https://github.com/fridgepoet)
- **Dashboard:** Template variables are now correctly persisted when clicking breadcrumb links. [#46790](https://github.com/grafana/grafana/pull/46790), [@ashharrison90](https://github.com/ashharrison90)
- **DashboardPage:** Remember scroll position when coming back panel edit / view panel. [#47639](https://github.com/grafana/grafana/pull/47639), [@torkelo](https://github.com/torkelo)
- **Panel Edit:** Options search now works correctly when a logarithmic scale option is set. [#47927](https://github.com/grafana/grafana/pull/47927), [@ashharrison90](https://github.com/ashharrison90)
- **Postgres:** Return tables with hyphenated schemes. [#45754](https://github.com/grafana/grafana/pull/45754), [@zuchka](https://github.com/zuchka)
- **Table panel:** Fix horizontal scrolling when pagination is enabled. [#47776](https://github.com/grafana/grafana/pull/47776), [@dprokop](https://github.com/dprokop)
- **Variables:** Ensure variables in query params are correctly recognised. [#47049](https://github.com/grafana/grafana/pull/47049), [@ashharrison90](https://github.com/ashharrison90)
- **Variables:** Fix crash when changing query variable datasource. [#44957](https://github.com/grafana/grafana/pull/44957), [@joshhunt](https://github.com/joshhunt)
- **Visualizations:** Stack negative-valued series downwards. [#47373](https://github.com/grafana/grafana/pull/47373), [@leeoniya](https://github.com/leeoniya)

### Breaking changes

For a proxied request, e.g. Grafana's datasource or plugin proxy:

- If the request is cancelled, e.g. from the browser/by the client, the HTTP status code is now `499 Client closed request` instead of `502 Bad gateway`
- If the request times out, e.g. takes longer time than allowed, the HTTP status code is now `504 Gateway timeout` instead of `502 Bad gateway`. Issue [#47473](https://github.com/grafana/grafana/issues/47473)

The change in behavior is that negative-valued series are now stacked downwards from 0 (in their own stacks), rather than downwards from the top of the positive stacks. We now automatically group stacks by Draw style, Line interpolation, and Bar alignment, making it impossible to stack bars on top of lines, or smooth lines on top of stepped lines. Issue [#47373](https://github.com/grafana/grafana/issues/47373)

The meaning of the default data source has now changed from being a persisted property in a panel. Before when you selected the default data source for a panel and later changed the default data source to another data source it would change all panels who were configured to use the default data source. From now on the default data source is just the default for new panels and changing the default will not impact any currently saved dashboards. Issue [#45132](https://github.com/grafana/grafana/issues/45132)

The Tooltip component provided by `@grafana/ui` is no longer automatically interactive (that is you can hover onto it and click a link or select text). It will from now on by default close automatically when you mouse out from the trigger element. To make tooltips behave like before set the new `interactive` property to true.  
 Issue [#45053](https://github.com/grafana/grafana/issues/45053)

### Deprecations

`/api/tsdb/query` API has been deprecated and will be removed in a future release. Use [/api/ds/query](https://grafana.com/docs/grafana/latest/http_api/data_source/#query-a-data-source) instead. Issue [#45238](https://github.com/grafana/grafana/issues/45238)

### Plugin development fixes & changes

- **Card:** Increase clickable area when meta items are present. [#47935](https://github.com/grafana/grafana/pull/47935), [@ashharrison90](https://github.com/ashharrison90)
- **Loki:** Fix operator description propup from being shortened. [#46575](https://github.com/grafana/grafana/pull/46575), [@glintik](https://github.com/glintik)
- **Tooltips:** Make tooltips non interactive by default. [#45053](https://github.com/grafana/grafana/pull/45053), [@torkelo](https://github.com/torkelo)

<!-- 8.5.0 END -->
<!-- 8.5.0-beta1 START -->

# 8.5.0-beta1 (2022-04-06)

### Features and enhancements

- Add config option to enable/disable reporting. (Enterprise)
- **Alerting:** Accurately set value for prom-compatible APIs. [#47216](https://github.com/grafana/grafana/pull/47216), [@gotjosh](https://github.com/gotjosh)
- **Alerting:** Provisioning API - Notification Policies. [#46755](https://github.com/grafana/grafana/pull/46755), [@alexweav](https://github.com/alexweav)
- **Alerting:** Notification URL points to alert view page instead of alert edit page. [#47752](https://github.com/grafana/grafana/pull/47752), [@joeblubaugh](https://github.com/joeblubaugh)
- **Analytics:** Enable grafana and plugin update checks to be operated independently. [#46352](https://github.com/grafana/grafana/pull/46352), [@wbrowne](https://github.com/wbrowne)
- **Azure Monitor:** Add support for multiple template variables in resource picker. [#46215](https://github.com/grafana/grafana/pull/46215), [@sarahzinger](https://github.com/sarahzinger)
- **Caching:** Add separate TTL for resources cache. (Enterprise)
- **Caching:** add support for TLS configuration for Redis Cluster. (Enterprise)
- **NewsPanel:** Remove Use Proxy option and update documentation with recommendations. [#47189](https://github.com/grafana/grafana/pull/47189), [@joshhunt](https://github.com/joshhunt)
- **OAuth:** Sync GitHub OAuth user name to Grafana if it's set. [#45438](https://github.com/grafana/grafana/pull/45438), [@pallxk](https://github.com/pallxk)

### Bug fixes

- **Plugins:** Fix Default Nav URL for dashboard includes. [#47143](https://github.com/grafana/grafana/pull/47143), [@wbrowne](https://github.com/wbrowne)

### Breaking changes

When user is using Github OAuth, GitHub login is showed as both Grafana login and name. Now the GitHub name is showed as Grafana name, and GitHub login is showed as Grafana Login. Issue [#45438](https://github.com/grafana/grafana/issues/45438)

The meaning of the default data source has now changed from being a persisted property in a panel. Before when you selected the default data source for a panel and later changed the default data source to another data source it would change all panels who were configured to use the default data source. From now on the default data source is just the default for new panels and changing the default will not impact any currently saved dashboards. Issue [#45132](https://github.com/grafana/grafana/issues/45132)

<!-- 8.4.11 START -->

# 8.4.11 (2022-08-30)

### Features and enhancements

- **Rendering:** Add support for renderer token (#54425). [#54437](https://github.com/grafana/grafana/pull/54437), [@joanlopez](https://github.com/joanlopez)

<!-- 8.4.11 END -->

<!-- 8.4.10 START -->

# 8.4.10 (2022-07-14)

### Bug fixes

- **Security:** Fixes for CVE-2022-31107 and CVE-2022-31097. [#52218](https://github.com/grafana/grafana/pull/52218), [@IevaVasiljeva](https://github.com/IevaVasiljeva)

<!-- 8.4.10 END -->

<!-- 8.4.7 START -->

# 8.4.7 (2022-04-19)

### Features and enhancements

- **CloudWatch:** Added missing MemoryDB Namespace metrics. [#47290](https://github.com/grafana/grafana/pull/47290), [@james-deee](https://github.com/james-deee)
- **Histogram Panel:** Take decimal into consideration. [#47330](https://github.com/grafana/grafana/pull/47330), [@mdvictor](https://github.com/mdvictor)
- **TimeSeries:** Sort tooltip values based on raw values. [#46738](https://github.com/grafana/grafana/pull/46738), [@dprokop](https://github.com/dprokop)

### Bug fixes

- **API:** Include userId, orgId, uname in request logging middleware. [#47183](https://github.com/grafana/grafana/pull/47183), [@marefr](https://github.com/marefr)
- **Elasticsearch:** Respect maxConcurrentShardRequests datasource setting. [#47120](https://github.com/grafana/grafana/pull/47120), [@alexandrst88](https://github.com/alexandrst88)

<!-- 8.4.7 END -->
<!-- 8.5.0-beta1 END -->
<!-- 8.4.6 START -->

# 8.4.6 (2022-04-12)

- **Security:** Fixes CVE-2022-24812. For more information, see our [blog](https://grafana.com/blog/2022/04/12/grafana-enterprise-8.4.6-released-with-high-severity-security-fix/)

<!-- 8.4.6 END -->
<!-- 8.4.5 START -->

# 8.4.5 (2022-03-31)

### Features and enhancements

- **Instrumentation:** Make backend plugin metrics endpoints available with optional authentication. [#46467](https://github.com/grafana/grafana/pull/46467), [@marefr](https://github.com/marefr)
- **Table panel:** Show datalinks for cell display modes JSON View and Gauge derivates. [#46020](https://github.com/grafana/grafana/pull/46020), [@mdvictor](https://github.com/mdvictor)

### Bug fixes

- **Azure Monitor:** Small bug fixes for Resource Picker. [#46665](https://github.com/grafana/grafana/pull/46665), [@sarahzinger](https://github.com/sarahzinger)
- **Logger:** Use specified format for file logger. [#46970](https://github.com/grafana/grafana/pull/46970), [@sakjur](https://github.com/sakjur)
- **Logs:** Handle missing fields in dataframes better. [#46963](https://github.com/grafana/grafana/pull/46963), [@gabor](https://github.com/gabor)
- **ManageDashboards:** Fix error when deleting all dashboards from folder view. [#46877](https://github.com/grafana/grafana/pull/46877), [@joshhunt](https://github.com/joshhunt)

<!-- 8.4.5 END -->
<!-- 8.4.4 START -->

# 8.4.4 (2022-03-16)

### Features and enhancements

- **Loki:** Add unpack to autocomplete suggestions (#44623). [#46573](https://github.com/grafana/grafana/pull/46573), [@glintik](https://github.com/glintik)
- **Plugins:** allow using both Function and Class components for app plugins. [#46148](https://github.com/grafana/grafana/pull/46148), [@leventebalogh](https://github.com/leventebalogh)
- **TimeSeries:** Add migration for Graph panel's transform series override. [#46577](https://github.com/grafana/grafana/pull/46577), [@dprokop](https://github.com/dprokop)
- **TimeSeries:** Preserve null/undefined values when performing negative y transform. [#46584](https://github.com/grafana/grafana/pull/46584), [@dprokop](https://github.com/dprokop)

### Bug fixes

- **CloudWatch:** Use default http client from aws-sdk-go. [#46370](https://github.com/grafana/grafana/pull/46370), [@sunker](https://github.com/sunker)
- **Dashboards:** Fixes repeating by row and no refresh. [#46565](https://github.com/grafana/grafana/pull/46565), [@torkelo](https://github.com/torkelo)
- **Gauge:** Fixes blank viz when data link exists and orientation was horizontal. [#46335](https://github.com/grafana/grafana/pull/46335), [@torkelo](https://github.com/torkelo)
- **Search:** sort results correctly when using postgres. [#46466](https://github.com/grafana/grafana/pull/46466), [@xlson](https://github.com/xlson)
- **TagsInput:** fix tags remove button accessibility issues. [#46254](https://github.com/grafana/grafana/pull/46254), [@Elfo404](https://github.com/Elfo404)
- **TextPanel:** Sanitize after markdown has been rendered to html. [#46166](https://github.com/grafana/grafana/pull/46166), [@ashharrison90](https://github.com/ashharrison90)

<!-- 8.4.4 END -->
<!-- 8.4.3 START -->

# 8.4.3 (2022-03-02)

### Features and enhancements

- **Alerting:** Grafana uses > instead of >= when checking the For duration. [#46010](https://github.com/grafana/grafana/issues/46010)
- **Alerting:** Use expanded labels in dashboard annotations. [#45726](https://github.com/grafana/grafana/pull/45726), [@grobinson-grafana](https://github.com/grobinson-grafana)
- **Logs:** Escape windows newline into single newline. [#45771](https://github.com/grafana/grafana/pull/45771), [@perosb](https://github.com/perosb)

### Bug fixes

- **Alerting:** Fix use of > instead of >= when checking the For duration. [#46011](https://github.com/grafana/grafana/pull/46011), [@grobinson-grafana](https://github.com/grobinson-grafana)
- **Azure Monitor:** Fixes broken log queries that use workspace. [#45820](https://github.com/grafana/grafana/pull/45820), [@sunker](https://github.com/sunker)
- **CloudWatch:** Remove error message when using multi-valued template vars in region field. [#45886](https://github.com/grafana/grafana/pull/45886), [@sunker](https://github.com/sunker)
- **Middleware:** Fix IPv6 host parsing in CSRF check. [#45911](https://github.com/grafana/grafana/pull/45911), [@ying-jeanne](https://github.com/ying-jeanne)

### Plugin development fixes & changes

- **ClipboardButton:** Use a fallback when the Clipboard API is unavailable. [#45831](https://github.com/grafana/grafana/pull/45831), [@ashharrison90](https://github.com/ashharrison90)

<!-- 8.4.3 END -->
<!-- 8.4.2 START -->

# 8.4.2 (2022-02-23)

### Features and enhancements

- **OAuth:** Add setting to skip org assignment for external users. [#34834](https://github.com/grafana/grafana/pull/34834), [@baez90](https://github.com/baez90)
- **Tracing:** Add option to map tag names to log label names in trace to logs settings. [#45178](https://github.com/grafana/grafana/pull/45178), [@connorlindsey](https://github.com/connorlindsey)

### Bug fixes

- **Explore:** Fix closing split pane when logs panel is used. [#45602](https://github.com/grafana/grafana/pull/45602), [@ifrost](https://github.com/ifrost)

<!-- 8.4.2 END -->
<!-- 8.4.1 START -->

# 8.4.1 (2022-02-18)

### Features and enhancements

- **Cloudwatch:** Add support for AWS/PrivateLink\* metrics and dimensions. [#45515](https://github.com/grafana/grafana/pull/45515), [@szymonpk](https://github.com/szymonpk)
- **Configuration:** Add ability to customize okta login button name and icon. [#44079](https://github.com/grafana/grafana/pull/44079), [@DanCech](https://github.com/DanCech)
- **Tempo:** Switch out Select with AsyncSelect component to get loading state in Tempo Search. [#45110](https://github.com/grafana/grafana/pull/45110), [@CatPerry](https://github.com/CatPerry)

### Bug fixes

- **Alerting:** Fix migrations by making send_alerts_to field nullable. [#45572](https://github.com/grafana/grafana/pull/45572), [@santihernandezc](https://github.com/santihernandezc)

<!-- 8.4.1 END -->
<!-- 8.4.0 START -->

# 8.4.0 (2022-02-16)

### Features and enhancements

- **API:** Extract OpenAPI specification from source code using go-swagger. [#40528](https://github.com/grafana/grafana/pull/40528), [@papagian](https://github.com/papagian)
- **AccessControl:** Disable user remove and user update roles when they do not have the permissions. [#43429](https://github.com/grafana/grafana/pull/43429), [@Jguer](https://github.com/Jguer)
- **AccessControl:** Provisioning for teams. [#43767](https://github.com/grafana/grafana/pull/43767), [@gamab](https://github.com/gamab)
- **API:** Add usage stats preview endpoint. [#43899](https://github.com/grafana/grafana/pull/43899), [@Jguer](https://github.com/Jguer)
- **Alerting:** Move slow queries in the scheduler to another goroutine. [#44423](https://github.com/grafana/grafana/pull/44423), [@grobinson-grafana](https://github.com/grobinson-grafana)
- **Alerting:** Use time.Ticker instead of alerting.Ticker in ngalert. [#44395](https://github.com/grafana/grafana/pull/44395), [@grobinson-grafana](https://github.com/grobinson-grafana)
- **Alerting:** add custom grouping to Alert Panel. [#44559](https://github.com/grafana/grafana/pull/44559), [@gillesdemey](https://github.com/gillesdemey)
- **Analytics:** Add user id tracking to google analytics. [#42763](https://github.com/grafana/grafana/pull/42763), [@autoric](https://github.com/autoric)
- **Angular:** Add AngularJS plugin support deprecation plan to docs site. [#45149](https://github.com/grafana/grafana/pull/45149), [@torkelo](https://github.com/torkelo)
- **Auth:** implement auto_sign_up for auth.jwt. [#43502](https://github.com/grafana/grafana/pull/43502), [@sakjur](https://github.com/sakjur)
- **Azure Monitor Logs:** Order subscriptions in resource picker by name. [#45228](https://github.com/grafana/grafana/pull/45228), [@sunker](https://github.com/sunker)
- **Azure monitor Logs:** Optimize data fetching in resource picker. [#44549](https://github.com/grafana/grafana/pull/44549), [@sunker](https://github.com/sunker)
- **AzureMonitor:** Filter list of resources by resourceType. [#43522](https://github.com/grafana/grafana/pull/43522), [@andresmgot](https://github.com/andresmgot)
- **BarChart:** color by field, x time field, bar radius, label skipping. [#43257](https://github.com/grafana/grafana/pull/43257), [@leeoniya](https://github.com/leeoniya)
- **Chore:** Implement OpenTelemetry in Grafana. [#42674](https://github.com/grafana/grafana/pull/42674), [@idafurjes](https://github.com/idafurjes)
- **Cloud Monitoring:** Adds metric type to Metric drop down options. [#43268](https://github.com/grafana/grafana/pull/43268), [@tw1nk](https://github.com/tw1nk)
- **CloudWatch:** Add Data Lifecycle Manager metrics and dimension. [#43310](https://github.com/grafana/grafana/pull/43310), [@ilyastoli](https://github.com/ilyastoli)
- **CloudWatch:** Add Missing Elasticache Host-level metrics. [#43455](https://github.com/grafana/grafana/pull/43455), [@dhendo](https://github.com/dhendo)
- **CloudWatch:** Add all ElastiCache Redis Metrics. [#43336](https://github.com/grafana/grafana/pull/43336), [@siavashs](https://github.com/siavashs)
- **CloudWatch:** Add new AWS/ES metrics. [#43034](https://github.com/grafana/grafana/pull/43034), [@sunker](https://github.com/sunker)
- **Cloudwatch:** Add syntax highlighting and autocomplete for "Metric Search". [#43985](https://github.com/grafana/grafana/pull/43985), [@sarahzinger](https://github.com/sarahzinger)
- **Explore:** Support custom display label for exemplar links for Prometheus datasource. [#42732](https://github.com/grafana/grafana/pull/42732), [@JokerQueue](https://github.com/JokerQueue)
- **Hotkeys:** Make time range absolute/permanent. [#43802](https://github.com/grafana/grafana/pull/43802), [@davkal](https://github.com/davkal)
- **Playlists:** Enable sharing direct links to playlists. [#44161](https://github.com/grafana/grafana/pull/44161), [@ashharrison90](https://github.com/ashharrison90)
- **SQLStore:** Prevent concurrent migrations. [#44101](https://github.com/grafana/grafana/pull/44101), [@papagian](https://github.com/papagian)
- **SSE:** Add Mode to drop NaN/Inf/Null in Reduction operations. [#43583](https://github.com/grafana/grafana/pull/43583), [@kylebrandt](https://github.com/kylebrandt)
- **Setting:** Support configuring feature toggles with bools instead of just passing an array. [#43326](https://github.com/grafana/grafana/pull/43326), [@bergquist](https://github.com/bergquist)
- **TimeSeries:** Add support for negative Y and constant transform. [#44774](https://github.com/grafana/grafana/pull/44774), [@dprokop](https://github.com/dprokop)
- **Transformations:** Add 'JSON' field type to ConvertFieldTypeTransformer. [#42624](https://github.com/grafana/grafana/pull/42624), [@sd2k](https://github.com/sd2k)

### Bug fixes

- **Auth:** Guarantee consistency of signed SigV4 headers. [#45054](https://github.com/grafana/grafana/pull/45054), [@wbrowne](https://github.com/wbrowne)
- **CloudWatch:** Fix MetricName resetting on Namespace change. [#44165](https://github.com/grafana/grafana/pull/44165), [@yaelleC](https://github.com/yaelleC)
- **Cloudwatch :** Fixed resetting metric name when changing namespace in Metric Query. [#44612](https://github.com/grafana/grafana/pull/44612), [@yaelleC](https://github.com/yaelleC)
- **Explore:** Avoid locking timepicker when range is inverted. [#44790](https://github.com/grafana/grafana/pull/44790), [@Elfo404](https://github.com/Elfo404)
- **Instrumentation:** Fix HTTP request instrumentation of authentication failures. [#44234](https://github.com/grafana/grafana/pull/44234), [@marefr](https://github.com/marefr)
- **LibraryPanels:** Prevent long descriptions and names from obscuring the delete button. [#45190](https://github.com/grafana/grafana/pull/45190), [@zuchka](https://github.com/zuchka)
- **OAuth:** Fix parsing of ID token if header contains non-string value. [#44159](https://github.com/grafana/grafana/pull/44159), [@marefr](https://github.com/marefr)
- **Panel Edit:** Visualization search now works correctly with special characters. [#45137](https://github.com/grafana/grafana/pull/45137), [@ashharrison90](https://github.com/ashharrison90)
- **Provisioning:** Fix duplicate validation when multiple organizations have been configured. [#44151](https://github.com/grafana/grafana/pull/44151), [@marefr](https://github.com/marefr)
- **QueryField:** Fix issue with undo history when suggestion is inserted (#28656). [#39114](https://github.com/grafana/grafana/pull/39114), [@glintik](https://github.com/glintik)
- **TablePanel:** Do not prefix columns with frame name if multiple frames and override active. [#45174](https://github.com/grafana/grafana/pull/45174), [@mdvictor](https://github.com/mdvictor)

### Deprecations

AngularJS plugin support is now in a deprecated state, meaning it will be removed in a future release. Currently, that is planned for version 10 (in 2023). The documentation site has an [article](https://grafana.com/docs/grafana/next/developers/angular_deprecation/) with more details on why, when, and how. Issue [#45149](https://github.com/grafana/grafana/issues/45149)

<!-- 8.4.0 END -->
<!-- 8.4.0-beta1 START -->

# 8.4.0-beta1 (2022-02-02)

### Features and enhancements

- **Alerting:** Support WeCom as a contact point type. [#40975](https://github.com/grafana/grafana/pull/40975), [@smallpath](https://github.com/smallpath)
- **Alerting:** UI for mute timings. [#41578](https://github.com/grafana/grafana/pull/41578), [@nathanrodman](https://github.com/nathanrodman)
- **Alerting:** add settings for peer reconnection in HA mode. [#42300](https://github.com/grafana/grafana/pull/42300), [@JohnnyQQQQ](https://github.com/JohnnyQQQQ)
- **Auth:** implement auto_sign_up for auth.jwt. [#37040](https://github.com/grafana/grafana/pull/37040), [@Roguelazer](https://github.com/Roguelazer)
- **Dashboard:** Add Show unknown variables toggle to dashboard settings. [#41854](https://github.com/grafana/grafana/pull/41854), [@hugohaggmark](https://github.com/hugohaggmark)
- **Instrumentation:** Logger migration from log15 to gokit/log. [#41636](https://github.com/grafana/grafana/pull/41636), [@ying-jeanne](https://github.com/ying-jeanne)
- **MSSQL:** Change regex to validate Provider connection string. [#40248](https://github.com/grafana/grafana/pull/40248), [@ianselmi](https://github.com/ianselmi)
- **MSSQL:** Configuration of certificate verification for TLS connection. [#31865](https://github.com/grafana/grafana/pull/31865), [@mortenaa](https://github.com/mortenaa)
- **Middleware:** Don't require HTTPS for HSTS headers to be emitted. [#35147](https://github.com/grafana/grafana/pull/35147), [@alexmv](https://github.com/alexmv)
- **Navigation:** Implement Keyboard Navigation. [#41618](https://github.com/grafana/grafana/pull/41618), [@axelavargas](https://github.com/axelavargas)
- **News:** Reload feed when changing the time range or refreshing. [#42217](https://github.com/grafana/grafana/pull/42217), [@ashharrison90](https://github.com/ashharrison90)
- **UI/Plot:** Implement keyboard controls for plot cursor. [#42244](https://github.com/grafana/grafana/pull/42244), [@kaydelaney](https://github.com/kaydelaney)

<!-- 8.3.11 START -->

# 8.3.11 (2022-08-30)

### Features and enhancements

- **Rendering:** Add support for renderer token (#54425). [#54436](https://github.com/grafana/grafana/pull/54436), [@joanlopez](https://github.com/joanlopez)

<!-- 8.3.11 END -->

<!-- 8.3.7 START -->

# 8.3.7 (2022-03-01)

### Bug fixes

- **Provisioning:** Ensure that the default value for orgID is set when provisioning datasources to be deleted. [#44244](https://github.com/grafana/grafana/pull/44244), [@filewalkwithme](https://github.com/filewalkwithme)

<!-- 8.3.7 END -->

<!-- 8.3.6 START -->

# 8.3.6 (2022-02-09)

### Features and enhancements

- **Cloud Monitoring:** Reduce request size when listing labels. [#44365](https://github.com/grafana/grafana/pull/44365), [@mtanda](https://github.com/mtanda)
- **Explore:** Show scalar data result in a table instead of graph. [#44362](https://github.com/grafana/grafana/pull/44362), [@tharun208](https://github.com/tharun208)
- **Snapshots:** Updates the default external snapshot server URL. [#44563](https://github.com/grafana/grafana/pull/44563), [@DanCech](https://github.com/DanCech)
- **Table:** Makes footer not overlap table content. [#44210](https://github.com/grafana/grafana/pull/44210), [@dprokop](https://github.com/dprokop)
- **Tempo:** Add request histogram to service graph datalink. [#44671](https://github.com/grafana/grafana/pull/44671), [@connorlindsey](https://github.com/connorlindsey)
- **Tempo:** Add time range to tempo search query behind a feature flag. [#43811](https://github.com/grafana/grafana/pull/43811), [@connorlindsey](https://github.com/connorlindsey)
- **Tempo:** Auto-clear results when changing query type. [#44390](https://github.com/grafana/grafana/pull/44390), [@connorlindsey](https://github.com/connorlindsey)
- **Tempo:** Display start time in search results as relative time. [#44568](https://github.com/grafana/grafana/pull/44568), [@tharun208](https://github.com/tharun208)

### Bug fixes

- **CloudMonitoring:** Fix resource labels in query editor. [#44550](https://github.com/grafana/grafana/pull/44550), [@iwysiu](https://github.com/iwysiu)
- **Cursor sync:** Apply the settings without saving the dashboard. [#44270](https://github.com/grafana/grafana/pull/44270), [@dprokop](https://github.com/dprokop)
- **LibraryPanels:** Fix for Error while cleaning library panels. [#45033](https://github.com/grafana/grafana/pull/45033), [@hugohaggmark](https://github.com/hugohaggmark)
- **Logs Panel:** fix timestamp parsing for string dates without timezone. [#44664](https://github.com/grafana/grafana/pull/44664), [@Elfo404](https://github.com/Elfo404)
- **Prometheus:** Fix some of the alerting queries that use reduce/math operation. [#44380](https://github.com/grafana/grafana/pull/44380), [@ivanahuckova](https://github.com/ivanahuckova)
- **TablePanel:** Fix ad-hoc variables not working on default datasources. [#44314](https://github.com/grafana/grafana/pull/44314), [@joshhunt](https://github.com/joshhunt)
- **Text Panel:** Fix alignment of elements. [#44313](https://github.com/grafana/grafana/pull/44313), [@ashharrison90](https://github.com/ashharrison90)
- **Variables:** Fix for constant variables in self referencing links. [#44631](https://github.com/grafana/grafana/pull/44631), [@hugohaggmark](https://github.com/hugohaggmark)

<!-- 8.3.6 END -->
<!-- 8.4.0-beta1 END -->
<!-- 8.3.5 START -->

# 8.3.5 (2022-02-08)

- **Security**: Fixes CVE-2022-21702. For more information, see our [blog](https://grafana.com/blog/2022/02/08/grafana-7.5.15-and-8.3.5-released-with-moderate-severity-security-fixes/)
- **Security**: Fixes CVE-2022-21703. For more information, see our [blog](https://grafana.com/blog/2022/02/08/grafana-7.5.15-and-8.3.5-released-with-moderate-severity-security-fixes/)
- **Security**: Fixes CVE-2022-21713. For more information, see our [blog](https://grafana.com/blog/2022/02/08/grafana-7.5.15-and-8.3.5-released-with-moderate-severity-security-fixes/)

<!-- 8.3.5 END -->
<!-- 8.3.4 START -->

# 8.3.4 (2022-01-17)

### Features and enhancements

- **Alerting:** Allow configuration of non-ready alertmanagers. [#43063](https://github.com/grafana/grafana/pull/43063), [@alexweav](https://github.com/alexweav)
- **Alerting:** Allow customization of Google chat message. [#43568](https://github.com/grafana/grafana/pull/43568), [@alexweav](https://github.com/alexweav)
- **Alerting:** Allow customization of Google chat message (#43568). [#43723](https://github.com/grafana/grafana/pull/43723), [@alexweav](https://github.com/alexweav)
- **AppPlugins:** Support app plugins with only default nav. [#43016](https://github.com/grafana/grafana/pull/43016), [@torkelo](https://github.com/torkelo)
- **InfluxDB:** InfluxQL: query editor: skip fields in metadata queries. [#42543](https://github.com/grafana/grafana/pull/42543), [@gabor](https://github.com/gabor)
- **Postgres/MySQL/MSSQL:** Cancel in-flight SQL query if user cancels query in grafana. [#43890](https://github.com/grafana/grafana/pull/43890), [@mdvictor](https://github.com/mdvictor)
- **Prometheus:** Forward oauth tokens after prometheus datasource migration. [#43686](https://github.com/grafana/grafana/pull/43686), [@MasslessParticle](https://github.com/MasslessParticle)

### Bug fixes

- **Azure Monitor:** Bug fix for variable interpolations in metrics dropdowns. [#43251](https://github.com/grafana/grafana/pull/43251), [@sarahzinger](https://github.com/sarahzinger)
- **Azure Monitor:** Improved error messages for variable queries. [#43213](https://github.com/grafana/grafana/pull/43213), [@sunker](https://github.com/sunker)
- **CloudMonitoring:** Fixes broken variable queries that use group bys. [#43914](https://github.com/grafana/grafana/pull/43914), [@sunker](https://github.com/sunker)
- **Configuration:** You can now see your expired API keys if you have no active ones. [#42452](https://github.com/grafana/grafana/pull/42452), [@ashharrison90](https://github.com/ashharrison90)
- **Elasticsearch:** Fix handling multiple datalinks for a single field. [#44029](https://github.com/grafana/grafana/pull/44029), [@Elfo404](https://github.com/Elfo404)
- **Export:** Fix error being thrown when exporting dashboards using query variables that reference the default datasource. [#44034](https://github.com/grafana/grafana/pull/44034), [@ashharrison90](https://github.com/ashharrison90)
- **ImportDashboard:** Fixes issue with importing dashboard and name ending up in uid. [#43451](https://github.com/grafana/grafana/pull/43451), [@torkelo](https://github.com/torkelo)
- **Login:** Page no longer overflows on mobile. [#43739](https://github.com/grafana/grafana/pull/43739), [@ashharrison90](https://github.com/ashharrison90)
- **Plugins:** Set backend metadata property for core plugins. [#43349](https://github.com/grafana/grafana/pull/43349), [@marefr](https://github.com/marefr)
- **Prometheus:** Fill missing steps with null values. [#43622](https://github.com/grafana/grafana/pull/43622), [@ivanahuckova](https://github.com/ivanahuckova)
- **Prometheus:** Fix interpolation of \$\_\_rate_interval variable. [#44035](https://github.com/grafana/grafana/pull/44035), [@ivanahuckova](https://github.com/ivanahuckova)
- **Prometheus:** Interpolate variables with curly brackets syntax. [#42927](https://github.com/grafana/grafana/pull/42927), [@ivanahuckova](https://github.com/ivanahuckova)
- **Prometheus:** Respect the http-method data source setting. [#42753](https://github.com/grafana/grafana/pull/42753), [@gabor](https://github.com/gabor)
- **Table:** Fixes issue with field config applied to wrong fields when hiding columns. [#43376](https://github.com/grafana/grafana/pull/43376), [@torkelo](https://github.com/torkelo)
- **Toolkit:** Fix bug with rootUrls not being properly parsed when signing a private plugin. [#43014](https://github.com/grafana/grafana/pull/43014), [@dessen-xu](https://github.com/dessen-xu)
- **Variables:** Fix so data source variables are added to adhoc configuration. [#43881](https://github.com/grafana/grafana/pull/43881), [@hugohaggmark](https://github.com/hugohaggmark)

### Plugin development fixes & changes

- **Toolkit:** Revert build config so tslib is bundled with plugins to prevent plugins from crashing. [#43556](https://github.com/grafana/grafana/pull/43556), [@mckn](https://github.com/mckn)

<!-- 8.3.4 END -->
<!-- 8.3.3 START -->

# 8.3.3 (2021-12-10)

### Features and enhancements

- **BarChart:** Use new data error view component to show actions in panel edit. [#42474](https://github.com/grafana/grafana/pull/42474), [@torkelo](https://github.com/torkelo)
- **CloudMonitor:** Iterate over pageToken for resources. [#42546](https://github.com/grafana/grafana/pull/42546), [@iwysiu](https://github.com/iwysiu)
- **Macaron:** Prevent WriteHeader invalid HTTP status code panic. [#42973](https://github.com/grafana/grafana/pull/42973), [@bergquist](https://github.com/bergquist)

### Bug fixes

- **AnnoListPanel:** Fix interpolation of variables in tags. [#42318](https://github.com/grafana/grafana/pull/42318), [@francoisdtm](https://github.com/francoisdtm)
- **CloudWatch:** Allow queries to have no dimensions specified. [#42800](https://github.com/grafana/grafana/pull/42800), [@sunker](https://github.com/sunker)
- **CloudWatch:** Fix broken queries for users migrating from 8.2.4/8.2.5 to 8.3.0. [#42611](https://github.com/grafana/grafana/pull/42611), [@sunker](https://github.com/sunker)
- **CloudWatch:** Make sure MatchExact flag gets the right value. [#42621](https://github.com/grafana/grafana/pull/42621), [@sunker](https://github.com/sunker)
- **Dashboards:** Fix so that empty folders can be deleted from the manage dashboards/folders page. [#42527](https://github.com/grafana/grafana/pull/42527), [@ashharrison90](https://github.com/ashharrison90)
- **InfluxDB:** Improve handling of metadata query errors in InfluxQL. [#42500](https://github.com/grafana/grafana/pull/42500), [@gabor](https://github.com/gabor)
- **Loki:** Fix adding of ad hoc filters for queries with parser and line_format expressions. [#42590](https://github.com/grafana/grafana/pull/42590), [@ivanahuckova](https://github.com/ivanahuckova)
- **Prometheus:** Fix running of exemplar queries for non-histogram metrics. [#42749](https://github.com/grafana/grafana/pull/42749), [@ivanahuckova](https://github.com/ivanahuckova)
- **Prometheus:** Interpolate template variables in interval. [#42637](https://github.com/grafana/grafana/pull/42637), [@ivanahuckova](https://github.com/ivanahuckova)
- **StateTimeline:** Fix toolitp not showing when for frames with multiple fields. [#42741](https://github.com/grafana/grafana/pull/42741), [@dprokop](https://github.com/dprokop)
- **TraceView:** Fix virtualized scrolling when trace view is opened in right pane in Explore. [#42480](https://github.com/grafana/grafana/pull/42480), [@autoric](https://github.com/autoric)
- **Variables:** Fix repeating panels for on time range changed variables. [#42828](https://github.com/grafana/grafana/pull/42828), [@hugohaggmark](https://github.com/hugohaggmark)
- **Variables:** Fix so queryparam option works for scoped variables. [#42742](https://github.com/grafana/grafana/pull/42742), [@hugohaggmark](https://github.com/hugohaggmark)

<!-- 8.3.3 END -->
<!-- 8.3.2 START -->

# 8.3.2 (2021-12-10)

- **Security**: Fixes CVE-2021-43813 and CVE-2021-43815. For more information, see our [blog](https://grafana.com/blog/2021/12/10/grafana-8.3.2-and-7.5.12-released-with-moderate-severity-security-fix/

<!-- 8.3.2 END -->

<!-- 8.3.1 START -->

# 8.3.1 (2021-12-07)

- **Security**: Fixes CVE-2021-43798. For more information, see our [blog](https://grafana.com/blog/2021/12/07/grafana-8.3.1-8.2.7-8.1.8-and-8.0.7-released-with-high-severity-security-fix/)

<!-- 8.3.1 END -->

<!-- 8.3.0 START -->

# 8.3.0 (2021-11-30)

### Features and enhancements

- **Alerting:** Prevent folders from being deleted when they contain alerts. [#42307](https://github.com/grafana/grafana/pull/42307), [@peterholmberg](https://github.com/peterholmberg)
- **Alerting:** Show full preview value in tooltip. [#42445](https://github.com/grafana/grafana/pull/42445), [@peterholmberg](https://github.com/peterholmberg)
- **BarGauge:** Limit title width when name is really long. [#42346](https://github.com/grafana/grafana/pull/42346), [@torkelo](https://github.com/torkelo)
- **CloudMonitoring:** Avoid to escape regexps in filters. [#41961](https://github.com/grafana/grafana/pull/41961), [@andresmgot](https://github.com/andresmgot)
- **CloudWatch:** Add support for AWS Metric Insights. [#42487](https://github.com/grafana/grafana/pull/42487), [@sunker](https://github.com/sunker)
- **TooltipPlugin:** Remove other panels' shared tooltip in edit panel. [#42187](https://github.com/grafana/grafana/pull/42187), [@mdvictor](https://github.com/mdvictor)
- **Visualizations:** Limit y label width to 40% of visualization width. [#42350](https://github.com/grafana/grafana/pull/42350), [@torkelo](https://github.com/torkelo)

### Bug fixes

- **Alerting:** Clear alerting rule evaluation errors after intermittent failures. [#42386](https://github.com/grafana/grafana/pull/42386), [@gotjosh](https://github.com/gotjosh)
- **Alerting:** Fix refresh on legacy Alert List panel. [#42322](https://github.com/grafana/grafana/pull/42322), [@peterholmberg](https://github.com/peterholmberg)
- **Dashboard:** Fix queries for panels with non-integer widths. [#42420](https://github.com/grafana/grafana/pull/42420), [@gabor](https://github.com/gabor)
- **Explore:** Fix url update inconsistency. [#42288](https://github.com/grafana/grafana/pull/42288), [@gabor](https://github.com/gabor)
- **Prometheus:** Fix range variables interpolation for time ranges smaller than 1 second. [#42242](https://github.com/grafana/grafana/pull/42242), [@ivanahuckova](https://github.com/ivanahuckova)
- **ValueMappings:** Fixes issue with regex value mapping that only sets color. [#42311](https://github.com/grafana/grafana/pull/42311), [@torkelo](https://github.com/torkelo)

<!-- 8.3.0 END -->
<!-- 8.3.0-beta2 START -->

# 8.3.0-beta2 (2021-11-25)

### Features and enhancements

- **Alerting:** Create DatasourceError alert if evaluation returns error. [#41869](https://github.com/grafana/grafana/pull/41869), [@gerobinson](https://github.com/gerobinson)
- **Alerting:** Make Unified Alerting enabled by default for those who do not use legacy alerting. [#42200](https://github.com/grafana/grafana/pull/42200), [@armandgrillet](https://github.com/armandgrillet)
- **Alerting:** Support mute timings configuration through the api for the embedded alert manager. [#41533](https://github.com/grafana/grafana/pull/41533), [@JohnnyQQQQ](https://github.com/JohnnyQQQQ)
- **CloudWatch:** Add missing AWS/Events metrics. [#42164](https://github.com/grafana/grafana/pull/42164), [@n2N8Z](https://github.com/n2N8Z)
- **Docs:** Add easier to find deprecation notices to certain data sources and to the changelog. [#41938](https://github.com/grafana/grafana/pull/41938), [@gabor](https://github.com/gabor)
- **Plugins Catalog:** Enable install controls based on the pluginAdminEnabled flag. [#41686](https://github.com/grafana/grafana/pull/41686), [@leventebalogh](https://github.com/leventebalogh)
- **Query caching:** Increase max_value_mb default to 10. (Enterprise)
- **Table:** Add space between values for the DefaultCell. [#42246](https://github.com/grafana/grafana/pull/42246), [@kirederik](https://github.com/kirederik)
- **Table:** Add space between values on JSONViewCell. [#42156](https://github.com/grafana/grafana/pull/42156), [@kirederik](https://github.com/kirederik)
- **Tracing:** Make query editors available in dashboard for Tempo and Zipkin. [#41974](https://github.com/grafana/grafana/pull/41974), [@ivanahuckova](https://github.com/ivanahuckova)

### Bug fixes

- **AccessControl:** Renamed `orgs` roles, removed `fixed:orgs:reader` introduced in beta1. [#42049](https://github.com/grafana/grafana/pull/42049), [@gamab](https://github.com/gamab)
- **Azure Monitor:** Add trap focus for modals in grafana/ui and other small a11y fixes for Azure Monitor. [#41449](https://github.com/grafana/grafana/pull/41449), [@sarahzinger](https://github.com/sarahzinger)
- **CodeEditor:** Prevent suggestions from being clipped. [#42120](https://github.com/grafana/grafana/pull/42120), [@kaydelaney](https://github.com/kaydelaney)
- **Dashboard:** Fix cache timeout persistence. [#42204](https://github.com/grafana/grafana/pull/42204), [@hugohaggmark](https://github.com/hugohaggmark)
- **Datasource:** Fix stable sort order of query responses. [#41868](https://github.com/grafana/grafana/pull/41868), [@marefr](https://github.com/marefr)
- **Explore:** Fix error in query history when removing last item. [#42179](https://github.com/grafana/grafana/pull/42179), [@gabor](https://github.com/gabor)
- **Logs:** Fix requesting of older logs when flipped order. [#41966](https://github.com/grafana/grafana/pull/41966), [@ivanahuckova](https://github.com/ivanahuckova)
- **Prometheus:** Fix running of health check query based on access mode. [#42189](https://github.com/grafana/grafana/pull/42189), [@ivanahuckova](https://github.com/ivanahuckova)
- **TextPanel:** Fix suggestions for existing panels. [#42195](https://github.com/grafana/grafana/pull/42195), [@hugohaggmark](https://github.com/hugohaggmark)
- **Tracing:** Fix incorrect indentations due to reoccurring spanIDs. [#41919](https://github.com/grafana/grafana/pull/41919), [@ivanahuckova](https://github.com/ivanahuckova)
- **Tracing:** Show start time of trace with milliseconds precision. [#42132](https://github.com/grafana/grafana/pull/42132), [@ivanahuckova](https://github.com/ivanahuckova)
- **Variables:** Make renamed or missing variable section expandable. [#41964](https://github.com/grafana/grafana/pull/41964), [@hugohaggmark](https://github.com/hugohaggmark)

### Breaking changes

### Grafana 8 Alerting enabled by default for installations that do not use legacy alerting

Starting with Grafana v8.3.0, if you have **not** explicitly disabled unified alerting and **do not** have legacy alerts set up you are automatically "migrated" to Grafana 8 Alerting.

A migration **from legacy to Grafana 8 Alerting** will never incur a data loss, as the previous data is kept around for rollback purposes. However, going from **Grafana 8 Alerting to legacy alerting** will delete all the data created for Grafana 8 Alerting. It is recommended that you **backup your database** before attempting a migration between systems.

If unclear, please verify the table below:

| `[alerting][enabled]` | `[unified_alerting][enabled]` | With Existing Legacy Alerts | Result             |
| --------------------- | ----------------------------- | --------------------------- | ------------------ |
| `true`                | `true`                        | N/A                         | Error              |
| `true`                | `false`                       | N/A                         | Legacy Alerting    |
| `true`                | not set                       | Yes                         | Legacy Alerting    |
| `true`                | not set                       | No                          | Grafana 8 Alerting |
| not set               | `true`                        | N/A                         | Grafana 8 Alerting |
| not set               | `false`                       | N/A                         | Legacy Alerting    |
| not set               | not set                       | Yes                         | Legacy Alerting    |
| not set               | not set                       | No                          | Grafana 8 Alerting |
| `false`               | `true`                        | N/A                         | Grafana 8 Alerting |
| `false`               | `false`                       | N/A                         | Alerting disabled  |
| `false`               | not set                       | N/A                         | Grafana 8 Alerting |

N/A in the "With Existing Legacy Alerts" column means that it does not matter if you have legacy alerts or not.
Issue [#42200](https://github.com/grafana/grafana/issues/42200)

### Keep Last State for "If execution error or timeout" when upgrading to Grafana 8 alerting

In Grafana 8.3.0-beta2 we changed how alert rules that use `Keep Last State` for `If execution error or timeout` are upgraded from Legacy Alerting to Grafana 8 alerting. In 8.3.0-beta1 and earlier, alert rules with `Keep Last State` for `If execution error or timeout` were changed to `Alerting` when upgrading from Legacy Alerting to Grafana 8 alerting. However, in 8.3.0-beta2 these alert rules are now upgraded to a new option called `Error`. With this option, on encountering an error evaluating an alert rule, Grafana creates a special alert called `DatasourceError` with the `rule_uid` and `ref_id` as labels and an annotation called `Error` with the error message. Issue [#41869](https://github.com/grafana/grafana/issues/41869)

### Deprecations

The access mode "browser" is deprecated in the following data sources and will be removed in a later release:

- Prometheus
- InfluxDB
- Elasticsearch Issue [#41938](https://github.com/grafana/grafana/issues/41938)

### Plugin development fixes & changes

- **Select:** Select menus now properly scroll during keyboard navigation. [#41917](https://github.com/grafana/grafana/pull/41917), [@ashharrison90](https://github.com/ashharrison90)

<!-- 8.3.0-beta2 END -->
<!-- 8.3.0-beta1 START -->

# 8.3.0-beta1 (2021-11-18)

### Features and enhancements

- **AccessControl:** Apply role-based access control to licensing. (Enterprise)
- **Alerting:** Add UI for contact point testing with custom annotations and labels. [#40491](https://github.com/grafana/grafana/pull/40491), [@nathanrodman](https://github.com/nathanrodman)
- **Alerting:** Make alert state indicator in panel header work with Grafana 8 alerts. [#38713](https://github.com/grafana/grafana/pull/38713), [@domasx2](https://github.com/domasx2)
- **Alerting:** Option for Discord notifier to use webhook name. [#40463](https://github.com/grafana/grafana/pull/40463), [@Skyebold](https://github.com/Skyebold)
- **Annotations:** Deprecate AnnotationsSrv. [#39631](https://github.com/grafana/grafana/pull/39631), [@hugohaggmark](https://github.com/hugohaggmark)
- **Auditing:** Add audit logs for unified alerting endpoints. (Enterprise)
- **Auditing:** Add endpoints (plugins, datasources, library elements). (Enterprise)
- **Auth:** Omit all base64 paddings in JWT tokens for the JWT auth. [#35602](https://github.com/grafana/grafana/pull/35602), [@gillg](https://github.com/gillg)
- **Azure Monitor:** Clean up fields when editing Metrics. [#41762](https://github.com/grafana/grafana/pull/41762), [@andresmgot](https://github.com/andresmgot)
- **AzureMonitor:** Add new starter dashboards. [#39876](https://github.com/grafana/grafana/pull/39876), [@jcolladokuri](https://github.com/jcolladokuri)
- **AzureMonitor:** Add starter dashboard for app monitoring with Application Insights. [#40725](https://github.com/grafana/grafana/pull/40725), [@jcolladokuri](https://github.com/jcolladokuri)
- **Barchart/Time series:** Allow x axis label. [#41142](https://github.com/grafana/grafana/pull/41142), [@oscarkilhed](https://github.com/oscarkilhed)
- **CLI:** Improve error handling for installing plugins. [#41257](https://github.com/grafana/grafana/pull/41257), [@marefr](https://github.com/marefr)
- **CloudMonitoring:** Migrate to use backend plugin SDK contracts. [#38650](https://github.com/grafana/grafana/pull/38650), [@idafurjes](https://github.com/idafurjes)
- **CloudWatch Logs:** Add retry strategy for hitting max concurrent queries. [#39290](https://github.com/grafana/grafana/pull/39290), [@aocenas](https://github.com/aocenas)
- **CloudWatch:** Add AWS RoboMaker metrics and dimension. [#41450](https://github.com/grafana/grafana/pull/41450), [@ilyastoli](https://github.com/ilyastoli)
- **CloudWatch:** Add AWS Transfer metrics and dimension. [#41168](https://github.com/grafana/grafana/pull/41168), [@ilyastoli](https://github.com/ilyastoli)
- **Dashboard:** replace datasource name with a reference object. [#33817](https://github.com/grafana/grafana/pull/33817), [@ryantxu](https://github.com/ryantxu)
- **Dashboards:** Show logs on time series when hovering. [#40110](https://github.com/grafana/grafana/pull/40110), [@ryantxu](https://github.com/ryantxu)
- **Elasticsearch:** Add support for Elasticsearch 8.0 (Beta). [#41729](https://github.com/grafana/grafana/pull/41729), [@Elfo404](https://github.com/Elfo404)
- **Elasticsearch:** Add time zone setting to Date Histogram aggregation. [#40882](https://github.com/grafana/grafana/pull/40882), [@Elfo404](https://github.com/Elfo404)
- **Elasticsearch:** Enable full range log volume histogram. [#41202](https://github.com/grafana/grafana/pull/41202), [@ifrost](https://github.com/ifrost)
- **Elasticsearch:** Full range logs volume. [#40700](https://github.com/grafana/grafana/pull/40700), [@ifrost](https://github.com/ifrost)
- **Explore:** Allow changing the graph type. [#40522](https://github.com/grafana/grafana/pull/40522), [@gabor](https://github.com/gabor)
- **Explore:** Show ANSI colors when highlighting matched words in the logs panel. [#40971](https://github.com/grafana/grafana/pull/40971), [@oliverfrye](https://github.com/oliverfrye)
- **Graph(old) panel:** Listen to events from Time series panel. [#41033](https://github.com/grafana/grafana/pull/41033), [@zoltanbedi](https://github.com/zoltanbedi)
- **Import:** Load gcom dashboards from URL. [#41799](https://github.com/grafana/grafana/pull/41799), [@ashharrison90](https://github.com/ashharrison90)
- **LibraryPanels:** Improves export and import of library panels between orgs. [#39214](https://github.com/grafana/grafana/pull/39214), [@hugohaggmark](https://github.com/hugohaggmark)
- **OAuth:** Support PKCE. [#39948](https://github.com/grafana/grafana/pull/39948), [@sakjur](https://github.com/sakjur)
- **Panel edit:** Overrides now highlight correctly when searching. [#41684](https://github.com/grafana/grafana/pull/41684), [@ashharrison90](https://github.com/ashharrison90)
- **PanelEdit:** Display drag indicators on draggable sections. [#41711](https://github.com/grafana/grafana/pull/41711), [@ashharrison90](https://github.com/ashharrison90)
- **Plugins:** Refactor Plugin Management. [#40477](https://github.com/grafana/grafana/pull/40477), [@wbrowne](https://github.com/wbrowne)
- **Prometheus:** Add custom query parameters when creating PromLink url. [#41213](https://github.com/grafana/grafana/pull/41213), [@Ian-Yy](https://github.com/Ian-Yy)
- **Prometheus:** Remove limits on metrics, labels, and values in Metrics Browser. [#40660](https://github.com/grafana/grafana/pull/40660), [@autoric](https://github.com/autoric)
- **StateTimeline:** Share cursor with rest of the panels. [#41038](https://github.com/grafana/grafana/pull/41038), [@zoltanbedi](https://github.com/zoltanbedi)
- **Tempo:** Add error details when json upload fails. [#41803](https://github.com/grafana/grafana/pull/41803), [@aocenas](https://github.com/aocenas)
- **Tempo:** Add filtering for service graph query. [#41162](https://github.com/grafana/grafana/pull/41162), [@aocenas](https://github.com/aocenas)
- **Tempo:** Add links to nodes in Service Graph pointing to Prometheus metrics. [#41135](https://github.com/grafana/grafana/pull/41135), [@aocenas](https://github.com/aocenas)
- **Time series/Bar chart panel:** Add ability to sort series via legend. [#40226](https://github.com/grafana/grafana/pull/40226), [@zoltanbedi](https://github.com/zoltanbedi)
- **TimeSeries:** Allow multiple axes for the same unit. [#41635](https://github.com/grafana/grafana/pull/41635), [@dprokop](https://github.com/dprokop)
- **TraceView:** Allow span links defined on dataFrame. [#40563](https://github.com/grafana/grafana/pull/40563), [@aocenas](https://github.com/aocenas)
- **Transformations:** Support a rows mode in labels to fields. [#41020](https://github.com/grafana/grafana/pull/41020), [@ryantxu](https://github.com/ryantxu)
- **ValueMappings:** Don't apply field config defaults to time fields. [#41132](https://github.com/grafana/grafana/pull/41132), [@torkelo](https://github.com/torkelo)
- **Variables:** Only update panels that are impacted by variable change. [#39420](https://github.com/grafana/grafana/pull/39420), [@hugohaggmark](https://github.com/hugohaggmark)

### Bug fixes

- **API:** Fix dashboard quota limit for imports. [#41495](https://github.com/grafana/grafana/pull/41495), [@yangkb09](https://github.com/yangkb09)
- **Alerting:** Fix rule editor issues with Azure Monitor data source. [#41317](https://github.com/grafana/grafana/pull/41317), [@domasx2](https://github.com/domasx2)
- **Azure monitor:** Make sure alert rule editor is not enabled when template variables are being used. [#41335](https://github.com/grafana/grafana/pull/41335), [@sunker](https://github.com/sunker)
- **CloudMonitoring:** Fix annotation queries. [#41529](https://github.com/grafana/grafana/pull/41529), [@sunker](https://github.com/sunker)
- **CodeEditor:** Trigger the latest getSuggestions() passed to CodeEditor. [#40544](https://github.com/grafana/grafana/pull/40544), [@DukeManh](https://github.com/DukeManh)
- **Dashboard:** Remove the current panel from the list of options in the Dashboard datasource. [#41826](https://github.com/grafana/grafana/pull/41826), [@ashharrison90](https://github.com/ashharrison90)
- **Encryption:** Fix decrypting secrets in alerting migration. [#41061](https://github.com/grafana/grafana/pull/41061), [@undef1nd](https://github.com/undef1nd)
- **InfluxDB:** Fix corner case where index is too large in ALIAS field. [#41562](https://github.com/grafana/grafana/pull/41562), [@gabor](https://github.com/gabor)
- **NavBar:** Order App plugins alphabetically. [#40078](https://github.com/grafana/grafana/pull/40078), [@ashharrison90](https://github.com/ashharrison90)
- **NodeGraph:** Fix zooming sensitivity on touchpads. [#40718](https://github.com/grafana/grafana/pull/40718), [@aocenas](https://github.com/aocenas)
- **Plugins:** Add OAuth pass-through logic to api/ds/query endpoint. [#41352](https://github.com/grafana/grafana/pull/41352), [@wbrowne](https://github.com/wbrowne)
- **Snapshots:** Fix panel inspector for snapshot data. [#41530](https://github.com/grafana/grafana/pull/41530), [@joshhunt](https://github.com/joshhunt)
- **Tempo:** Fix basic auth password reset on adding tag. [#41808](https://github.com/grafana/grafana/pull/41808), [@aocenas](https://github.com/aocenas)
- **ValueMapping:** Fixes issue with regex mappings. [#41515](https://github.com/grafana/grafana/pull/41515), [@mcdee](https://github.com/mcdee)

### Plugin development fixes & changes

- **grafana/ui:** Enable slider marks display. [#41275](https://github.com/grafana/grafana/pull/41275), [@dprokop](https://github.com/dprokop)

<!-- 8.2.7 START -->

# 8.2.7 (2021-12-07)

- **Security**: Fixes CVE-2021-43798. For more information, see our [blog](https://grafana.com/blog/2021/12/07/grafana-8.3.1-8.2.7-8.1.8-and-8.0.7-released-with-high-severity-security-fix/)

<!-- 8.2.7 END -->

<!-- 8.2.6 START -->

# 8.2.6 (2021-12-02)

### Features and enhancements

- **Security:** Upgrade Docker base image to Alpine 3.14.3. [#42061](https://github.com/grafana/grafana/pull/42061), [@dsotirakis](https://github.com/dsotirakis)
- **Security:** Upgrade Go to 1.17.2. [#42427](https://github.com/grafana/grafana/pull/42427), [@idafurjes](https://github.com/idafurjes)

### Bug fixes

- **TimeSeries:** Fix fillBelowTo wrongly affecting fills of unrelated series. [#41998](https://github.com/grafana/grafana/pull/41998), [@leeoniya](https://github.com/leeoniya)

<!-- 8.2.6 END -->
<!-- 8.3.0-beta1 END -->
<!-- 8.2.5 START -->

# 8.2.5 (2021-11-18)

### Bug fixes

- **Alerting:** Fix a bug where the metric in the evaluation string was not correctly populated. [#41731](https://github.com/grafana/grafana/pull/41731), [@JohnnyQQQQ](https://github.com/JohnnyQQQQ)
- **Alerting:** Fix no data behaviour in Legacy Alerting for alert rules using the AND operator. [#41305](https://github.com/grafana/grafana/pull/41305), [@gerobinson](https://github.com/gerobinson)
- **CloudMonitoring:** Ignore min and max aggregation in MQL queries. [#41302](https://github.com/grafana/grafana/pull/41302), [@sunker](https://github.com/sunker)
- **Dashboards:** 'Copy' is no longer added to new dashboard titles. [#41344](https://github.com/grafana/grafana/pull/41344), [@joshhunt](https://github.com/joshhunt)
- **DataProxy:** Fix overriding response body when response is a WebSocket upgrade. [#41364](https://github.com/grafana/grafana/pull/41364), [@marefr](https://github.com/marefr)
- **Elasticsearch:** Use field configured in query editor as field for date_histogram aggregations. [#41258](https://github.com/grafana/grafana/pull/41258), [@Elfo404](https://github.com/Elfo404)
- **Explore:** Fix running queries without a datasource property set. [#40805](https://github.com/grafana/grafana/pull/40805), [@Elfo404](https://github.com/Elfo404)
- **InfluxDB:** Fix numeric aliases in queries. [#41531](https://github.com/grafana/grafana/pull/41531), [@gabor](https://github.com/gabor)
- **Plugins:** Ensure consistent plugin settings list response. [#41346](https://github.com/grafana/grafana/pull/41346), [@wbrowne](https://github.com/wbrowne)
- **Tempo:** Fix validation of float durations. [#41400](https://github.com/grafana/grafana/pull/41400), [@ivanahuckova](https://github.com/ivanahuckova)
- **Tracing:** Correct tags for each span are shown. [#41473](https://github.com/grafana/grafana/pull/41473), [@ivanahuckova](https://github.com/ivanahuckova)

### Breaking changes

### Fix No Data behaviour in Legacy Alerting

In Grafana 8.2.5 and later, this change fixes a bug in the evaluation of alert rules when using the AND operator to compare two or more conditions. In Grafana 8.2.4 and earlier such alert rules would evaluate to `OK` if at least one, but not all, conditions returned no data. This change fixes that bug such that in Grafana 8.2.5 these alert rules now evaluate to `No Data`.

If an alert should evaluate to `OK` when one or all conditions return `No Data` then this can be done via changing `If no data or all values are null` to `OK`. However, this will not preserve the old behaviour in 8.2.4 where an alert will be `OK` if at least one, but not all, conditions return no data and then `No Data` if all conditions return `No Data`. Issue [#41305](https://github.com/grafana/grafana/issues/41305)

<!-- 8.2.5 END -->
<!-- 8.2.4 START -->

# 8.2.4 (2021-11-15)

- **Security**: Fixes CVE-2021-41244. For more information, see our [blog](https://grafana.com/blog/2021/11/15/grafana-8.2.4-released-with-security-fixes/)

<!-- 8.2.4 END -->

<!-- 8.2.3 START -->

# 8.2.3 (2021-11-03)

- **Security**: Fixes CVE-2021-41174. For more information, see our [blog](https://grafana.com/blog/2021/11/03/grafana-8.2.3-released-with-medium-severity-security-fix-cve-2021-41174-grafana-xss/)

<!-- 8.2.3 END -->

<!-- 8.2.2 START -->

# 8.2.2 (2021-10-21)

### Features and enhancements

- **Annotations:** We have improved tag search performance. [#40567](https://github.com/grafana/grafana/pull/40567), [@ashharrison90](https://github.com/ashharrison90)
- **Application:** You can now configure an error-template title. [#40310](https://github.com/grafana/grafana/pull/40310), [@benrubson](https://github.com/benrubson)
- **AzureMonitor:** We removed a restriction from the resource filter query. [#40690](https://github.com/grafana/grafana/pull/40690), [@andresmgot](https://github.com/andresmgot)
- **Caching:** Make cache size metric collection optional. (Enterprise)
- **Packaging:** We removed the ProcSubset option in systemd. This option prevented Grafana from starting in LXC environments. [#40339](https://github.com/grafana/grafana/pull/40339), [@kminehart](https://github.com/kminehart)
- **Prometheus:** We removed the autocomplete limit for metrics. [#39363](https://github.com/grafana/grafana/pull/39363), [@ivanahuckova](https://github.com/ivanahuckova)
- **Request interceptor:** Allow MSSQL's named instances. (Enterprise)
- **Table:** We improved the styling of the type icons to make them more distinct from column / field name. [#40596](https://github.com/grafana/grafana/pull/40596), [@torkelo](https://github.com/torkelo)
- **ValueMappings:** You can now use value mapping in stat, gauge, bar gauge, and pie chart visualizations. [#40612](https://github.com/grafana/grafana/pull/40612), [@torkelo](https://github.com/torkelo)

### Bug fixes

- **Alerting:** Fix panic when Slack's API sends unexpected response. [#40721](https://github.com/grafana/grafana/pull/40721), [@santihernandezc](https://github.com/santihernandezc)
- **Alerting:** The Create Alert button now appears on the dashboard panel when you are working with a default datasource. [#40334](https://github.com/grafana/grafana/pull/40334), [@domasx2](https://github.com/domasx2)
- **Explore:** We fixed the problem where the Explore log panel disappears when an Elasticsearch logs query returns no results. [#40217](https://github.com/grafana/grafana/pull/40217), [@Elfo404](https://github.com/Elfo404)
- **Graph:** You can now see annotation descriptions on hover. [#40581](https://github.com/grafana/grafana/pull/40581), [@axelavargas](https://github.com/axelavargas)
- **Logs:** The system now uses the JSON parser only if the line is parsed to an object. [#40507](https://github.com/grafana/grafana/pull/40507), [@ivanahuckova](https://github.com/ivanahuckova)
- **Prometheus:** We fixed the issue where the system did not reuse TCP connections when querying from Grafana Alerting. [#40349](https://github.com/grafana/grafana/pull/40349), [@kminehart](https://github.com/kminehart)
- **Prometheus:** We fixed the problem that resulted in an error when a user created a query with a \$\_\_interval min step. [#40525](https://github.com/grafana/grafana/pull/40525), [@ivanahuckova](https://github.com/ivanahuckova)
- **RowsToFields:** We fixed the issue where the system was not properly interpreting number values. [#40580](https://github.com/grafana/grafana/pull/40580), [@torkelo](https://github.com/torkelo)
- **Scale:** We fixed how the system handles NaN percent when data min = data max. [#40622](https://github.com/grafana/grafana/pull/40622), [@torkelo](https://github.com/torkelo)
- **Table panel:** You can now create a filter that includes special characters. [#40458](https://github.com/grafana/grafana/pull/40458), [@dprokop](https://github.com/dprokop)

<!-- 8.2.2 END -->
<!-- 8.2.1 START -->

# 8.2.1 (2021-10-11)

### Bug fixes

- **Dashboard:** Fix rendering of repeating panels. [#39991](https://github.com/grafana/grafana/pull/39991), [@hugohaggmark](https://github.com/hugohaggmark)
- **Datasources:** Fix deletion of data source if plugin is not found. [#40095](https://github.com/grafana/grafana/pull/40095), [@jackw](https://github.com/jackw)
- **Packaging:** Remove systemcallfilters sections from systemd unit files. [#40176](https://github.com/grafana/grafana/pull/40176), [@kminehart](https://github.com/kminehart)
- **Prometheus:** Add Headers to HTTP client options. [#40214](https://github.com/grafana/grafana/pull/40214), [@dsotirakis](https://github.com/dsotirakis)

<!-- 8.2.1 END -->
<!-- 8.2.0 START -->

# 8.2.0 (2021-10-07)

### Features and enhancements

- **AWS:** Updated AWS authentication documentation. [#39236](https://github.com/grafana/grafana/pull/39236), [@sunker](https://github.com/sunker)
- **Alerting:** Added support Alertmanager data source for upstream Prometheus AM implementation. [#39775](https://github.com/grafana/grafana/pull/39775), [@domasx2](https://github.com/domasx2)
- **Alerting:** Allows more characters in label names so notifications are sent. [#38629](https://github.com/grafana/grafana/pull/38629), [@gotjosh](https://github.com/gotjosh)
- **Alerting:** Get alert rules for a dashboard or a panel using /api/v1/rules endpoints. [#39476](https://github.com/grafana/grafana/pull/39476), [@gerobinson](https://github.com/gerobinson)
- **Annotations:** Improved rendering performance of event markers. [#39984](https://github.com/grafana/grafana/pull/39984), [@torkelo](https://github.com/torkelo)
- **CloudWatch Logs:** Skip caching for log queries. [#39860](https://github.com/grafana/grafana/pull/39860), [@aocenas](https://github.com/aocenas)
- **Explore:** Added an opt-in configuration for Node Graph in Jaeger, Zipkin, and Tempo. [#39958](https://github.com/grafana/grafana/pull/39958), [@connorlindsey](https://github.com/connorlindsey)
- **Packaging:** Add stricter systemd unit options. [#38109](https://github.com/grafana/grafana/pull/38109), [@erdnaxe](https://github.com/erdnaxe)
- **Prometheus:** Metrics browser can now handle label values with special characters. [#39713](https://github.com/grafana/grafana/pull/39713), [@gabor](https://github.com/gabor)

### Bug fixes

- **CodeEditor:** Ensure that we trigger the latest onSave callback provided to the component. [#39835](https://github.com/grafana/grafana/pull/39835), [@mckn](https://github.com/mckn)
- **DashboardList/AlertList:** Fix for missing All folder value. [#39772](https://github.com/grafana/grafana/pull/39772), [@hugohaggmark](https://github.com/hugohaggmark)

### Breaking changes

#### Potential failure to start in Ubuntu 18.04 / Debian 9 / CentOS

- In Grafana v8.2.0, this change can prevent the `grafana-server` service from starting on older versions of systemd, present on Ubuntu 18.04 and slightly older versions of Debian. If running one of those versions, please wait until v8.2.1 is released before upgrading. If you still want to upgrade or have already ugpraded, a simple fix is available here: https://github.com/grafana/grafana/issues/40162#issuecomment-938060240 Issue [#38109](https://github.com/grafana/grafana/issues/38109)

### Plugin development fixes & changes

- **Plugins:** Create a mock icon component to prevent console errors. [#39901](https://github.com/grafana/grafana/pull/39901), [@jackw](https://github.com/jackw)

<!-- 8.2.0 END -->
<!-- 8.2.0-beta2 START -->

# 8.2.0-beta2 (2021-09-30)

### Features and enhancements

- **AccessControl:** Document new permissions restricting data source access. [#39091](https://github.com/grafana/grafana/pull/39091), [@gamab](https://github.com/gamab)
- **TimePicker:** Add fiscal years and search to time picker. [#39073](https://github.com/grafana/grafana/pull/39073), [@oscarkilhed](https://github.com/oscarkilhed)
- **Alerting:** Added support for Unified Alerting with Grafana HA. [#37920](https://github.com/grafana/grafana/pull/37920), [@gotjosh](https://github.com/gotjosh)
- **Alerting:** Added support for tune rule evaluation using configuration options. [#35623](https://github.com/grafana/grafana/pull/35623), [@papagian](https://github.com/papagian)
- **Alerting:** Cleanups alertmanager namespace from key-value store when disabling Grafana 8 alerts. [#39554](https://github.com/grafana/grafana/pull/39554), [@papagian](https://github.com/papagian)
- **Alerting:** Remove `ngalert` feature toggle and introduce two new settings for enabling Grafana 8 alerts and disabling them for specific organisations. [#38746](https://github.com/grafana/grafana/pull/38746), [@papagian](https://github.com/papagian)
- **CloudWatch:** Introduced new math expression where it is necessary to specify the period field. [#39458](https://github.com/grafana/grafana/pull/39458), [@sunker](https://github.com/sunker)
- **InfluxDB:** Added support for $\_\_interval and $\_\_interval_ms in Flux queries for alerting. [#38889](https://github.com/grafana/grafana/pull/38889), [@gabor](https://github.com/gabor)
- **InfluxDB:** Flux queries can use more precise start and end timestamps with nanosecond-precision. [#39415](https://github.com/grafana/grafana/pull/39415), [@gabor](https://github.com/gabor)
- **Plugins Catalog:** Make the catalog the default way to interact with plugins. [#39779](https://github.com/grafana/grafana/pull/39779), [@leventebalogh](https://github.com/leventebalogh)
- **Prometheus:** Removed autocomplete limit for metrics. [#39363](https://github.com/grafana/grafana/pull/39363), [@ivanahuckova](https://github.com/ivanahuckova)

### Bug fixes

- **Alerting:** Fixed an issue where the edit page crashes if you tried to preview an alert without a condition set. [#39659](https://github.com/grafana/grafana/pull/39659), [@peterholmberg](https://github.com/peterholmberg)
- **Alerting:** Fixed rules migration to keep existing Grafana 8 alert rules. [#39541](https://github.com/grafana/grafana/pull/39541), [@yuri-tceretian](https://github.com/yuri-tceretian)
- **Alerting:** Fixed the silence file content generated during migration. [#39557](https://github.com/grafana/grafana/pull/39557), [@papagian](https://github.com/papagian)
- **Analytics:** Fixed an issue related to interaction event propagation in Azure Application Insights. [#39752](https://github.com/grafana/grafana/pull/39752), [@sunker](https://github.com/sunker)
- **BarGauge:** Fixed an issue where the cell color was lit even though there was no data. [#39574](https://github.com/grafana/grafana/pull/39574), [@ashharrison90](https://github.com/ashharrison90)
- **BarGauge:** Improved handling of streaming data. [#39737](https://github.com/grafana/grafana/pull/39737), [@ashharrison90](https://github.com/ashharrison90)
- **CloudMonitoring:** Fixed INT64 label unmarshal error. [#39441](https://github.com/grafana/grafana/pull/39441), [@bspellmeyer](https://github.com/bspellmeyer)
- **ConfirmModal:** Fixes confirm button focus on modal open. [#39328](https://github.com/grafana/grafana/pull/39328), [@torkelo](https://github.com/torkelo)
- **Dashboard:** Add option to generate short URL for variables with values containing spaces. [#39552](https://github.com/grafana/grafana/pull/39552), [@hugohaggmark](https://github.com/hugohaggmark)
- **Explore:** No longer hides errors containing refId property. [#39504](https://github.com/grafana/grafana/pull/39504), [@Elfo404](https://github.com/Elfo404)
- Fixed an issue that produced State timeline panel tooltip error when data was not in sync. [#39438](https://github.com/grafana/grafana/pull/39438), [@zoltanbedi](https://github.com/zoltanbedi)
- **InfluxDB:** InfluxQL query editor is set to always use resultFormat. [#39330](https://github.com/grafana/grafana/pull/39330), [@gabor](https://github.com/gabor)
- **Loki:** Fixed creating context query for logs with parsed labels. [#39648](https://github.com/grafana/grafana/pull/39648), [@ivanahuckova](https://github.com/ivanahuckova)
- **PageToolbar:** Fixed alignment of titles. [#39572](https://github.com/grafana/grafana/pull/39572), [@ashharrison90](https://github.com/ashharrison90)
- **Plugins Catalog:** Update to the list of available panels after an install, update or uninstall. [#39293](https://github.com/grafana/grafana/pull/39293), [@leventebalogh](https://github.com/leventebalogh)
- **TimeSeries:** Fixed an issue where the shared cursor was not showing when hovering over in old Graph panel. [#39738](https://github.com/grafana/grafana/pull/39738), [@zoltanbedi](https://github.com/zoltanbedi)
- **Variables:** Fixed issues related to change of focus or refresh pages when pressing enter in a text box variable input. [#39666](https://github.com/grafana/grafana/pull/39666), [@hugohaggmark](https://github.com/hugohaggmark)
- **Variables:** Panel no longer crash when using the adhoc variable in data links. [#39546](https://github.com/grafana/grafana/pull/39546), [@hugohaggmark](https://github.com/hugohaggmark)

### Breaking changes

Grafana v8.2.0-beta1 caused data loss for users having enabled `ngalert` in 8.0.x - 8.1.x and created alerts using the new alerting system. This issue is now fixed except if the deployment has multiple organizations and the feature flag was enabled in the previous version (8.0.x - 8.1.x).

In this scenario (upgrade from 8.0.x - 8.1.x with multiple organizations and `ngalert` enabled to 8.2.0-beta2), the migration will assign existing notification policies and contact points to the first organization and then apply the default alertmanager configuration to all organizations. This will effectively reset notification policies for _all_ organizations. Issue [#39541](https://github.com/grafana/grafana/issues/39541)

### Deprecations

`ngalert` feature toggle it has been deprecated it will be removed in a future release. To enable Grafana 8 alerts, modify your configuration and:

- in the `unified_alerting` section set the `enabled` property to `true`
- in the `alerting` section set the `enabled` property to `false` Issue [#38746](https://github.com/grafana/grafana/issues/38746)

<!-- 8.2.0-beta2 END -->
<!-- 8.2.0-beta1 START -->

# 8.2.0-beta1 (2021-09-16)

### Features and enhancements

- **AccessControl:** Introduce new permissions to restrict access for reloading provisioning configuration. [#38906](https://github.com/grafana/grafana/pull/38906), [@vtorosyan](https://github.com/vtorosyan)
- **Admin:** Update license page UI. (Enterprise)
- **Alerting:** Add UI to edit Cortex/Loki namespace, group names, and group evaluation interval. [#38543](https://github.com/grafana/grafana/pull/38543), [@domasx2](https://github.com/domasx2)
- **Alerting:** Add a Test button to test contact point. [#37475](https://github.com/grafana/grafana/pull/37475), [@domasx2](https://github.com/domasx2)
- **Alerting:** Allow creating/editing recording rules for Loki and Cortex. [#38064](https://github.com/grafana/grafana/pull/38064), [@domasx2](https://github.com/domasx2)
- **Alerting:** Metrics should have the label `org` instead of `user`. [#39353](https://github.com/grafana/grafana/pull/39353), [@gotjosh](https://github.com/gotjosh)
- **Alerting:** Sort notification channels by name to make them easier to locate. [#37426](https://github.com/grafana/grafana/pull/37426), [@jstangroome](https://github.com/jstangroome)
- **Alerting:** Support org level isolation of notification configuration. [#37414](https://github.com/grafana/grafana/pull/37414), [@papagian](https://github.com/papagian)
- **AzureMonitor:** Add data links to deep link to Azure Portal Azure Resource Graph. [#35591](https://github.com/grafana/grafana/pull/35591), [@shuotli](https://github.com/shuotli)
- **AzureMonitor:** Add support for annotations from Azure Monitor Metrics and Azure Resource Graph services. [#37633](https://github.com/grafana/grafana/pull/37633), [@joshhunt](https://github.com/joshhunt)
- **AzureMonitor:** Show error message when subscriptions request fails in ConfigEditor. [#37837](https://github.com/grafana/grafana/pull/37837), [@joshhunt](https://github.com/joshhunt)
- **Chore:** Update to Golang 1.16.7. [#38604](https://github.com/grafana/grafana/pull/38604), [@dsotirakis](https://github.com/dsotirakis)
- **CloudWatch Logs:** Add link to X-Ray data source for trace IDs in logs. [#39135](https://github.com/grafana/grafana/pull/39135), [@aocenas](https://github.com/aocenas)
- **CloudWatch Logs:** Disable query path using websockets (Live) feature. [#39231](https://github.com/grafana/grafana/pull/39231), [@aocenas](https://github.com/aocenas)
- **CloudWatch/Logs:** Don't group dataframes for non time series queries. [#37998](https://github.com/grafana/grafana/pull/37998), [@aocenas](https://github.com/aocenas)
- **Cloudwatch:** Migrate queries that use multiple stats to one query per stat. [#36925](https://github.com/grafana/grafana/pull/36925), [@sunker](https://github.com/sunker)
- **Dashboard:** Keep live timeseries moving left (v2). [#37769](https://github.com/grafana/grafana/pull/37769), [@ryantxu](https://github.com/ryantxu)
- **Datasources:** Introduce `response_limit` for datasource responses. [#38962](https://github.com/grafana/grafana/pull/38962), [@dsotirakis](https://github.com/dsotirakis)
- **Explore:** Add filter by trace or span ID to `trace to logs` feature. [#38943](https://github.com/grafana/grafana/pull/38943), [@connorlindsey](https://github.com/connorlindsey)
- **Explore:** Download traces as JSON in Explore Inspector. [#38614](https://github.com/grafana/grafana/pull/38614), [@connorlindsey](https://github.com/connorlindsey)
- **Explore:** Reuse Dashboard's QueryRows component. [#38942](https://github.com/grafana/grafana/pull/38942), [@Elfo404](https://github.com/Elfo404)
- **Explore:** Support custom display label for derived fields buttons for Loki datasource. [#37273](https://github.com/grafana/grafana/pull/37273), [@connorlindsey](https://github.com/connorlindsey)
- **Grafana UI:** Update monaco-related dependencies. [#39027](https://github.com/grafana/grafana/pull/39027), [@gabor](https://github.com/gabor)
- **Graphite:** Deprecate browser access mode. [#38783](https://github.com/grafana/grafana/pull/38783), [@ifrost](https://github.com/ifrost)
- **InfluxDB:** Improve handling of intervals in alerting. [#37588](https://github.com/grafana/grafana/pull/37588), [@gabor](https://github.com/gabor)
- **InfluxDB:** InfluxQL query editor: Handle unusual characters in tag values better. [#39170](https://github.com/grafana/grafana/pull/39170), [@gabor](https://github.com/gabor)
- Introduce "monitored queries" service. (Enterprise)
- **Jaeger:** Add ability to upload JSON file for trace data. [#37205](https://github.com/grafana/grafana/pull/37205), [@zoltanbedi](https://github.com/zoltanbedi)
- **LibraryElements:** Enable specifying UID for new and existing library elements. [#39019](https://github.com/grafana/grafana/pull/39019), [@hugohaggmark](https://github.com/hugohaggmark)
- **LibraryPanels:** Remove library panel icon from the panel header so you can no longer tell that a panel is a library panel from the dashboard view. [#38749](https://github.com/grafana/grafana/pull/38749), [@hugohaggmark](https://github.com/hugohaggmark)
- **Logs panel:** Scroll to the bottom on page refresh when sorting in ascending order. [#37634](https://github.com/grafana/grafana/pull/37634), [@ivanahuckova](https://github.com/ivanahuckova)
- **Loki:** Add fuzzy search to label browser. [#36864](https://github.com/grafana/grafana/pull/36864), [@connorlindsey](https://github.com/connorlindsey)
- **Navigation:** Implement active state for items in the Sidemenu. [#39030](https://github.com/grafana/grafana/pull/39030), [@ashharrison90](https://github.com/ashharrison90)
- **Packaging:** Add stricter systemd unit options. [#38109](https://github.com/grafana/grafana/pull/38109), [@erdnaxe](https://github.com/erdnaxe)
- **Packaging:** Update PID file location from `/var/run` to `/run`. [#35739](https://github.com/grafana/grafana/pull/35739), [@MichaIng](https://github.com/MichaIng)
- **Plugins:** Add Hide OAuth Forward config option. [#36306](https://github.com/grafana/grafana/pull/36306), [@wbrowne](https://github.com/wbrowne)
- **Postgres/MySQL/MSSQL:** Add setting to limit the maximum number of rows processed. [#38986](https://github.com/grafana/grafana/pull/38986), [@marefr](https://github.com/marefr)
- **Prometheus:** Add browser access mode deprecation warning. [#37578](https://github.com/grafana/grafana/pull/37578), [@ivanahuckova](https://github.com/ivanahuckova)
- **Prometheus:** Add interpolation for built-in-time variables to backend. [#39051](https://github.com/grafana/grafana/pull/39051), [@ivanahuckova](https://github.com/ivanahuckova)
- **Recorded Queries:** Finish rest API endpoints. (Enterprise)
- **Reporting:** enable creating reports from dashboard. (Enterprise)
- **Tempo:** Add ability to upload trace data in JSON format. [#37407](https://github.com/grafana/grafana/pull/37407), [@zoltanbedi](https://github.com/zoltanbedi)
- **TimeSeries/XYChart:** Allow grid lines visibility control in XYChart and TimeSeries panels. [#38502](https://github.com/grafana/grafana/pull/38502), [@dprokop](https://github.com/dprokop)
- **Transformations:** Convert field types to time string number or boolean. [#38517](https://github.com/grafana/grafana/pull/38517), [@nikki-kiga](https://github.com/nikki-kiga)
- **Usage Insights:** Support writing events to Grafana's log. (Enterprise)
- **Value mappings:** Add regular-expression based value mapping. [#38931](https://github.com/grafana/grafana/pull/38931), [@mcdee](https://github.com/mcdee)
- **Zipkin:** Add ability to upload trace JSON. [#37483](https://github.com/grafana/grafana/pull/37483), [@zoltanbedi](https://github.com/zoltanbedi)

### Bug fixes

- **Admin:** Prevent user from deleting user's current/active organization. [#38056](https://github.com/grafana/grafana/pull/38056), [@idafurjes](https://github.com/idafurjes)
- **LibraryPanels:** Fix library panel getting saved in the dashboard's folder. [#38978](https://github.com/grafana/grafana/pull/38978), [@hugohaggmark](https://github.com/hugohaggmark)
- **OAuth:** Make generic teams URL and JMES path configurable. [#37233](https://github.com/grafana/grafana/pull/37233), [@djairhogeuens](https://github.com/djairhogeuens)
- **QueryEditor:** Fix broken copy-paste for mouse middle-click (#39117). [#39117](https://github.com/grafana/grafana/pull/39117), [@glintik](https://github.com/glintik)
- **Thresholds:** Fix undefined color in "Add threshold". [#39113](https://github.com/grafana/grafana/pull/39113), [@glintik](https://github.com/glintik)
- **Timeseries:** Add wide-to-long, and fix multi-frame output. [#38670](https://github.com/grafana/grafana/pull/38670), [@ryantxu](https://github.com/ryantxu)
- **TooltipPlugin:** Fix behavior of Shared Crosshair when Tooltip is set to All. [#37285](https://github.com/grafana/grafana/pull/37285), [@nikki-kiga](https://github.com/nikki-kiga)

### Breaking changes

The `monaco-editor` dependency in `grafana-ui` has been updated to a newer version (`0.27.0`), which is not completely backward compatible with the old version (`0.21.2`). The backward incompatible changes are fairly small, but they do exist, so if your code accesses the raw monaco-objects through the `grafana-ui` package, please check the [monaco-editor changelog](https://github.com/microsoft/monaco-editor/blob/main/CHANGELOG.md) and apply any necessary changes. Issue [#39027](https://github.com/grafana/grafana/issues/39027)

The mandatory `css` prop in `grafana/ui` components has been removed.

Previous versions of `grafana/ui` components were typed incorrectly due to a dependency mismatch between emotion 10 and 11 causing a `css` prop to be added to components that extended react types.
Issue [#38078](https://github.com/grafana/grafana/issues/38078)

### Unified Alerting (Grafana 8 Alerting) data loss

Grafana v8.2 fixed an issue with org isolation for notification configuration but to fix this Grafana will now re-run the migration from old alerting and this will cause complete removal of all new alert rules and notification configurations. This data loss is not something we find acceptable and are working on ways to mitigate it. So in the meantime, if you are an early adopter of unified alerting please wait with trying v8.2 beta.
Issue [#37414](https://github.com/grafana/grafana/issues/37414)

Panel queries and/or annotation queries that used more than one statistic will be converted into one query/annotation per statistic. In case an alerting rule was based on a query row that had more than one statistic, it would now be based only on the first statistic for that query row. New alerting rules will not be created for migrated queries. Please note that in most cases it would not make sense to have an alerting rule that is based on multiple statistics anyway. Issue [#36925](https://github.com/grafana/grafana/issues/36925)

### Deprecations

`getHighlighterExpressions` in datasource APIs ( used to highlight logs while editing queries) has been deprecated and will be removed in a future release.

# Deprecation notice

`ExploreQueryFieldProps` interface for query editors has been deprecated and will be removed in a future release. Use `QueryEditorProps` instead. Issue [#38942](https://github.com/grafana/grafana/issues/38942)

### Plugin development fixes & changes

- **Grafana UI:** Fix TS error property `css` is missing in type. [#38078](https://github.com/grafana/grafana/pull/38078), [@jackw](https://github.com/jackw)

<!-- 8.2.0-beta1 END -->

<!-- 8.1.8 START -->

# 8.1.8 (2021-12-07)

- **Security**: Fixes CVE-2021-43798. For more information, see our [blog](https://grafana.com/blog/2021/12/07/grafana-8.3.1-8.2.7-8.1.8-and-8.0.7-released-with-high-severity-security-fix/)

<!-- 8.1.8 END -->

<!-- 8.1.7 START -->

# 8.1.7 (2021-10-06)

### Bug fixes

- **Alerting:** Fix alerts with evaluation interval more than 30 seconds resolving before notification. [#39513](https://github.com/grafana/grafana/pull/39513), [@gerobinson](https://github.com/gerobinson)
- **Elasticsearch/Prometheus:** Fix usage of proper SigV4 service namespace. [#39439](https://github.com/grafana/grafana/pull/39439), [@marefr](https://github.com/marefr)

<!-- 8.1.7 END -->

<!-- 8.1.6 START -->

# 8.1.6 (2021-10-05)

- **Security**: Fixes CVE-2021-39226. For more information, see our [blog](https://grafana.com/blog/2021/10/05/grafana-7.5.11-and-8.1.6-released-with-critical-security-fix/)

<!-- 8.1.6 END -->

<!-- 8.1.5 START -->

# 8.1.5 (2021-09-21)

### Bug fixes

- **BarChart:** Fixes panel error that happens on second refresh. [#39304](https://github.com/grafana/grafana/pull/39304), [@DanCech](https://github.com/DanCech)

<!-- 8.1.5 END -->

<!-- 8.1.4 START -->

# 8.1.4 (2021-09-16)

### Features and enhancements

- **Explore:** Ensure logs volume bar colors match legend colors. [#39072](https://github.com/grafana/grafana/pull/39072), [@ifrost](https://github.com/ifrost)
- **LDAP:** Search all DNs for users. [#38891](https://github.com/grafana/grafana/pull/38891), [@sakjur](https://github.com/sakjur)

### Bug fixes

- **Alerting:** Fix notification channel migration. [#38983](https://github.com/grafana/grafana/pull/38983), [@papagian](https://github.com/papagian)
- **Annotations:** Fix blank panels for queries with unknown data sources. [#39017](https://github.com/grafana/grafana/pull/39017), [@hugohaggmark](https://github.com/hugohaggmark)
- **BarChart:** Fix stale values and x axis labels. [#39188](https://github.com/grafana/grafana/pull/39188), [@leeoniya](https://github.com/leeoniya)
- **Graph:** Make old graph panel thresholds work even if ngalert is enabled. [#38918](https://github.com/grafana/grafana/pull/38918), [@domasx2](https://github.com/domasx2)
- **InfluxDB:** Fix regex to identify `/` as separator. [#39185](https://github.com/grafana/grafana/pull/39185), [@dsotirakis](https://github.com/dsotirakis)
- **LibraryPanels:** Fix update issues related to library panels in rows. [#38963](https://github.com/grafana/grafana/pull/38963), [@hugohaggmark](https://github.com/hugohaggmark)
- **Variables:** Fix variables not updating inside a Panel when the preceding Row uses "Repeat For". [#38935](https://github.com/grafana/grafana/pull/38935), [@axelavargas](https://github.com/axelavargas)

<!-- 8.1.4 END -->
<!-- 8.1.3 START -->

# 8.1.3 (2021-09-08)

### Bug fixes

- **Alerting:** Fix alert flapping in the internal alertmanager. [#38648](https://github.com/grafana/grafana/pull/38648), [@gotjosh](https://github.com/gotjosh)
- **Alerting:** Fix request handler failed to convert dataframe "results" to plugins.DataTimeSeriesSlice: input frame is not recognized as a time series. [#38587](https://github.com/grafana/grafana/pull/38587), [@idafurjes](https://github.com/idafurjes)
- **Dashboard:** Fix UIDs are not preserved when importing/creating dashboards thru importing .json file. [#38659](https://github.com/grafana/grafana/pull/38659), [@axelavargas](https://github.com/axelavargas)
- **Dashboard:** Forces panel re-render when exiting panel edit. [#38913](https://github.com/grafana/grafana/pull/38913), [@hugohaggmark](https://github.com/hugohaggmark)
- **Dashboard:** Prevent folder from changing when navigating to general settings. [#38103](https://github.com/grafana/grafana/pull/38103), [@hugohaggmark](https://github.com/hugohaggmark)
- **Docker:** Force use of libcrypto1.1 and libssl1.1 versions to fix CVE-2021-3711. [#38585](https://github.com/grafana/grafana/pull/38585), [@dsotirakis](https://github.com/dsotirakis)
- **Elasticsearch:** Fix metric names for alert queries. [#38546](https://github.com/grafana/grafana/pull/38546), [@dsotirakis](https://github.com/dsotirakis)
- **Elasticsearch:** Limit Histogram field parameter to numeric values. [#38631](https://github.com/grafana/grafana/pull/38631), [@Elfo404](https://github.com/Elfo404)
- **Elasticsearch:** Prevent pipeline aggregations to show up in terms order by options. [#38448](https://github.com/grafana/grafana/pull/38448), [@Elfo404](https://github.com/Elfo404)
- **LibraryPanels:** Prevent duplicate repeated panels from being created. [#38804](https://github.com/grafana/grafana/pull/38804), [@hugohaggmark](https://github.com/hugohaggmark)
- **Loki:** Fix ad-hoc filter in dashboard when used with parser. [#38542](https://github.com/grafana/grafana/pull/38542), [@ivanahuckova](https://github.com/ivanahuckova)
- **Plugins:** Track signed files + add warn log for plugin assets which are not signed. [#38938](https://github.com/grafana/grafana/pull/38938), [@wbrowne](https://github.com/wbrowne)
- **Postgres/MySQL/MSSQL:** Fix region annotations not displayed correctly. [#38936](https://github.com/grafana/grafana/pull/38936), [@marefr](https://github.com/marefr)
- **Prometheus:** Fix validate selector in metrics browser. [#38921](https://github.com/grafana/grafana/pull/38921), [@ivanahuckova](https://github.com/ivanahuckova)
- **Security:** Fix stylesheet injection vulnerability [#38432](https://github.com/grafana/grafana/pull/38432), [@idafurjes](https://github.com/idafurjes). Big thanks to Tobias Hamann and Lauritz Holtmann of usd AG for reporting this issue.
- **Security:** Fix short URL vulnerability [#38436](https://github.com/grafana/grafana/pull/38436), [@idafurjes](https://github.com/idafurjes). Big thanks to Tobias Hamann and Lauritz Holtmann of usd AG for reporting this issue.

<!-- 8.1.3 END -->
<!-- 8.1.2 START -->

# 8.1.2 (2021-08-19)

### Features and enhancements

- **AzureMonitor:** Add support for PostgreSQL and MySQL Flexible Servers. [#38075](https://github.com/grafana/grafana/pull/38075), [@joshhunt](https://github.com/joshhunt)
- **Datasource:** Change HTTP status code for failed datasource health check to 400. [#37895](https://github.com/grafana/grafana/pull/37895), [@stephaniehingtgen](https://github.com/stephaniehingtgen)
- **Explore:** Add span duration to left panel in trace viewer. [#37806](https://github.com/grafana/grafana/pull/37806), [@connorlindsey](https://github.com/connorlindsey)
- **Plugins:** Use file extension allowlist when serving plugin assets instead of checking for UNIX executable. [#37688](https://github.com/grafana/grafana/pull/37688), [@wbrowne](https://github.com/wbrowne)
- **Profiling:** Add support for binding pprof server to custom network interfaces. [#36580](https://github.com/grafana/grafana/pull/36580), [@cinaglia](https://github.com/cinaglia)
- **Search:** Make search icon keyboard navigable. [#37865](https://github.com/grafana/grafana/pull/37865), [@tskarhed](https://github.com/tskarhed)
- **Template variables:** Keyboard navigation improvements. [#38001](https://github.com/grafana/grafana/pull/38001), [@tskarhed](https://github.com/tskarhed)
- **Tooltip:** Display ms within minute time range. [#37569](https://github.com/grafana/grafana/pull/37569), [@nikki-kiga](https://github.com/nikki-kiga)

### Bug fixes

- **Alerting:** Fix saving LINE contact point. [#37744](https://github.com/grafana/grafana/pull/37744), [@xy-man](https://github.com/xy-man)
- **Alerting:** Fix saving LINE contact point. [#37718](https://github.com/grafana/grafana/pull/37718), [@xy-man](https://github.com/xy-man)
- **Annotations:** Fix alerting annotation coloring. [#37412](https://github.com/grafana/grafana/pull/37412), [@kylebrandt](https://github.com/kylebrandt)
- **Annotations:** Alert annotations are now visible in the correct Panel. [#37959](https://github.com/grafana/grafana/pull/37959), [@hugohaggmark](https://github.com/hugohaggmark)
- **Auth:** Hide SigV4 config UI and disable middleware when its config flag is disabled. [#37293](https://github.com/grafana/grafana/pull/37293), [@wbrowne](https://github.com/wbrowne)
- **Dashboard:** Prevent incorrect panel layout by comparing window width against theme breakpoints. [#37868](https://github.com/grafana/grafana/pull/37868), [@ashharrison90](https://github.com/ashharrison90)
- **Elasticsearch:** Fix metric names for alert queries. [#37871](https://github.com/grafana/grafana/pull/37871), [@dsotirakis](https://github.com/dsotirakis)
- **Explore:** Fix showing of full log context. [#37442](https://github.com/grafana/grafana/pull/37442), [@ivanahuckova](https://github.com/ivanahuckova)
- **PanelEdit:** Fix 'Actual' size by passing the correct panel size to Das…. [#37885](https://github.com/grafana/grafana/pull/37885), [@ashharrison90](https://github.com/ashharrison90)
- **Plugins:** Fix TLS datasource settings. [#37797](https://github.com/grafana/grafana/pull/37797), [@wbrowne](https://github.com/wbrowne)
- **Variables:** Fix issue with empty drop downs on navigation. [#37776](https://github.com/grafana/grafana/pull/37776), [@hugohaggmark](https://github.com/hugohaggmark)
- **Variables:** Fix URL util converting `false` into `true`. [#37402](https://github.com/grafana/grafana/pull/37402), [@simPod](https://github.com/simPod)

### Plugin development fixes & changes

- **Toolkit:** Fix matchMedia not found error. [#37643](https://github.com/grafana/grafana/pull/37643), [@zoltanbedi](https://github.com/zoltanbedi)

<!-- 8.1.2 END -->
<!-- 8.1.1 START -->

# 8.1.1 (2021-08-09)

### Bug fixes

- **CloudWatch Logs:** Fix crash when no region is selected. [#37639](https://github.com/grafana/grafana/pull/37639), [@aocenas](https://github.com/aocenas)
- **Reporting:** Fix timezone parsing for scheduler. (Enterprise)

<!-- 8.1.1 END -->
<!-- 8.1.0 START -->

# 8.1.0 (2021-08-05)

### Features and enhancements

- **Alerting:** Deduplicate receivers during migration. [#36812](https://github.com/grafana/grafana/pull/36812), [@codesome](https://github.com/codesome)
- **ColorPicker:** Display colors as RGBA. [#37231](https://github.com/grafana/grafana/pull/37231), [@nikki-kiga](https://github.com/nikki-kiga)
- **Encryption:** Add support for multiple encryption algorithms (aes-gcm). (Enterprise)
- **Select:** Make portalling the menu opt-in, but opt-in _everywhere_. [#37501](https://github.com/grafana/grafana/pull/37501), [@ashharrison90](https://github.com/ashharrison90)
- **TeamSync:** Batch team synchronization. (Enterprise)
- **TimeRangePicker:** Improve accessibility. [#36912](https://github.com/grafana/grafana/pull/36912), [@tskarhed](https://github.com/tskarhed)

### Bug fixes

- **Annotations:** Correct annotations that are displayed upon page refresh. [#37496](https://github.com/grafana/grafana/pull/37496), [@axelavargas](https://github.com/axelavargas)
- **Annotations:** Fix **Enabled** button that disappeared from Grafana v8.0.6. [#37454](https://github.com/grafana/grafana/pull/37454), [@axelavargas](https://github.com/axelavargas)
- **Annotations:** Fix data source template variable that was not available for annotations. [#37506](https://github.com/grafana/grafana/pull/37506), [@axelavargas](https://github.com/axelavargas)
- **AzureMonitor:** Fix annotations query editor that does not load. [#37476](https://github.com/grafana/grafana/pull/37476), [@torkelo](https://github.com/torkelo)
- **Geomap:** Fix scale calculations. [#37375](https://github.com/grafana/grafana/pull/37375), [@ryantxu](https://github.com/ryantxu)
- **GraphNG:** Fix y-axis autosizing. [#37464](https://github.com/grafana/grafana/pull/37464), [@leeoniya](https://github.com/leeoniya)
- **Live:** Display stream rate and fix duplicate channels in list response. [#37365](https://github.com/grafana/grafana/pull/37365), [@FZambia](https://github.com/FZambia)
- **Loki:** Update labels in log browser when time range changes. [#37520](https://github.com/grafana/grafana/pull/37520), [@ivanahuckova](https://github.com/ivanahuckova)
- **Loki:** Update labels in log browser when time range changes in dashboard. [#37541](https://github.com/grafana/grafana/pull/37541), [@ivanahuckova](https://github.com/ivanahuckova)
- **NGAlert:** Send resolve signal to alertmanager on alerting -> Normal. [#37363](https://github.com/grafana/grafana/pull/37363), [@kylebrandt](https://github.com/kylebrandt)
- **PasswordField:** Prevent a password from being displayed when you click the Enter button. [#37444](https://github.com/grafana/grafana/pull/37444), [@tskarhed](https://github.com/tskarhed)
- **Renderer:** Remove debug.log file when Grafana is stopped. [#37367](https://github.com/grafana/grafana/pull/37367), [@AgnesToulet](https://github.com/AgnesToulet)
- **Security:** Update dependencies to fix CVE-2021-36222. [#37546](https://github.com/grafana/grafana/pull/37546), [@ying-jeanne](https://github.com/ying-jeanne)

<!-- 8.1.0 END -->

<!-- 8.1.0-beta3 START -->

# 8.1.0-beta3 (2021-07-29)

### Features and enhancements

- **Alerting:** Support label matcher syntax in alert rule list filter. [#36408](https://github.com/grafana/grafana/pull/36408), [@nathanrodman](https://github.com/nathanrodman)
- **IconButton:** Put tooltip text as aria-label. [#36760](https://github.com/grafana/grafana/pull/36760), [@tskarhed](https://github.com/tskarhed)
- **Live:** Experimental HA with Redis. [#36787](https://github.com/grafana/grafana/pull/36787), [@FZambia](https://github.com/FZambia)
- **UI:** FileDropzone component. [#36646](https://github.com/grafana/grafana/pull/36646), [@zoltanbedi](https://github.com/zoltanbedi)
- **[v8.1.x] CloudWatch:** Add AWS LookoutMetrics. [#37329](https://github.com/grafana/grafana/pull/37329), [@ilyastoli](https://github.com/ilyastoli)

### Bug fixes

- **Docker:** Fix builds by delaying go mod verify until all required files are copied over. [#37246](https://github.com/grafana/grafana/pull/37246), [@wbrowne](https://github.com/wbrowne)
- **Exemplars:** Fix disable exemplars only on the query that failed. [#37296](https://github.com/grafana/grafana/pull/37296), [@zoltanbedi](https://github.com/zoltanbedi)
- **SQL:** Fix SQL dataframe resampling (fill mode + time intervals). [#36937](https://github.com/grafana/grafana/pull/36937), [@idafurjes](https://github.com/idafurjes)

<!-- 8.1.0-beta3 END -->

<!-- 8.1.0-beta2 START -->

# 8.1.0-beta2 (2021-07-23)

### Features and enhancements

- **Alerting:** Expand the value string in alert annotations and labels. [#37051](https://github.com/grafana/grafana/pull/37051), [@gerobinson](https://github.com/gerobinson)
- **Auth:** Add Azure HTTP authentication middleware. [#36932](https://github.com/grafana/grafana/pull/36932), [@kostrse](https://github.com/kostrse)
- **Auth:** Auth: Pass user role when using the authentication proxy. [#36729](https://github.com/grafana/grafana/pull/36729), [@yuwaMSFT2](https://github.com/yuwaMSFT2)
- **Gazetteer:** Update countries.json file to allow for linking to 3-letter country codes. [#37129](https://github.com/grafana/grafana/pull/37129), [@bryanuribe](https://github.com/bryanuribe)

### Bug fixes

- **Config:** Fix Docker builds by correcting formatting in sample.ini. [#37106](https://github.com/grafana/grafana/pull/37106), [@FZambia](https://github.com/FZambia)
- **Explore:** Fix encoding of internal URLs. [#36919](https://github.com/grafana/grafana/pull/36919), [@aocenas](https://github.com/aocenas)

<!-- 8.1.0-beta2 END -->

<!-- 8.1.0-beta1 START -->

# 8.1.0-beta1 (2021-07-22)

### Features and enhancements

- **Alerting:** Add Alertmanager notifications tab. [#35759](https://github.com/grafana/grafana/pull/35759), [@nathanrodman](https://github.com/nathanrodman)
- **Alerting:** Add button to deactivate current Alertmanager configuration. [#36951](https://github.com/grafana/grafana/pull/36951), [@domasx2](https://github.com/domasx2)
- **Alerting:** Add toggle in Loki/Prometheus data source configuration to opt out of alerting UI. [#36552](https://github.com/grafana/grafana/pull/36552), [@domasx2](https://github.com/domasx2)
- **Alerting:** Allow any "evaluate for" value >=0 in the alert rule form. [#35807](https://github.com/grafana/grafana/pull/35807), [@domasx2](https://github.com/domasx2)
- **Alerting:** Load default configuration from status endpoint, if Cortex Alertmanager returns empty user configuration. [#35769](https://github.com/grafana/grafana/pull/35769), [@domasx2](https://github.com/domasx2)
- **Alerting:** view to display alert rule and its underlying data. [#35546](https://github.com/grafana/grafana/pull/35546), [@mckn](https://github.com/mckn)
- **Annotation panel:** Release the annotation panel. [#36959](https://github.com/grafana/grafana/pull/36959), [@ryantxu](https://github.com/ryantxu)
- **Annotations:** Add typeahead support for tags in built-in annotations. [#36377](https://github.com/grafana/grafana/pull/36377), [@ashharrison90](https://github.com/ashharrison90)
- **AzureMonitor:** Add curated dashboards for Azure services. [#35356](https://github.com/grafana/grafana/pull/35356), [@avidhanju](https://github.com/avidhanju)
- **AzureMonitor:** Add support for deep links to Microsoft Azure portal for Metrics. [#32273](https://github.com/grafana/grafana/pull/32273), [@shuotli](https://github.com/shuotli)
- **AzureMonitor:** Remove support for different credentials for Azure Monitor Logs. [#35121](https://github.com/grafana/grafana/pull/35121), [@andresmgot](https://github.com/andresmgot)
- **AzureMonitor:** Support querying any Resource for Logs queries. [#33879](https://github.com/grafana/grafana/pull/33879), [@joshhunt](https://github.com/joshhunt)
- **Elasticsearch:** Add frozen indices search support. [#36018](https://github.com/grafana/grafana/pull/36018), [@Elfo404](https://github.com/Elfo404)
- **Elasticsearch:** Name fields after template variables values instead of their name. [#36035](https://github.com/grafana/grafana/pull/36035), [@Elfo404](https://github.com/Elfo404)
- **Elasticsearch:** add rate aggregation. [#33311](https://github.com/grafana/grafana/pull/33311), [@estermv](https://github.com/estermv)
- **Email:** Allow configuration of content types for email notifications. [#34530](https://github.com/grafana/grafana/pull/34530), [@djairhogeuens](https://github.com/djairhogeuens)
- **Explore:** Add more meta information when line limit is hit. [#33069](https://github.com/grafana/grafana/pull/33069), [@ivanahuckova](https://github.com/ivanahuckova)
- **Explore:** UI improvements to trace view. [#34276](https://github.com/grafana/grafana/pull/34276), [@aocenas](https://github.com/aocenas)
- **FieldOverrides:** Added support to change display name in an override field and have it be matched by a later rule. [#35893](https://github.com/grafana/grafana/pull/35893), [@torkelo](https://github.com/torkelo)
- **HTTP Client:** Introduce `dataproxy_max_idle_connections` config variable. [#35864](https://github.com/grafana/grafana/pull/35864), [@dsotirakis](https://github.com/dsotirakis)
- **InfluxDB:** InfluxQL: adds tags to timeseries data. [#36702](https://github.com/grafana/grafana/pull/36702), [@gabor](https://github.com/gabor)
- **InfluxDB:** InfluxQL: make measurement search case insensitive. [#34563](https://github.com/grafana/grafana/pull/34563), [@gabor](https://github.com/gabor)
- **Legacy Alerting:** Replace simplejson with a struct in webhook notification channel. [#34952](https://github.com/grafana/grafana/pull/34952), [@KEVISONG](https://github.com/KEVISONG)
- **Legend:** Updates display name for Last (not null) to just Last\*. [#35633](https://github.com/grafana/grafana/pull/35633), [@torkelo](https://github.com/torkelo)
- **Logs panel:** Add option to show common labels. [#36166](https://github.com/grafana/grafana/pull/36166), [@ivanahuckova](https://github.com/ivanahuckova)
- **Loki:** Add \$\_\_range variable. [#36175](https://github.com/grafana/grafana/pull/36175), [@ivanahuckova](https://github.com/ivanahuckova)
- **Loki:** Add support for "label_values(log stream selector, label)" in templating. [#35488](https://github.com/grafana/grafana/pull/35488), [@ivanahuckova](https://github.com/ivanahuckova)
- **Loki:** Add support for ad-hoc filtering in dashboard. [#36393](https://github.com/grafana/grafana/pull/36393), [@ivanahuckova](https://github.com/ivanahuckova)
- **MySQL Datasource:** Add timezone parameter. [#27535](https://github.com/grafana/grafana/pull/27535), [@andipabst](https://github.com/andipabst)
- **NodeGraph:** Show gradient fields in legend. [#34078](https://github.com/grafana/grafana/pull/34078), [@aocenas](https://github.com/aocenas)
- **PanelOptions:** Don't mutate panel options/field config object when updating. [#36441](https://github.com/grafana/grafana/pull/36441), [@dprokop](https://github.com/dprokop)
- **PieChart:** Make pie gradient more subtle to match other charts. [#36961](https://github.com/grafana/grafana/pull/36961), [@nikki-kiga](https://github.com/nikki-kiga)
- **Prometheus:** Update PromQL typeahead and highlighting. [#36730](https://github.com/grafana/grafana/pull/36730), [@ekpdt](https://github.com/ekpdt)
- **Prometheus:** interpolate variable for step field. [#36437](https://github.com/grafana/grafana/pull/36437), [@zoltanbedi](https://github.com/zoltanbedi)
- **Provisioning:** Improve validation by validating across all dashboard providers. [#26742](https://github.com/grafana/grafana/pull/26742), [@nabokihms](https://github.com/nabokihms)
- **Query cache:** Adding an encryption option for caching. (Enterprise)
- **Reporting:** Use start and end dates for scheduling. (Enterprise)
- **SQL Datasources:** Allow multiple string/labels columns with time series. [#36485](https://github.com/grafana/grafana/pull/36485), [@kylebrandt](https://github.com/kylebrandt)
- **Select:** Portal select menu to document.body. [#36398](https://github.com/grafana/grafana/pull/36398), [@ashharrison90](https://github.com/ashharrison90)
- **Team Sync:** Add group mapping to support team sync in the Generic OAuth provider. [#36307](https://github.com/grafana/grafana/pull/36307), [@wardbekker](https://github.com/wardbekker)
- **Tooltip:** Make active series more noticeable. [#36824](https://github.com/grafana/grafana/pull/36824), [@nikki-kiga](https://github.com/nikki-kiga)
- **Tracing:** Add support to configure trace to logs start and end time. [#34995](https://github.com/grafana/grafana/pull/34995), [@zoltanbedi](https://github.com/zoltanbedi)
- **Transformations:** Skip merge when there is only a single data frame. [#36407](https://github.com/grafana/grafana/pull/36407), [@edgarpoce](https://github.com/edgarpoce)
- **ValueMapping:** Added support for mapping text to color, boolean values, NaN and Null. Improved UI for value mapping. [#33820](https://github.com/grafana/grafana/pull/33820), [@torkelo](https://github.com/torkelo)
- **Visualizations:** Dynamically set any config (min, max, unit, color, thresholds) from query results. [#36548](https://github.com/grafana/grafana/pull/36548), [@torkelo](https://github.com/torkelo)
- **live:** Add support to handle origin without a value for the port when matching with root_url. [#36834](https://github.com/grafana/grafana/pull/36834), [@FZambia](https://github.com/FZambia)

### Bug fixes

- **Alerting:** Handle marshaling Inf values. [#36947](https://github.com/grafana/grafana/pull/36947), [@kylebrandt](https://github.com/kylebrandt)
- **AzureMonitor:** Fix macro resolution for template variables. [#36944](https://github.com/grafana/grafana/pull/36944), [@andresmgot](https://github.com/andresmgot)
- **AzureMonitor:** Fix queries with Microsoft.NetApp/../../volumes resources. [#32661](https://github.com/grafana/grafana/pull/32661), [@pckls](https://github.com/pckls)
- **AzureMonitor:** Request and concat subsequent resource pages. [#36958](https://github.com/grafana/grafana/pull/36958), [@andresmgot](https://github.com/andresmgot)
- **Bug:** Fix parse duration for day. [#36942](https://github.com/grafana/grafana/pull/36942), [@idafurjes](https://github.com/idafurjes)
- **Datasources:** Improve error handling for error messages. [#35120](https://github.com/grafana/grafana/pull/35120), [@ifrost](https://github.com/ifrost)
- **Explore:** Correct the functionality of shift-enter shortcut across all uses. [#36600](https://github.com/grafana/grafana/pull/36600), [@ivanahuckova](https://github.com/ivanahuckova)
- **Explore:** Show all dataFrames in data tab in Inspector. [#32161](https://github.com/grafana/grafana/pull/32161), [@ivanahuckova](https://github.com/ivanahuckova)
- **GraphNG:** Fix Tooltip mode 'All' for XYChart. [#31260](https://github.com/grafana/grafana/pull/31260), [@Posnet](https://github.com/Posnet)
- **Loki:** Fix highlight of logs when using filter expressions with backticks. [#36024](https://github.com/grafana/grafana/pull/36024), [@ivanahuckova](https://github.com/ivanahuckova)
- **Modal:** Force modal content to overflow with scroll. [#36754](https://github.com/grafana/grafana/pull/36754), [@ashharrison90](https://github.com/ashharrison90)
- **Plugins:** Ignore symlinked folders when verifying plugin signature. [#34434](https://github.com/grafana/grafana/pull/34434), [@wbrowne](https://github.com/wbrowne)

### Breaking changes

When parsing Elasticsearch query responses using template variables, each field gets named after the variable value instead of the name.
For example, executing a `terms` aggregation on a variable named `$groupBy` that has `@hostname` as a value, the resulting column in the table response will be `@hostname` instead of `$groupBy` Issue [#36035](https://github.com/grafana/grafana/issues/36035)

Azure Monitor data source no longer supports different credentials for Metrics and Logs in existing data sources. To use different credentials for Azure Monitor Logs, create another data source. Issue [#35121](https://github.com/grafana/grafana/issues/35121)

Existing Azure Metrics Logs queries for Log Analytics Workspaces should be backward compatible with this change and should not get impacted. Panels will be migrated to use the new resource-centric backend when you first edit and save them.

Application Insights and Insights Analytics queries are now read-only and cannot be modified. To update Application Insights queries, users can manually recreate them as Metrics queries, and Insights Analytics are recreated with Logs.

Issue [#33879](https://github.com/grafana/grafana/issues/33879)

### Plugin development fixes & changes

- **Toolkit:** Improve error messages when tasks fail. [#36381](https://github.com/grafana/grafana/pull/36381), [@joshhunt](https://github.com/joshhunt)

<!-- 8.1.0-beta1 END -->

<!-- 8.0.7 START -->

# 8.0.7 (2021-12-07)

- **Security**: Fixes CVE-2021-43798. For more information, see our [blog](https://grafana.com/blog/2021/12/07/grafana-8.3.1-8.2.7-8.1.8-and-8.0.7-released-with-high-severity-security-fix/)

<!-- 8.0.7 END -->

<!-- 8.0.6 START -->

# 8.0.6 (2021-07-14)

### Features and enhancements

- **Alerting:** Add annotation upon alert state change. [#36535](https://github.com/grafana/grafana/pull/36535), [@davidmparrott](https://github.com/davidmparrott)
- **Alerting:** Allow space in label and annotation names. [#36549](https://github.com/grafana/grafana/pull/36549), [@codesome](https://github.com/codesome)
- **InfluxDB:** Improve legend labels for InfluxDB query results. [#36603](https://github.com/grafana/grafana/pull/36603), [@gabor](https://github.com/gabor)

### Bug fixes

- **Alerting:** Fix improper alert by changing the handling of empty labels. [#36679](https://github.com/grafana/grafana/pull/36679), [@davidmparrott](https://github.com/davidmparrott)
- **CloudWatch/Logs:** Reestablish Cloud Watch alert behavior. [#36558](https://github.com/grafana/grafana/pull/36558), [@aocenas](https://github.com/aocenas)
- **Dashboard:** Avoid migration breaking on fieldConfig without defaults field in folded panel. [#36666](https://github.com/grafana/grafana/pull/36666), [@glindstedt](https://github.com/glindstedt)
- **DashboardList:** Fix issue not re-fetching dashboard list after variable change. [#36591](https://github.com/grafana/grafana/pull/36591), [@torkelo](https://github.com/torkelo)
- **Database:** Fix incorrect format of isolation level configuration parameter for MySQL. [#36565](https://github.com/grafana/grafana/pull/36565), [@marefr](https://github.com/marefr)
- **InfluxDB:** Correct tag filtering on InfluxDB data. [#36570](https://github.com/grafana/grafana/pull/36570), [@gabor](https://github.com/gabor)
- **Links:** Fix links that caused a full page reload. [#36631](https://github.com/grafana/grafana/pull/36631), [@torkelo](https://github.com/torkelo)
- **Live:** Fix HTTP error when InfluxDB metrics have an incomplete or asymmetrical field set. [#36664](https://github.com/grafana/grafana/pull/36664), [@FZambia](https://github.com/FZambia)
- **Postgres/MySQL/MSSQL:** Change time field to "Time" for time series queries. [#36720](https://github.com/grafana/grafana/pull/36720), [@marefr](https://github.com/marefr)
- **Postgres:** Fix the handling of a null return value in query results. [#36648](https://github.com/grafana/grafana/pull/36648), [@idafurjes](https://github.com/idafurjes)
- **Tempo:** Show hex strings instead of uints for IDs. [#36471](https://github.com/grafana/grafana/pull/36471), [@zoltanbedi](https://github.com/zoltanbedi)
- **TimeSeries:** Improve tooltip positioning when tooltip overflows. [#36440](https://github.com/grafana/grafana/pull/36440), [@ashharrison90](https://github.com/ashharrison90)
- **Transformations:** Add 'prepare time series' transformer. [#36737](https://github.com/grafana/grafana/pull/36737), [@ryantxu](https://github.com/ryantxu)

<!-- 8.0.6 END -->

<!-- 8.0.5 START -->

# 8.0.5 (2021-07-08)

### Features and enhancements

- **Cloudwatch Logs:** Send error down to client. [#36277](https://github.com/grafana/grafana/pull/36277), [@zoltanbedi](https://github.com/zoltanbedi)
- **Folders:** Return 409 Conflict status when folder already exists. [#36429](https://github.com/grafana/grafana/pull/36429), [@dsotirakis](https://github.com/dsotirakis)
- **TimeSeries:** Do not show series in tooltip if it's hidden in the viz. [#36353](https://github.com/grafana/grafana/pull/36353), [@dprokop](https://github.com/dprokop)

### Bug fixes

- **AzureMonitor:** Fix issue where resource group name is missing on the resource picker button. [#36400](https://github.com/grafana/grafana/pull/36400), [@joshhunt](https://github.com/joshhunt)
- **Chore:** Fix AWS auth assuming role with workspace IAM. [#36430](https://github.com/grafana/grafana/pull/36430), [@wbrowne](https://github.com/wbrowne)
- **DashboardQueryRunner:** Fixes unrestrained subscriptions being created. [#36371](https://github.com/grafana/grafana/pull/36371), [@hugohaggmark](https://github.com/hugohaggmark)
- **DateFormats:** Fix reading correct setting key for use_browser_locale. [#36428](https://github.com/grafana/grafana/pull/36428), [@torkelo](https://github.com/torkelo)
- **Links:** Fix links to other apps outside Grafana when under sub path. [#36498](https://github.com/grafana/grafana/pull/36498), [@torkelo](https://github.com/torkelo)
- **Snapshots:** Fix snapshot absolute time range issue. [#36350](https://github.com/grafana/grafana/pull/36350), [@torkelo](https://github.com/torkelo)
- **Table:** Fix data link color. [#36446](https://github.com/grafana/grafana/pull/36446), [@tharun208](https://github.com/tharun208)
- **Time Series:** Fix X-axis time format when tick increment is larger than a year. [#36335](https://github.com/grafana/grafana/pull/36335), [@torkelo](https://github.com/torkelo)
- **Tooltip Plugin:** Prevent tooltip render if field is undefined. [#36260](https://github.com/grafana/grafana/pull/36260), [@ashharrison90](https://github.com/ashharrison90)

<!-- 8.0.5 END -->

<!-- 8.0.4 START -->

# 8.0.4 (2021-07-01)

### Features and enhancements

- **Live:** Rely on app url for origin check. [#35983](https://github.com/grafana/grafana/pull/35983), [@FZambia](https://github.com/FZambia)
- **PieChart:** Sort legend descending, update placeholder to show default …. [#36062](https://github.com/grafana/grafana/pull/36062), [@ashharrison90](https://github.com/ashharrison90)
- **TimeSeries panel:** Do not reinitialize plot when thresholds mode change. [#35952](https://github.com/grafana/grafana/pull/35952), [@dprokop](https://github.com/dprokop)

### Bug fixes

- **Elasticsearch:** Allow case sensitive custom options in date_histogram interval. [#36168](https://github.com/grafana/grafana/pull/36168), [@Elfo404](https://github.com/Elfo404)
- **Elasticsearch:** Restore previous field naming strategy when using variables. [#35624](https://github.com/grafana/grafana/pull/35624), [@Elfo404](https://github.com/Elfo404)
- **Explore:** Fix import of queries between SQL data sources. [#36210](https://github.com/grafana/grafana/pull/36210), [@ivanahuckova](https://github.com/ivanahuckova)
- **InfluxDB:** InfluxQL query editor: fix retention policy handling. [#36022](https://github.com/grafana/grafana/pull/36022), [@gabor](https://github.com/gabor)
- **Loki:** Send correct time range in template variable queries. [#36268](https://github.com/grafana/grafana/pull/36268), [@ivanahuckova](https://github.com/ivanahuckova)
- **TimeSeries:** Preserve RegExp series overrides when migrating from old graph panel. [#36134](https://github.com/grafana/grafana/pull/36134), [@ashharrison90](https://github.com/ashharrison90)

<!-- 8.0.4 END -->

<!-- 8.0.3 START -->

# 8.0.3 (2021-06-18)

### Features and enhancements

- **Alerting:** Increase alertmanager_conf column if MySQL. [#35657](https://github.com/grafana/grafana/pull/35657), [@kylebrandt](https://github.com/kylebrandt)
- **Time series/Bar chart panel:** Handle infinite numbers as nulls when converting to plot array. [#35638](https://github.com/grafana/grafana/pull/35638), [@dprokop](https://github.com/dprokop)
- **TimeSeries:** Ensure series overrides that contain color are migrated, and migrate the previous `fieldConfig` when changing the panel type. [#35676](https://github.com/grafana/grafana/pull/35676), [@ashharrison90](https://github.com/ashharrison90)
- **ValueMappings:** Improve singlestat value mappings migration. [#35578](https://github.com/grafana/grafana/pull/35578), [@dprokop](https://github.com/dprokop)

### Bug fixes

- **Annotations:** Fix annotation line and marker colors. [#35608](https://github.com/grafana/grafana/pull/35608), [@torkelo](https://github.com/torkelo)
- **AzureMonitor:** Fix KQL template variable queries without default workspace. [#35836](https://github.com/grafana/grafana/pull/35836), [@joshhunt](https://github.com/joshhunt)
- **CloudWatch/Logs:** Fix missing response data for log queries. [#35724](https://github.com/grafana/grafana/pull/35724), [@aocenas](https://github.com/aocenas)
- **Elasticsearch:** Restore previous field naming strategy when using variables. [#35624](https://github.com/grafana/grafana/pull/35624), [@Elfo404](https://github.com/Elfo404)
- **LibraryPanels:** Fix crash in library panels list when panel plugin is not found. [#35907](https://github.com/grafana/grafana/pull/35907), [@torkelo](https://github.com/torkelo)
- **LogsPanel:** Fix performance drop when moving logs panel in dashboard. [#35379](https://github.com/grafana/grafana/pull/35379), [@aocenas](https://github.com/aocenas)
- **Loki:** Parse log levels when ANSI coloring is enabled. [#35607](https://github.com/grafana/grafana/pull/35607), [@olbo98](https://github.com/olbo98)
- **MSSQL:** Fix issue with hidden queries still being executed. [#35787](https://github.com/grafana/grafana/pull/35787), [@torkelo](https://github.com/torkelo)
- **PanelEdit:** Display the VisualizationPicker that was not displayed if a panel has an unknown panel plugin. [#35831](https://github.com/grafana/grafana/pull/35831), [@jackw](https://github.com/jackw)
- **Plugins:** Fix loading symbolically linked plugins. [#35635](https://github.com/grafana/grafana/pull/35635), [@domasx2](https://github.com/domasx2)
- **Prometheus:** Fix issue where legend name was replaced with name Value in stat and gauge panels. [#35863](https://github.com/grafana/grafana/pull/35863), [@torkelo](https://github.com/torkelo)
- **State Timeline:** Fix crash when hovering over panel. [#35692](https://github.com/grafana/grafana/pull/35692), [@hugohaggmark](https://github.com/hugohaggmark)

<!-- 8.0.3 END -->

<!-- 8.0.2 START -->

# 8.0.2 (2021-06-14)

### Features and enhancements

- **Datasource:** Add support for max_conns_per_host in dataproxy settings. [#35520](https://github.com/grafana/grafana/pull/35520), [@jvrplmlmn](https://github.com/jvrplmlmn)

### Bug fixes

- **Configuration:** Fix changing org preferences in FireFox. [#35549](https://github.com/grafana/grafana/pull/35549), [@hugohaggmark](https://github.com/hugohaggmark)
- **PieChart:** Fix legend dimension limits. [#35563](https://github.com/grafana/grafana/pull/35563), [@torkelo](https://github.com/torkelo)
- **Postgres/MySQL/MSSQL:** Fix panic in concurrent map writes. [#35510](https://github.com/grafana/grafana/pull/35510), [@marefr](https://github.com/marefr)
- **Variables:** Hide default data source if missing from regex. [#35561](https://github.com/grafana/grafana/pull/35561), [@hugohaggmark](https://github.com/hugohaggmark)

<!-- 8.0.2 END -->

<!-- 8.0.1 START -->

# 8.0.1 (2021-06-10)

### Bug fixes

- **Alerting/SSE:** Fix "count_non_null" reducer validation. [#35451](https://github.com/grafana/grafana/pull/35451), [@kylebrandt](https://github.com/kylebrandt)
- **Cloudwatch:** Fix duplicated time series. [#35433](https://github.com/grafana/grafana/pull/35433), [@sunker](https://github.com/sunker)
- **Cloudwatch:** Fix missing defaultRegion. [#35436](https://github.com/grafana/grafana/pull/35436), [@andresmgot](https://github.com/andresmgot)
- **Dashboard:** Fix Dashboard init failed error on dashboards with old singlestat panels in collapsed rows. [#35425](https://github.com/grafana/grafana/pull/35425), [@torkelo](https://github.com/torkelo)
- **Datasource:** Fix storing timeout option as numeric. [#35441](https://github.com/grafana/grafana/pull/35441), [@marefr](https://github.com/marefr)
- **Postgres/MySQL/MSSQL:** Fix annotation parsing for empty responses. [#35367](https://github.com/grafana/grafana/pull/35367), [@marcbachmann](https://github.com/marcbachmann)
- **Postgres/MySQL/MSSQL:** Numeric/non-string values are now returned from query variables. [#35411](https://github.com/grafana/grafana/pull/35411), [@marefr](https://github.com/marefr)
- **Postgres:** Fix an error that was thrown when the annotation query did not return any results. [#35382](https://github.com/grafana/grafana/pull/35382), [@dprokop](https://github.com/dprokop)
- **StatPanel:** Fix an issue with the appearance of the graph when switching color mode. [#35460](https://github.com/grafana/grafana/pull/35460), [@torkelo](https://github.com/torkelo)
- **Visualizations:** Fix an issue in the Stat/BarGauge/Gauge/PieChart panels where all values mode were showing the same name if they had the same value. [#35368](https://github.com/grafana/grafana/pull/35368), [@torkelo](https://github.com/torkelo)

### Plugin development fixes & changes

- **Toolkit:** Resolve external fonts when Grafana is served from a sub path. [#35352](https://github.com/grafana/grafana/pull/35352), [@jackw](https://github.com/jackw)

<!-- 8.0.1 END -->

<!-- 8.0.0 START -->

# 8.0.0 (2021-06-08)

### Features and enhancements

- **AzureMonitor:** Require default subscription for workspaces() template variable query. [#35181](https://github.com/grafana/grafana/pull/35181), [@joshhunt](https://github.com/joshhunt)
- **AzureMonitor:** Use resource type display names in the UI. [#35060](https://github.com/grafana/grafana/pull/35060), [@joshhunt](https://github.com/joshhunt)
- **Dashboard:** Remove support for loading and deleting dashboard by slug. [#35104](https://github.com/grafana/grafana/pull/35104), [@dsotirakis](https://github.com/dsotirakis)
- **InfluxDB:** Deprecate direct browser access in data source. [#35105](https://github.com/grafana/grafana/pull/35105), [@gabor](https://github.com/gabor)
- **VizLegend:** Add a read-only property. [#35096](https://github.com/grafana/grafana/pull/35096), [@dprokop](https://github.com/dprokop)

### Bug fixes

- **AzureMonitor:** Fix Azure Resource Graph queries in Azure China. [#35235](https://github.com/grafana/grafana/pull/35235), [@kostrse](https://github.com/kostrse)
- **Checkbox:** Fix vertical layout issue with checkboxes due to fixed height. [#35022](https://github.com/grafana/grafana/pull/35022), [@torkelo](https://github.com/torkelo)
- **Dashboard:** Fix Table view when editing causes the panel data to not update. [#34998](https://github.com/grafana/grafana/pull/34998), [@axelavargas](https://github.com/axelavargas)
- **Dashboard:** Fix issues where unsaved-changes warning is not displayed. [#34989](https://github.com/grafana/grafana/pull/34989), [@torkelo](https://github.com/torkelo)
- **Login:** Fixes Unauthorized message showing when on login page or snapshot page. [#35311](https://github.com/grafana/grafana/pull/35311), [@torkelo](https://github.com/torkelo)
- **NodeGraph:** Fix sorting markers in grid view. [#35200](https://github.com/grafana/grafana/pull/35200), [@aocenas](https://github.com/aocenas)
- **Short URL:** Include orgId in generated short URLs. [#34696](https://github.com/grafana/grafana/pull/34696), [@farodin91](https://github.com/farodin91)
- **Variables:** Support raw values of boolean type. [#34727](https://github.com/grafana/grafana/pull/34727), [@simPod](https://github.com/simPod)

### Breaking changes

The following endpoints were deprecated for Grafana v5.0 and support for them has now been removed:

- GET `/dashboards/db/:slug`
- GET `/dashboard-solo/db/:slug`
- GET `/api/dashboard/db/:slug`
- DELETE `/api/dashboards/db/:slug` Issue [#35104](https://github.com/grafana/grafana/issues/35104)

<!-- 8.0.0 END -->

<!-- 8.0.0-beta3 START -->

# 8.0.0-beta3 (2021-06-01)

### Features and enhancements

- **API:** Support folder UID in dashboards API. [#33991](https://github.com/grafana/grafana/pull/33991), [@zserge](https://github.com/zserge)
- **Alerting:** Add support for configuring avatar URL for the Discord notifier. [#33355](https://github.com/grafana/grafana/pull/33355), [@ChipWolf](https://github.com/ChipWolf)
- **Alerting:** Clarify that Threema Gateway Alerts support only Basic IDs. [#34828](https://github.com/grafana/grafana/pull/34828), [@dbrgn](https://github.com/dbrgn)
- **Azure:** Expose Azure settings to external plugins. [#34484](https://github.com/grafana/grafana/pull/34484), [@sunker](https://github.com/sunker)
- **AzureMonitor:** Deprecate using separate credentials for Azure Monitor Logs. [#34758](https://github.com/grafana/grafana/pull/34758), [@andresmgot](https://github.com/andresmgot)
- **AzureMonitor:** Display variables in resource picker for Azure Monitor Logs. [#34648](https://github.com/grafana/grafana/pull/34648), [@joshhunt](https://github.com/joshhunt)
- **AzureMonitor:** Hide application insights for data sources not using it. [#34725](https://github.com/grafana/grafana/pull/34725), [@joshhunt](https://github.com/joshhunt)
- **AzureMonitor:** Support querying subscriptions and resource groups in Azure Monitor Logs. [#34766](https://github.com/grafana/grafana/pull/34766), [@joshhunt](https://github.com/joshhunt)
- **AzureMonitor:** remove requirement for default subscription. [#34787](https://github.com/grafana/grafana/pull/34787), [@kostrse](https://github.com/kostrse)
- **CloudWatch:** Add Lambda@Edge Amazon CloudFront metrics. [#34561](https://github.com/grafana/grafana/pull/34561), [@razor-x](https://github.com/razor-x)
- **CloudWatch:** Add missing AWS AppSync metrics. [#34691](https://github.com/grafana/grafana/pull/34691), [@razor-x](https://github.com/razor-x)
- **ConfirmModal:** Auto focus delete button. [#34917](https://github.com/grafana/grafana/pull/34917), [@torkelo](https://github.com/torkelo)
- **Explore:** Add caching for queries that are run from logs navigation. [#34297](https://github.com/grafana/grafana/pull/34297), [@ivanahuckova](https://github.com/ivanahuckova)
- **Loki:** Add formatting for annotations. [#34774](https://github.com/grafana/grafana/pull/34774), [@fredr](https://github.com/fredr)
- **Loki:** Bring back processed bytes as meta information. [#34092](https://github.com/grafana/grafana/pull/34092), [@mmenbawy](https://github.com/mmenbawy)
- **NodeGraph:** Display node graph collapsed by default with trace view. [#34491](https://github.com/grafana/grafana/pull/34491), [@aocenas](https://github.com/aocenas)
- **Overrides:** Include a manual override option to hide something from visualization. [#34783](https://github.com/grafana/grafana/pull/34783), [@torkelo](https://github.com/torkelo)
- **PieChart:** Support row data in pie charts. [#34755](https://github.com/grafana/grafana/pull/34755), [@torkelo](https://github.com/torkelo)
- **Prometheus:** Update default HTTP method to POST for existing data sources. [#34599](https://github.com/grafana/grafana/pull/34599), [@ivanahuckova](https://github.com/ivanahuckova)
- **Reporting:** Enable generating PDF for anonymous users. (Enterprise)
- **SAML:** Make private key and certificate optional. (Enterprise)
- **Time series panel:** Position tooltip correctly when window is scrolled or resized. [#34782](https://github.com/grafana/grafana/pull/34782), [@dprokop](https://github.com/dprokop)

### Bug fixes

- **Admin:** Fix infinite loading edit on the profile page. [#34627](https://github.com/grafana/grafana/pull/34627), [@hugohaggmark](https://github.com/hugohaggmark)
- **Color:** Fix issues with random colors in string and date fields. [#34913](https://github.com/grafana/grafana/pull/34913), [@torkelo](https://github.com/torkelo)
- **Dashboard:** Fix issue with title or folder change has no effect after exiting settings view. [#34677](https://github.com/grafana/grafana/pull/34677), [@torkelo](https://github.com/torkelo)
- **DataLinks:** Fix an issue \_\_series.name is not working in data link. [#34932](https://github.com/grafana/grafana/pull/34932), [@torkelo](https://github.com/torkelo)
- **Datasource:** Fix dataproxy timeout should always be applied for outgoing data source HTTP requests. [#34597](https://github.com/grafana/grafana/pull/34597), [@dsotirakis](https://github.com/dsotirakis)
- **Elasticsearch:** Fix NewClient not passing httpClientProvider to client impl. [#34539](https://github.com/grafana/grafana/pull/34539), [@KiVirgil](https://github.com/KiVirgil)
- **Explore:** Fix Browser title not updated on Navigation to Explore. [#34651](https://github.com/grafana/grafana/pull/34651), [@axelavargas](https://github.com/axelavargas)
- **GraphNG:** Remove fieldName and hideInLegend properties from UPlotSeriesBuilder. [#34901](https://github.com/grafana/grafana/pull/34901), [@dprokop](https://github.com/dprokop)
- **OAuth:** Fix fallback to auto_assign_org_role setting for Azure AD OAuth when no role claims exists. [#34838](https://github.com/grafana/grafana/pull/34838), [@idafurjes](https://github.com/idafurjes)
- **PanelChrome:** Fix issue with empty panel after adding a non data panel and coming back from panel edit. [#34765](https://github.com/grafana/grafana/pull/34765), [@torkelo](https://github.com/torkelo)
- **StatPanel:** Fix data link tooltip not showing for single value. [#34934](https://github.com/grafana/grafana/pull/34934), [@torkelo](https://github.com/torkelo)
- **Table:** Fix sorting for number fields. [#34722](https://github.com/grafana/grafana/pull/34722), [@hugohaggmark](https://github.com/hugohaggmark)
- **Table:** Have text underline for datalink, and add support for image datalink. [#34635](https://github.com/grafana/grafana/pull/34635), [@thisisobate](https://github.com/thisisobate)
- **Time series panel:** Position tooltip correctly when window is scrolled or resized. [#34584](https://github.com/grafana/grafana/pull/34584), [@dprokop](https://github.com/dprokop)
- **Transformations:** Prevent FilterByValue transform from crashing panel edit. [#34747](https://github.com/grafana/grafana/pull/34747), [@jackw](https://github.com/jackw)

### Breaking changes

The default HTTP method for Prometheus data source is now POST. Previously, it was GET. The POST APIs have been available since January 2018 (Prometheus 2.1.0) and they have fewer limitations than the GET APIs. For example, when dealing with high cardinality labels, GET hits the URL size limit.

If you have a Prometheus instance with version < 2.1.0, which uses the default HTTP method, update your HTTP method to GET. Issue [#34599](https://github.com/grafana/grafana/issues/34599)

<!-- 8.0.0-beta3 END -->

<!-- 8.0.0-beta2 START -->

# 8.0.0-beta2 (2021-05-20)

### Features and enhancements

- **AppPlugins:** Expose react-router to apps. [#33775](https://github.com/grafana/grafana/pull/33775), [@dprokop](https://github.com/dprokop)
- **AzureMonitor:** Add Azure Resource Graph. [#33293](https://github.com/grafana/grafana/pull/33293), [@shuotli](https://github.com/shuotli)
- **AzureMonitor:** Managed Identity configuration UI. [#34170](https://github.com/grafana/grafana/pull/34170), [@kostrse](https://github.com/kostrse)
- **AzureMonitor:** Token provider with support for Managed Identities. [#33807](https://github.com/grafana/grafana/pull/33807), [@kostrse](https://github.com/kostrse)
- **AzureMonitor:** Update Logs workspace() template variable query to return resource URIs. [#34445](https://github.com/grafana/grafana/pull/34445), [@joshhunt](https://github.com/joshhunt)
- **BarChart:** Value label sizing. [#34229](https://github.com/grafana/grafana/pull/34229), [@dprokop](https://github.com/dprokop)
- **CloudMonitoring:** Add support for preprocessing. [#33011](https://github.com/grafana/grafana/pull/33011), [@sunker](https://github.com/sunker)
- **CloudWatch:** Add AWS/EFS StorageBytes metric. [#33426](https://github.com/grafana/grafana/pull/33426), [@freshleafmedia](https://github.com/freshleafmedia)
- **CloudWatch:** Allow use of missing AWS namespaces using custom metrics. [#30961](https://github.com/grafana/grafana/pull/30961), [@mmcoltman](https://github.com/mmcoltman)
- **Datasource:** Shared HTTP client provider for core backend data sources and any data source using the data source proxy. [#33439](https://github.com/grafana/grafana/pull/33439), [@marefr](https://github.com/marefr)
- **InfluxDB:** InfluxQL: allow empty tag values in the query editor. [#34311](https://github.com/grafana/grafana/pull/34311), [@gabor](https://github.com/gabor)
- **Instrumentation:** Instrument incoming HTTP request with histograms by default. [#33921](https://github.com/grafana/grafana/pull/33921), [@bergquist](https://github.com/bergquist)
- **Library Panels:** Add name endpoint & unique name validation to AddLibraryPanelModal. [#33987](https://github.com/grafana/grafana/pull/33987), [@kaydelaney](https://github.com/kaydelaney)
- **Logs panel:** Support details view. [#34125](https://github.com/grafana/grafana/pull/34125), [@ivanahuckova](https://github.com/ivanahuckova)
- **PieChart:** Always show the calculation options dropdown in the editor. [#34267](https://github.com/grafana/grafana/pull/34267), [@oscarkilhed](https://github.com/oscarkilhed)
- **PieChart:** Remove beta flag. [#34098](https://github.com/grafana/grafana/pull/34098), [@oscarkilhed](https://github.com/oscarkilhed)
- **Plugins:** Enforce signing for all plugins. [#34364](https://github.com/grafana/grafana/pull/34364), [@wbrowne](https://github.com/wbrowne)
- **Plugins:** Remove support for deprecated backend plugin protocol version. [#34127](https://github.com/grafana/grafana/pull/34127), [@idafurjes](https://github.com/idafurjes)
- **Tempo/Jaeger:** Add better display name to legend. [#34063](https://github.com/grafana/grafana/pull/34063), [@aocenas](https://github.com/aocenas)
- **Timeline:** Add time range zoom. [#34079](https://github.com/grafana/grafana/pull/34079), [@torkelo](https://github.com/torkelo)
- **Timeline:** Adds opacity & line width option. [#34118](https://github.com/grafana/grafana/pull/34118), [@torkelo](https://github.com/torkelo)
- **Timeline:** Value text alignment option. [#34087](https://github.com/grafana/grafana/pull/34087), [@torkelo](https://github.com/torkelo)
- **ValueMappings:** Add duplicate action, and disable dismiss on backdrop click. [#34100](https://github.com/grafana/grafana/pull/34100), [@torkelo](https://github.com/torkelo)
- **Zipkin:** Add node graph view to trace response. [#34414](https://github.com/grafana/grafana/pull/34414), [@aocenas](https://github.com/aocenas)

### Bug fixes

- **Annotations panel:** Remove subpath from dashboard links. [#34134](https://github.com/grafana/grafana/pull/34134), [@jackw](https://github.com/jackw)
- **Content Security Policy:** Allow all image sources by default. [#34265](https://github.com/grafana/grafana/pull/34265), [@aknuds1](https://github.com/aknuds1)
- **Content Security Policy:** Relax default template wrt. loading of scripts, due to nonces not working. [#34363](https://github.com/grafana/grafana/pull/34363), [@aknuds1](https://github.com/aknuds1)
- **Datasource:** Fix tracing propagation for alert execution by introducing HTTP client outgoing tracing middleware. [#34466](https://github.com/grafana/grafana/pull/34466), [@marefr](https://github.com/marefr)
- **InfluxDB:** InfluxQL always apply time interval end. [#34308](https://github.com/grafana/grafana/pull/34308), [@gabor](https://github.com/gabor)
- **Library Panels:** Fixes "error while loading library panels". [#34278](https://github.com/grafana/grafana/pull/34278), [@hugohaggmark](https://github.com/hugohaggmark)
- **NewsPanel:** Fixes rendering issue in Safari. [#34067](https://github.com/grafana/grafana/pull/34067), [@kaydelaney](https://github.com/kaydelaney)
- **PanelChrome:** Fix queries being issued again when scrolling in and out of view. [#34061](https://github.com/grafana/grafana/pull/34061), [@torkelo](https://github.com/torkelo)
- **Plugins:** Fix Azure token provider cache panic and auth param nil value. [#34252](https://github.com/grafana/grafana/pull/34252), [@kostrse](https://github.com/kostrse)
- **Snapshots:** Fix key and deleteKey being ignored when creating an external snapshot. [#33686](https://github.com/grafana/grafana/pull/33686), [@wengelbrecht-grafana](https://github.com/wengelbrecht-grafana)
- **Table:** Fix issue with cell border not showing with colored background cells. [#34231](https://github.com/grafana/grafana/pull/34231), [@torkelo](https://github.com/torkelo)
- **Table:** Makes tooltip scrollable for long JSON values. [#34120](https://github.com/grafana/grafana/pull/34120), [@hugohaggmark](https://github.com/hugohaggmark)
- **TimeSeries:** Fix for Connected null values threshold toggle during panel editing. [#34452](https://github.com/grafana/grafana/pull/34452), [@leeoniya](https://github.com/leeoniya)
- **Variables:** Fixes inconsistent `selected` states on dashboard load. [#34197](https://github.com/grafana/grafana/pull/34197), [@hugohaggmark](https://github.com/hugohaggmark)
- **Variables:** Refreshes all panels even if panel is full screen. [#34097](https://github.com/grafana/grafana/pull/34097), [@hugohaggmark](https://github.com/hugohaggmark)

### Breaking changes

The `workspaces()` template variable, mainly for use with Azure Monitor Logs, has been changed to return resource URIs instead of Log Analytics Workspaces GUIDs. This should not impact Azure Monitor Logs queries, but if the variables are being used in other data sources which expect a Workspace GUID may no longer be compatible.

Custom template variables used in the workspace or resource field in Azure Monitor Logs queries should resolve to an Azure Resource URI in the format `/subscriptions/{guid}/resourceGroups/{resource-group-name}/{resource-provider-namespace}/{resource-type}/{resource-name}`
Issue [#34445](https://github.com/grafana/grafana/issues/34445)

Removes support for deprecated backend plugin protocol (v1) including usage of github.com/grafana/grafana-plugin-model.

Issue [#34127](https://github.com/grafana/grafana/issues/34127)

### Plugin development fixes & changes

- **QueryField:** Remove carriage return character from pasted text. [#34076](https://github.com/grafana/grafana/pull/34076), [@ivanahuckova](https://github.com/ivanahuckova)

<!-- 8.0.0-beta2 END -->

<!-- 8.0.0-beta1 START -->

# 8.0.0-beta1 (2021-05-13)

### Features and enhancements

- **API**: Add org users with pagination. [#33788](https://github.com/grafana/grafana/pull/33788), [@idafurjes](https://github.com/idafurjes)
- **API**: Return 404 when deleting nonexistent API key. [#33346](https://github.com/grafana/grafana/pull/33346), [@chaudum](https://github.com/chaudum)
- **API**: Return query results as JSON rather than base64 encoded Arrow. [#32303](https://github.com/grafana/grafana/pull/32303), [@ryantxu](https://github.com/ryantxu)
- **Alerting**: Allow sending notification tags to Opsgenie as extra properties. [#30332](https://github.com/grafana/grafana/pull/30332), [@DewaldV](https://github.com/DewaldV)
- **Alerts**: Replaces all uses of InfoBox & FeatureInfoBox with Alert. [#33352](https://github.com/grafana/grafana/pull/33352), [@torkelo](https://github.com/torkelo)
- **Auth**: Add support for JWT Authentication. [#29995](https://github.com/grafana/grafana/pull/29995), [@marshall-lee](https://github.com/marshall-lee)
- **AzureMonitor**: Add support for Microsoft.SignalRService/SignalR metrics. [#33246](https://github.com/grafana/grafana/pull/33246), [@M0ns1gn0r](https://github.com/M0ns1gn0r)
- **AzureMonitor**: Azure settings in Grafana server config. [#33728](https://github.com/grafana/grafana/pull/33728), [@kostrse](https://github.com/kostrse)
- **AzureMonitor**: Migrate Metrics query editor to React. [#30783](https://github.com/grafana/grafana/pull/30783), [@joshhunt](https://github.com/joshhunt)
- **BarChart panel**: enable series toggling via legend. [#33955](https://github.com/grafana/grafana/pull/33955), [@dprokop](https://github.com/dprokop)
- **BarChart panel**: Adds support for Tooltip in BarChartPanel. [#33938](https://github.com/grafana/grafana/pull/33938), [@dprokop](https://github.com/dprokop)
- **PieChart panel**: Change look of highlighted pie slices. [#33841](https://github.com/grafana/grafana/pull/33841), [@oscarkilhed](https://github.com/oscarkilhed)
- **CloudMonitoring**: Migrate config editor from angular to react. [#33645](https://github.com/grafana/grafana/pull/33645), [@sunker](https://github.com/sunker)
- **CloudWatch**: Add Amplify Console metrics and dimensions. [#33171](https://github.com/grafana/grafana/pull/33171), [@rodrigorfk](https://github.com/rodrigorfk)
- **CloudWatch**: Add missing Redshift metrics to CloudWatch data source. [#32121](https://github.com/grafana/grafana/pull/32121), [@tomdaly](https://github.com/tomdaly)
- **CloudWatch**: Add metrics for managed RabbitMQ service. [#31838](https://github.com/grafana/grafana/pull/31838), [@nirojan](https://github.com/nirojan)
- **DashboardList**: Enable templating on search tag input. [#31460](https://github.com/grafana/grafana/pull/31460), [@delta50](https://github.com/delta50)
- **Datasource config**: correctly remove single custom http header. [#32445](https://github.com/grafana/grafana/pull/32445), [@gabor](https://github.com/gabor)
- **Elasticsearch**: Add generic support for template variables. [#32762](https://github.com/grafana/grafana/pull/32762), [@Elfo404](https://github.com/Elfo404)
- **Elasticsearch**: Allow omitting field when metric supports inline script. [#32839](https://github.com/grafana/grafana/pull/32839), [@Elfo404](https://github.com/Elfo404)
- **Elasticsearch**: Allow setting a custom limit for log queries. [#32422](https://github.com/grafana/grafana/pull/32422), [@Elfo404](https://github.com/Elfo404)
- **Elasticsearch**: Guess field type from first non-empty value. [#32290](https://github.com/grafana/grafana/pull/32290), [@Elfo404](https://github.com/Elfo404)
- **Elasticsearch**: Use application/x-ndjson content type for multisearch requests. [#32282](https://github.com/grafana/grafana/pull/32282), [@Elfo404](https://github.com/Elfo404)
- **Elasticsearch**: Use semver strings to identify ES version. [#33646](https://github.com/grafana/grafana/pull/33646), [@Elfo404](https://github.com/Elfo404)
- **Explore**: Add logs navigation to request more logs. [#33259](https://github.com/grafana/grafana/pull/33259), [@ivanahuckova](https://github.com/ivanahuckova)
- **Explore**: Map Graphite queries to Loki. [#33405](https://github.com/grafana/grafana/pull/33405), [@ifrost](https://github.com/ifrost)
- **Explore**: Scroll split panes in Explore independently. [#32978](https://github.com/grafana/grafana/pull/32978), [@ivanahuckova](https://github.com/ivanahuckova)
- **Explore**: Wrap each panel in separate error boundary. [#33868](https://github.com/grafana/grafana/pull/33868), [@aocenas](https://github.com/aocenas)
- **FieldDisplay**: Smarter naming of stat values when visualising row values (all values) in stat panels. [#31704](https://github.com/grafana/grafana/pull/31704), [@torkelo](https://github.com/torkelo)
- **Graphite**: Expand metric names for variables. [#33694](https://github.com/grafana/grafana/pull/33694), [@ifrost](https://github.com/ifrost)
- **Graphite**: Handle unknown Graphite functions without breaking the visual editor. [#32635](https://github.com/grafana/grafana/pull/32635), [@ifrost](https://github.com/ifrost)
- **Graphite**: Show graphite functions descriptions. [#32305](https://github.com/grafana/grafana/pull/32305), [@ifrost](https://github.com/ifrost)
- **Graphite**: Support request cancellation properly (Uses new backendSrv.fetch Observable request API). [#31928](https://github.com/grafana/grafana/pull/31928), [@mckn](https://github.com/mckn)
- **InfluxDB**: Flux: Improve handling of complex response-structures. [#33823](https://github.com/grafana/grafana/pull/33823), [@gabor](https://github.com/gabor)
- **InfluxDB**: Support region annotations. [#31526](https://github.com/grafana/grafana/pull/31526), [@Komalis](https://github.com/Komalis)
- **Inspector**: Download logs for manual processing. [#32764](https://github.com/grafana/grafana/pull/32764), [@ivanahuckova](https://github.com/ivanahuckova)
- **Jaeger**: Add node graph view for trace. [#31521](https://github.com/grafana/grafana/pull/31521), [@aocenas](https://github.com/aocenas)
- **Jaeger**: Search traces. [#32805](https://github.com/grafana/grafana/pull/32805), [@zoltanbedi](https://github.com/zoltanbedi)
- **Loki**: Use data source settings for alerting queries. [#33942](https://github.com/grafana/grafana/pull/33942), [@ivanahuckova](https://github.com/ivanahuckova)
- **NodeGraph**: Exploration mode. [#33623](https://github.com/grafana/grafana/pull/33623), [@aocenas](https://github.com/aocenas)
- **OAuth**: Add support for empty scopes. [#32129](https://github.com/grafana/grafana/pull/32129), [@jvoeller](https://github.com/jvoeller)
- **PanelChrome**: New logic-less emotion based component with no dependency on PanelModel or DashboardModel. [#29456](https://github.com/grafana/grafana/pull/29456), [@torkelo](https://github.com/torkelo)
- **PanelEdit**: Adds a table view toggle to quickly view data in table form. [#33753](https://github.com/grafana/grafana/pull/33753), [@torkelo](https://github.com/torkelo)
- **PanelEdit**: Highlight matched words when searching options. [#33717](https://github.com/grafana/grafana/pull/33717), [@torkelo](https://github.com/torkelo)
- **PanelEdit**: UX improvements. [#32124](https://github.com/grafana/grafana/pull/32124), [@torkelo](https://github.com/torkelo)
- **Plugins**: PanelRenderer and simplified QueryRunner to be used from plugins. [#31901](https://github.com/grafana/grafana/pull/31901), [@torkelo](https://github.com/torkelo)
- **Plugins**: AuthType in route configuration and params interpolation. [#33674](https://github.com/grafana/grafana/pull/33674), [@kostrse](https://github.com/kostrse)
- **Plugins**: Enable plugin runtime install/uninstall capabilities. [#33836](https://github.com/grafana/grafana/pull/33836), [@wbrowne](https://github.com/wbrowne)
- **Plugins**: Support set body content in plugin routes. [#32551](https://github.com/grafana/grafana/pull/32551), [@marefr](https://github.com/marefr)
- **Plugins**: Introduce marketplace app. [#33869](https://github.com/grafana/grafana/pull/33869), [@jackw](https://github.com/jackw)
- **Plugins**: Moving the DataSourcePicker to grafana/runtime so it can be reused in plugins. [#31628](https://github.com/grafana/grafana/pull/31628), [@mckn](https://github.com/mckn)
- **Prometheus**: Add custom query params for alert and exemplars queries. [#32440](https://github.com/grafana/grafana/pull/32440), [@aocenas](https://github.com/aocenas)
- **Prometheus**: Use fuzzy string matching to autocomplete metric names and label. [#32207](https://github.com/grafana/grafana/pull/32207), [@ifrost](https://github.com/ifrost)
- **Routing**: Replace Angular routing with react-router. [#31463](https://github.com/grafana/grafana/pull/31463), [@dprokop](https://github.com/dprokop)
- **Slack**: Use chat.postMessage API by default. [#32511](https://github.com/grafana/grafana/pull/32511), [@aknuds1](https://github.com/aknuds1)
- **Tempo**: Search for Traces by querying Loki directly from Tempo. [#33308](https://github.com/grafana/grafana/pull/33308), [@davkal](https://github.com/davkal)
- **Tempo**: Show graph view of the trace. [#33635](https://github.com/grafana/grafana/pull/33635), [@aocenas](https://github.com/aocenas)
- **Themes**: Switch theme without reload using global shortcut. [#32180](https://github.com/grafana/grafana/pull/32180), [@torkelo](https://github.com/torkelo)
- **TimeSeries panel**: Add support for shared cursor. [#33433](https://github.com/grafana/grafana/pull/33433), [@dprokop](https://github.com/dprokop)
- **TimeSeries panel**: Do not crash the panel if there is no time series data in the response. [#33993](https://github.com/grafana/grafana/pull/33993), [@dprokop](https://github.com/dprokop)
- **Variables**: Do not save repeated panels, rows and scopedVars. [#32436](https://github.com/grafana/grafana/pull/32436), [@torkelo](https://github.com/torkelo)
- **Variables**: Removes experimental Tags feature. [#33361](https://github.com/grafana/grafana/pull/33361), [@hugohaggmark](https://github.com/hugohaggmark)
- **Variables**: Removes the never refresh option. [#33533](https://github.com/grafana/grafana/pull/33533), [@hugohaggmark](https://github.com/hugohaggmark)
- **Visualizations**: Unify tooltip options across visualizations. [#33892](https://github.com/grafana/grafana/pull/33892), [@dprokop](https://github.com/dprokop)
- **Visualizations**: Refactor and unify option creation between new visualizations. [#33867](https://github.com/grafana/grafana/pull/33867), [@oscarkilhed](https://github.com/oscarkilhed)
- **Visualizations**: Remove singlestat panel. [#31904](https://github.com/grafana/grafana/pull/31904), [@dprokop](https://github.com/dprokop)

### Bug fixes

- **APIKeys**: Fixes issue with adding first api key. [#32201](https://github.com/grafana/grafana/pull/32201), [@torkelo](https://github.com/torkelo)
- **Alerting**: Add checks for non supported units - disable defaulting to seconds. [#32477](https://github.com/grafana/grafana/pull/32477), [@dsotirakis](https://github.com/dsotirakis)
- **Alerting**: Fix issue where Slack notifications won't link to user IDs. [#32861](https://github.com/grafana/grafana/pull/32861), [@n-wbrown](https://github.com/n-wbrown)
- **Alerting**: Omit empty message in PagerDuty notifier. [#31359](https://github.com/grafana/grafana/pull/31359), [@pkoenig10](https://github.com/pkoenig10)
- **AzureMonitor**: Fix migration error from older versions of App Insights queries. [#32372](https://github.com/grafana/grafana/pull/32372), [@joshhunt](https://github.com/joshhunt)
- **CloudWatch**: Fix AWS/Connect dimensions. [#33736](https://github.com/grafana/grafana/pull/33736), [@sunker](https://github.com/sunker)
- **CloudWatch**: Fix broken AWS/MediaTailor dimension name. [#33271](https://github.com/grafana/grafana/pull/33271), [@sunker](https://github.com/sunker)
- **Dashboards**: Allow string manipulation as advanced variable format option. [#29754](https://github.com/grafana/grafana/pull/29754), [@rscot231](https://github.com/rscot231)
- **DataLinks**: Includes harmless extended characters like Cyrillic characters. [#33551](https://github.com/grafana/grafana/pull/33551), [@hugohaggmark](https://github.com/hugohaggmark)
- **Drawer**: Fixes title overflowing its container. [#33857](https://github.com/grafana/grafana/pull/33857), [@thisisobate](https://github.com/thisisobate)
- **Explore**: Fix issue when some query errors were not shown. [#32212](https://github.com/grafana/grafana/pull/32212), [@aocenas](https://github.com/aocenas)
- **Generic OAuth**: Prevent adding duplicated users. [#32286](https://github.com/grafana/grafana/pull/32286), [@dsotirakis](https://github.com/dsotirakis)
- **Graphite**: Handle invalid annotations. [#32437](https://github.com/grafana/grafana/pull/32437), [@ifrost](https://github.com/ifrost)
- **Graphite**: Fix autocomplete when tags are not available. [#31680](https://github.com/grafana/grafana/pull/31680), [@ifrost](https://github.com/ifrost)
- **InfluxDB**: Fix Cannot read property 'length' of undefined in when parsing response. [#32504](https://github.com/grafana/grafana/pull/32504), [@ivanahuckova](https://github.com/ivanahuckova)
- **Instrumentation**: Enable tracing when Jaeger host and port are set. [#33682](https://github.com/grafana/grafana/pull/33682), [@zserge](https://github.com/zserge)
- **Instrumentation**: Prefix metrics with `grafana`. [#33925](https://github.com/grafana/grafana/pull/33925), [@bergquist](https://github.com/bergquist)
- **MSSQL**: By default let driver choose port. [#32417](https://github.com/grafana/grafana/pull/32417), [@aknuds1](https://github.com/aknuds1)
- **OAuth**: Add optional strict parsing of role_attribute_path. [#28021](https://github.com/grafana/grafana/pull/28021), [@klausenbusk](https://github.com/klausenbusk)
- **Panel**: Fixes description markdown with inline code being rendered on newlines and full width. [#32405](https://github.com/grafana/grafana/pull/32405), [@dprokop](https://github.com/dprokop)
- **PanelChrome**: Ignore data updates & errors for non data panels. [#33477](https://github.com/grafana/grafana/pull/33477), [@torkelo](https://github.com/torkelo)
- **Permissions**: Fix inherited folder permissions can prevent new permissions being added to a dashboard. [#33329](https://github.com/grafana/grafana/pull/33329), [@marefr](https://github.com/marefr)
- **Plugins**: Remove pre-existing plugin installs when installing with grafana-cli. [#31515](https://github.com/grafana/grafana/pull/31515), [@wbrowne](https://github.com/wbrowne)
- **Plugins**: Support installing to folders with whitespace and fix pluginUrl trailing and leading whitespace failures. [#32506](https://github.com/grafana/grafana/pull/32506), [@wbrowne](https://github.com/wbrowne)
- **Postgres/MySQL/MSSQL**: Don't return connection failure details to the client. [#32408](https://github.com/grafana/grafana/pull/32408), [@marefr](https://github.com/marefr)
- **Postgres**: Fix ms precision of interval in time group macro when TimescaleDB is enabled. [#33853](https://github.com/grafana/grafana/pull/33853), [@ying-jeanne](https://github.com/ying-jeanne)
- **Provisioning**: Use dashboard checksum field as change indicator. [#29797](https://github.com/grafana/grafana/pull/29797), [@cristi-](https://github.com/cristi-)
- **SQL**: Fix so that all captured errors are returned from sql engine. [#32353](https://github.com/grafana/grafana/pull/32353), [@marefr](https://github.com/marefr)
- **Shortcuts**: Fixes panel shortcuts so they always work. [#32385](https://github.com/grafana/grafana/pull/32385), [@torkelo](https://github.com/torkelo)
- **Table**: Fixes so border is visible for cells with links. [#33160](https://github.com/grafana/grafana/pull/33160), [@hugohaggmark](https://github.com/hugohaggmark)
- **Variables**: Clear query when data source type changes. [#33924](https://github.com/grafana/grafana/pull/33924), [@hugohaggmark](https://github.com/hugohaggmark)
- **Variables**: Filters out builtin variables from unknown list. [#33933](https://github.com/grafana/grafana/pull/33933), [@hugohaggmark](https://github.com/hugohaggmark)
- **Variables**: Refreshes all panels even if panel is full screen. [#33201](https://github.com/grafana/grafana/pull/33201), [@hugohaggmark](https://github.com/hugohaggmark)

### Breaking changes

Removes the `never` refresh option for Query variables. Existing variables will be migrated and any stored options will be removed. Issue [#33533](https://github.com/grafana/grafana/issues/33533)

Removes the experimental Tags feature for Variables. Issue [#33361](https://github.com/grafana/grafana/issues/33361)

### Deprecations

The InfoBox & FeatureInfoBox are now deprecated please use the Alert component instead with severity info.
Issue [#33352](https://github.com/grafana/grafana/issues/33352)

### Plugin development fixes & changes

- **Button**: Introduce buttonStyle prop. [#33384](https://github.com/grafana/grafana/pull/33384), [@jackw](https://github.com/jackw)
- **DataQueryRequest**: Remove deprecated props showingGraph and showingTabel and exploreMode. [#31876](https://github.com/grafana/grafana/pull/31876), [@torkelo](https://github.com/torkelo)
- **grafana/ui**: Update React Hook Form to v7. [#33328](https://github.com/grafana/grafana/pull/33328), [@Clarity-89](https://github.com/Clarity-89)
- **IconButton**: Introduce variant for red and blue icon buttons. [#33479](https://github.com/grafana/grafana/pull/33479), [@jackw](https://github.com/jackw)
- **Plugins**: Expose the `getTimeZone` function to be able to get the current selected timeZone. [#31900](https://github.com/grafana/grafana/pull/31900), [@mckn](https://github.com/mckn)
- **TagsInput**: Add className to TagsInput. [#33944](https://github.com/grafana/grafana/pull/33944), [@Clarity-89](https://github.com/Clarity-89)
- **VizLegend**: Move onSeriesColorChanged to PanelContext (breaking change). [#33611](https://github.com/grafana/grafana/pull/33611), [@ryantxu](https://github.com/ryantxu)

### License update

- **AGPL License:** Update license from Apache 2.0 to the GNU Affero General Public License (AGPL). [#33184](https://github.com/grafana/grafana/pull/33184)

<!-- 8.0.0-beta1 END -->

<!-- previous CHANGELOG entries can be found in /.changelog-archive ><|MERGE_RESOLUTION|>--- conflicted
+++ resolved
@@ -1,4 +1,3 @@
-<<<<<<< HEAD
 <!-- 9.3.2 START -->
 
 # 9.3.2 (2022-12-13)
@@ -8,7 +7,6 @@
 - **Prometheus:** Enable exemplars to be filtered when series visibility is toggled in the time series legend UI. [#59678](https://github.com/grafana/grafana/issues/59678), [@gtk-grafana](https://github.com/gtk-grafana)
 
 <!-- 9.3.2 END -->
-=======
 <!-- 9.3.1 START -->
 
 # 9.3.1 (2022-11-30)
@@ -22,7 +20,6 @@
 - **Accessibility:** Increase badge constrast to be WCAG AA compliant. [#59531](https://github.com/grafana/grafana/pull/59531), [@eledobleefe](https://github.com/eledobleefe)
 
 <!-- 9.3.1 END -->
->>>>>>> d8330317
 <!-- 9.3.0 START -->
 
 # 9.3.0 (2022-11-30)
