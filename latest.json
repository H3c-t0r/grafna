{
<<<<<<< HEAD
	"stable": "2.6.0",
	"testing": "3.0.0"
=======
  "stable": "2.6.0",
	"testing": "3.0.0-beta1"
>>>>>>> 371c4a6f
}<|MERGE_RESOLUTION|>--- conflicted
+++ resolved
@@ -1,9 +1,4 @@
 {
-<<<<<<< HEAD
-	"stable": "2.6.0",
-	"testing": "3.0.0"
-=======
   "stable": "2.6.0",
-	"testing": "3.0.0-beta1"
->>>>>>> 371c4a6f
+	"testing": "3.0.0-beta2"
 }