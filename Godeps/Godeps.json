--- conflicted
+++ resolved
@@ -6,7 +6,6 @@
 	],
 	"Deps": [
 		{
-<<<<<<< HEAD
 			"ImportPath": "bosun.org/_third_party/github.com/GaryBoone/GoStats/stats",
 			"Comment": "20150515173231-173-gf1a105a",
 			"Rev": "f1a105a8d1aa900650203dd8791b43634e6a0888"
@@ -67,11 +66,11 @@
 		{
 			"ImportPath": "github.com/Dieterbe/statsd-go",
 			"Rev": "6f55e9b6e154104c5aefbdbb8ea37d82e1b31f4b"
-=======
+		},
+		{
 			"ImportPath": "github.com/BurntSushi/toml",
 			"Comment": "v0.1.0-21-g056c9bc",
 			"Rev": "056c9bc7be7190eaa7715723883caffa5f8fa3e4"
->>>>>>> cd832ea7
 		},
 		{
 			"ImportPath": "github.com/Unknwon/com",
@@ -82,7 +81,6 @@
 			"Rev": "93de4f3fad97bf246b838f828e2348f46f21f20a"
 		},
 		{
-<<<<<<< HEAD
 			"ImportPath": "github.com/araddon/gou",
 			"Rev": "cf9cf25f52be174c5878920a8021bd224cbe32c7"
 		},
@@ -93,7 +91,8 @@
 		{
 			"ImportPath": "github.com/bitly/go-hostpool",
 			"Rev": "d0e59c22a56e8dadfed24f74f452cea5a52722d2"
-=======
+		},
+		{
 			"ImportPath": "github.com/davecgh/go-spew/spew",
 			"Rev": "2df174808ee097f90d259e432cc04442cf60be21"
 		},
@@ -101,7 +100,6 @@
 			"ImportPath": "github.com/go-ldap/ldap",
 			"Comment": "v1-19-g83e6542",
 			"Rev": "83e65426fd1c06626e88aa8a085e5bfed0208e29"
->>>>>>> cd832ea7
 		},
 		{
 			"ImportPath": "github.com/go-sql-driver/mysql",
