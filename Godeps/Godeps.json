--- conflicted
+++ resolved
@@ -1,10 +1,6 @@
 {
 	"ImportPath": "github.com/Cepave/grafana",
-<<<<<<< HEAD
-	"GoVersion": "go1.4.2",
-=======
 	"GoVersion": "go1.5",
->>>>>>> 887b34cc
 	"Packages": [
 		"./pkg/..."
 	],
