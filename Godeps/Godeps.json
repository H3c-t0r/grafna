{
	"ImportPath": "github.com/grafana/grafana",
	"GoVersion": "go1.5",
	"Packages": [
		"./..."
	],
	"Deps": [
		{
			"ImportPath": "bosun.org/_third_party/github.com/GaryBoone/GoStats/stats",
			"Comment": "20150515173231-173-gf1a105a",
			"Rev": "f1a105a8d1aa900650203dd8791b43634e6a0888"
		},
		{
			"ImportPath": "bosun.org/_third_party/github.com/MiniProfiler/go/miniprofiler",
			"Comment": "20150515173231-173-gf1a105a",
			"Rev": "f1a105a8d1aa900650203dd8791b43634e6a0888"
		},
		{
			"ImportPath": "bosun.org/_third_party/github.com/golang/groupcache/lru",
			"Comment": "20150515173231-173-gf1a105a",
			"Rev": "f1a105a8d1aa900650203dd8791b43634e6a0888"
		},
		{
			"ImportPath": "bosun.org/_third_party/github.com/golang/groupcache/singleflight",
			"Comment": "20150515173231-173-gf1a105a",
			"Rev": "f1a105a8d1aa900650203dd8791b43634e6a0888"
		},
		{
			"ImportPath": "bosun.org/_third_party/github.com/olivere/elastic",
			"Comment": "20150515173231-173-gf1a105a",
			"Rev": "f1a105a8d1aa900650203dd8791b43634e6a0888"
		},
		{
			"ImportPath": "bosun.org/cmd/bosun/cache",
			"Comment": "20150515173231-173-gf1a105a",
			"Rev": "f1a105a8d1aa900650203dd8791b43634e6a0888"
		},
		{
			"ImportPath": "bosun.org/cmd/bosun/expr",
			"Comment": "20150515173231-173-gf1a105a",
			"Rev": "f1a105a8d1aa900650203dd8791b43634e6a0888"
		},
		{
			"ImportPath": "bosun.org/cmd/bosun/search",
			"Comment": "20150515173231-173-gf1a105a",
			"Rev": "f1a105a8d1aa900650203dd8791b43634e6a0888"
		},
		{
			"ImportPath": "bosun.org/graphite",
			"Comment": "20150515173231-173-gf1a105a",
			"Rev": "f1a105a8d1aa900650203dd8791b43634e6a0888"
		},
		{
			"ImportPath": "bosun.org/opentsdb",
			"Comment": "20150515173231-173-gf1a105a",
			"Rev": "f1a105a8d1aa900650203dd8791b43634e6a0888"
		},
		{
			"ImportPath": "github.com/BurntSushi/toml",
			"Comment": "v0.1.0-21-g056c9bc",
			"Rev": "056c9bc7be7190eaa7715723883caffa5f8fa3e4"
		},
		{
			"ImportPath": "github.com/DataDog/datadog-go/statsd",
			"Rev": "a27810dd518c69be741a7fd5d0e39f674f615be8"
		},
		{
			"ImportPath": "github.com/Dieterbe/profiletrigger/heap",
			"Rev": "98e0b12887d327f412fe36bf0ab33d3fc15dad47"
		},
		{
			"ImportPath": "github.com/Dieterbe/statsd-go",
			"Rev": "6f55e9b6e154104c5aefbdbb8ea37d82e1b31f4b"
		},
		{
			"ImportPath": "github.com/Unknwon/com",
			"Rev": "d9bcf409c8a368d06c9b347705c381e7c12d54df"
		},
		{
			"ImportPath": "github.com/Unknwon/macaron",
			"Rev": "93de4f3fad97bf246b838f828e2348f46f21f20a"
		},
		{
			"ImportPath": "github.com/araddon/gou",
			"Rev": "cf9cf25f52be174c5878920a8021bd224cbe32c7"
		},
		{
			"ImportPath": "github.com/benbjohnson/clock",
			"Rev": "ae77645379a07929edeef20b47ba761ecfe5fde8"
		},
		{
			"ImportPath": "github.com/bitly/go-hostpool",
			"Rev": "d0e59c22a56e8dadfed24f74f452cea5a52722d2"
		},
		{
			"ImportPath": "github.com/aws/aws-sdk-go/aws",
			"Comment": "v0.10.4-18-gce51895",
			"Rev": "ce51895e994693d65ab997ae48032bf13a9290b7"
		},
		{
			"ImportPath": "github.com/aws/aws-sdk-go/private/endpoints",
			"Comment": "v0.10.4-18-gce51895",
			"Rev": "ce51895e994693d65ab997ae48032bf13a9290b7"
		},
		{
			"ImportPath": "github.com/aws/aws-sdk-go/private/protocol/ec2query",
			"Comment": "v0.10.4-18-gce51895",
			"Rev": "ce51895e994693d65ab997ae48032bf13a9290b7"
		},
		{
			"ImportPath": "github.com/aws/aws-sdk-go/private/protocol/query",
			"Comment": "v0.10.4-18-gce51895",
			"Rev": "ce51895e994693d65ab997ae48032bf13a9290b7"
		},
		{
			"ImportPath": "github.com/aws/aws-sdk-go/private/protocol/rest",
			"Comment": "v0.10.4-18-gce51895",
			"Rev": "ce51895e994693d65ab997ae48032bf13a9290b7"
		},
		{
			"ImportPath": "github.com/aws/aws-sdk-go/private/protocol/xml/xmlutil",
			"Comment": "v0.10.4-18-gce51895",
			"Rev": "ce51895e994693d65ab997ae48032bf13a9290b7"
		},
		{
			"ImportPath": "github.com/aws/aws-sdk-go/private/signer/v4",
			"Comment": "v0.10.4-18-gce51895",
			"Rev": "ce51895e994693d65ab997ae48032bf13a9290b7"
		},
		{
			"ImportPath": "github.com/aws/aws-sdk-go/private/waiter",
			"Comment": "v0.10.4-18-gce51895",
			"Rev": "ce51895e994693d65ab997ae48032bf13a9290b7"
		},
		{
			"ImportPath": "github.com/aws/aws-sdk-go/service/cloudwatch",
			"Comment": "v0.10.4-18-gce51895",
			"Rev": "ce51895e994693d65ab997ae48032bf13a9290b7"
		},
		{
			"ImportPath": "github.com/aws/aws-sdk-go/service/ec2",
			"Comment": "v0.10.4-18-gce51895",
			"Rev": "ce51895e994693d65ab997ae48032bf13a9290b7"
		},
		{
			"ImportPath": "github.com/davecgh/go-spew/spew",
			"Rev": "2df174808ee097f90d259e432cc04442cf60be21"
		},
		{
			"ImportPath": "github.com/go-ini/ini",
			"Comment": "v0-48-g060d7da",
			"Rev": "060d7da055ba6ec5ea7a31f116332fe5efa04ce0"
		},
		{
			"ImportPath": "github.com/go-ldap/ldap",
			"Comment": "v1-19-g83e6542",
			"Rev": "83e65426fd1c06626e88aa8a085e5bfed0208e29"
		},
		{
			"ImportPath": "github.com/go-sql-driver/mysql",
			"Comment": "v1.2-26-g9543750",
			"Rev": "9543750295406ef070f7de8ae9c43ccddd44e15e"
		},
		{
			"ImportPath": "github.com/go-xorm/core",
			"Rev": "be6e7ac47dc57bd0ada25322fa526944f66ccaa6"
		},
		{
			"ImportPath": "github.com/go-xorm/xorm",
			"Comment": "v0.4.2-58-ge2889e5",
			"Rev": "e2889e5517600b82905f1d2ba8b70deb71823ffe"
		},
		{
			"ImportPath": "github.com/googollee/go-engine.io",
			"Rev": "597faf3df88a01780a5881fafbcbccd9d5c3fab0"
		},
		{
			"ImportPath": "github.com/googollee/go-socket.io",
			"Comment": "0.9.x-23-g31886c5",
			"Rev": "31886c5636253259f3c028ee398e780d2b1d1696"
		},
		{
			"ImportPath": "github.com/gorilla/websocket",
			"Rev": "1551221275a7bd42978745a376b2531f791d88f3"
		},
		{
			"ImportPath": "github.com/gosimple/slug",
			"Rev": "8d258463b4459f161f51d6a357edacd3eef9d663"
		},
		{
<<<<<<< HEAD
			"ImportPath": "github.com/hashicorp/golang-lru",
			"Rev": "61b79a797853a3649b5c1261f1a75166e0e4096e"
=======
			"ImportPath": "github.com/jmespath/go-jmespath",
			"Comment": "0.2.2",
			"Rev": "3433f3ea46d9f8019119e7dd41274e112a2359a9"
>>>>>>> cf1e1674
		},
		{
			"ImportPath": "github.com/jtolds/gls",
			"Rev": "9a4a02dbe491bef4bab3c24fd9f3087d6c4c6690"
		},
		{
			"ImportPath": "github.com/lib/pq",
			"Comment": "go1.0-cutoff-13-g19eeca3",
			"Rev": "19eeca3e30d2577b1761db471ec130810e67f532"
		},
		{
			"ImportPath": "github.com/macaron-contrib/binding",
			"Rev": "1935a991f230c27bd52423888e6e4b80f8cd5ab4"
		},
		{
			"ImportPath": "github.com/macaron-contrib/session",
			"Rev": "31e841d95c7302b9ac456c830ea2d6dfcef4f84a"
		},
		{
			"ImportPath": "github.com/macaron-contrib/toolbox",
			"Rev": "acbfe36e16c17e0a227948c76749ca81a4ebf262"
		},
		{
			"ImportPath": "github.com/mattbaird/elastigo/lib",
			"Comment": "v1.0-139-gba038c1",
			"Rev": "ba038c10f634af5e7f3bd27b81bd8c37af844edf"
		},
		{
			"ImportPath": "github.com/mattn/go-sqlite3",
			"Rev": "e28cd440fabdd39b9520344bc26829f61db40ece"
		},
		{
			"ImportPath": "github.com/mreiferson/go-snappystream",
			"Comment": "v0.2.3",
			"Rev": "028eae7ab5c4c9e2d1cb4c4ca1e53259bbe7e504"
		},
		{
			"ImportPath": "github.com/nsqio/go-nsq",
			"Comment": "v1.0.4-16-g04ffac3",
			"Rev": "04ffac3a59c9cb94c3eed73ec965d87762bcebe9"
		},
		{
			"ImportPath": "github.com/philhofer/fwd",
			"Rev": "4dbda5e2904d044d23cc4bef84e8360c458caf7f"
		},
		{
			"ImportPath": "github.com/raintank/raintank-metric/msg",
			"Comment": "pkg-0.1.0-1442246038ubuntu1",
			"Rev": "cda26b60379bd2d8fbb4cc5e6c34b155e1615b1c"
		},
		{
			"ImportPath": "github.com/raintank/raintank-metric/schema",
			"Comment": "pkg-0.1.0-1442246038ubuntu1",
			"Rev": "cda26b60379bd2d8fbb4cc5e6c34b155e1615b1c"
		},
		{
			"ImportPath": "github.com/rainycape/unidecode",
			"Rev": "836ef0a715aedf08a12d595ed73ec8ed5b288cac"
		},
		{
			"ImportPath": "github.com/smartystreets/assertions",
			"Comment": "1.5.0-385-gf84dc26",
			"Rev": "f84dc26dce9c465dec172485e01faf2e53517a13"
		},
		{
			"ImportPath": "github.com/smartystreets/goconvey/convey",
			"Comment": "1.5.0-392-g68c2220",
			"Rev": "68c22200a00354e2a63e1a0ade46eadd20e00333"
		},
		{
			"ImportPath": "github.com/streadway/amqp",
			"Rev": "150b7f24d6ad507e6026c13d85ce1f1391ac7400"
		},
		{
<<<<<<< HEAD
			"ImportPath": "github.com/tinylib/msgp/msgp",
			"Comment": "v1.0-alpha-43-gcd4fb15",
			"Rev": "cd4fb1548c31d88af25205dc021be20935aec720"
		},
		{
			"ImportPath": "github.com/vaughan0/go-ini",
			"Rev": "a98ad7ee00ec53921f08832bc06ecf7fd600e6a1"
		},
		{
=======
>>>>>>> cf1e1674
			"ImportPath": "golang.org/x/net/context",
			"Rev": "972f0c5fbe4ae29e666c3f78c3ed42ae7a448b0a"
		},
		{
			"ImportPath": "golang.org/x/oauth2",
			"Rev": "c58fcf0ffc1c772aa2e1ee4894bc19f2649263b2"
		},
		{
			"ImportPath": "gopkg.in/asn1-ber.v1",
			"Comment": "v1",
			"Rev": "9eae18c3681ae3d3c677ac2b80a8fe57de45fc09"
		},
		{
			"ImportPath": "gopkg.in/bufio.v1",
			"Comment": "v1",
			"Rev": "567b2bfa514e796916c4747494d6ff5132a1dfce"
		},
		{
			"ImportPath": "gopkg.in/ini.v1",
			"Comment": "v0-16-g1772191",
			"Rev": "177219109c97e7920c933e21c9b25f874357b237"
		},
		{
			"ImportPath": "gopkg.in/redis.v2",
			"Comment": "v2.3.2",
			"Rev": "e6179049628164864e6e84e973cfb56335748dea"
		}
	]
}<|MERGE_RESOLUTION|>--- conflicted
+++ resolved
@@ -188,14 +188,14 @@
 			"Rev": "8d258463b4459f161f51d6a357edacd3eef9d663"
 		},
 		{
-<<<<<<< HEAD
 			"ImportPath": "github.com/hashicorp/golang-lru",
 			"Rev": "61b79a797853a3649b5c1261f1a75166e0e4096e"
-=======
+		},
+		{
 			"ImportPath": "github.com/jmespath/go-jmespath",
 			"Comment": "0.2.2",
 			"Rev": "3433f3ea46d9f8019119e7dd41274e112a2359a9"
->>>>>>> cf1e1674
+
 		},
 		{
 			"ImportPath": "github.com/jtolds/gls",
@@ -270,7 +270,6 @@
 			"Rev": "150b7f24d6ad507e6026c13d85ce1f1391ac7400"
 		},
 		{
-<<<<<<< HEAD
 			"ImportPath": "github.com/tinylib/msgp/msgp",
 			"Comment": "v1.0-alpha-43-gcd4fb15",
 			"Rev": "cd4fb1548c31d88af25205dc021be20935aec720"
@@ -280,8 +279,6 @@
 			"Rev": "a98ad7ee00ec53921f08832bc06ecf7fd600e6a1"
 		},
 		{
-=======
->>>>>>> cf1e1674
 			"ImportPath": "golang.org/x/net/context",
 			"Rev": "972f0c5fbe4ae29e666c3f78c3ed42ae7a448b0a"
 		},
